// -*- coding: utf-8 -*-
// Copyright (C) 2012-2014 Gustavo Puche, Rosen Diankov, OpenGrasp Team
//
// OpenRAVE Qt/OpenSceneGraph Viewer is licensed under the Apache License, Version 2.0 (the "License");
// you may not use this file except in compliance with the License.
// You may obtain a copy of the License at
//     http://www.apache.org/licenses/LICENSE-2.0
//
// Unless required by applicable law or agreed to in writing, software
// distributed under the License is distributed on an "AS IS" BASIS,
// WITHOUT WARRANTIES OR CONDITIONS OF ANY KIND, either express or implied.
// See the License for the specific language governing permissions and
// limitations under the License.
#include "osgviewerwidget.h"

namespace qtosgrave {

// \ brief rigid transformation dragger (does not allow scale)
class DualDraggerTransformCallback : public osgManipulator::DraggerCallback
{
public:
    DualDraggerTransformCallback(osg::MatrixTransform* sourcetransform, osg::MatrixTransform* updatetransform) : osgManipulator::DraggerCallback(), _sourcetransform(sourcetransform), _updatetransform(updatetransform) {
    }

    virtual bool receive(const osgManipulator::MotionCommand& command) {
        if( !!_sourcetransform && !!_updatetransform ) {
            if( command.getStage() == osgManipulator::MotionCommand::FINISH || command.getStage() == osgManipulator::MotionCommand::MOVE) {
                _updatetransform->setMatrix(_sourcetransform->getMatrix());
<<<<<<< HEAD
            }
        }
=======
                return true;
            }
        }

        return false;
>>>>>>> 4342d7ba
    }

protected:
    osg::observer_ptr<osg::MatrixTransform> _sourcetransform, _updatetransform;

};
<<<<<<< HEAD

class OpenRAVEKeyboardEventHandler : public osgGA::GUIEventHandler
{
public:
    OpenRAVEKeyboardEventHandler(const boost::function<bool(int)>& onKeyDown) : _onKeyDown(onKeyDown) {
    }

=======

class OpenRAVEKeyboardEventHandler : public osgGA::GUIEventHandler
{
public:
    OpenRAVEKeyboardEventHandler(const boost::function<bool(int)>& onKeyDown) : _onKeyDown(onKeyDown) {
    }

>>>>>>> 4342d7ba
    virtual bool handle(const osgGA::GUIEventAdapter& ea,osgGA::GUIActionAdapter& aa)
    {
        switch(ea.getEventType())
        {
        case (osgGA::GUIEventAdapter::KEYDOWN): {
            return _onKeyDown(ea.getKey());
        }
        }
        return false;
    }

    virtual void accept(osgGA::GUIEventHandlerVisitor& v)   {
        v.visit(*this);
    }

private:
    boost::function<bool(int)> _onKeyDown; ///< called when key is pressed
};

ViewerWidget::ViewerWidget(EnvironmentBasePtr penv, const boost::function<bool(int)>& onKeyDown) : QWidget(), _onKeyDown(onKeyDown)
{
    _penv = penv;
    _bLightOn = true;
    _InitializeLights(5);
    _actualKinbody = "";
    _osgview = new osgViewer::View();
    _osghudview = new osgViewer::View();

    //  Improve FPS to 60 per viewer
    setThreadingModel(osgViewer::CompositeViewer::CullDrawThreadPerContext);

    QWidget* widgetview = _AddViewWidget(_CreateCamera(0,0,100,100), _osgview, _CreateHUDCamera(0,0,100,100), _osghudview);
    QGridLayout* grid = new QGridLayout;
    grid->addWidget(widgetview, 0, 0);
    grid->setContentsMargins(1, 1, 1, 1);
    setLayout(grid);

    //  Sets pickhandler
    _picker = new OSGPickHandler(boost::bind(&ViewerWidget::SelectLink, this, _1, _2));
    _osgview->addEventHandler(_picker);

    _keyhandler = new OpenRAVEKeyboardEventHandler(boost::bind(&ViewerWidget::HandleOSGKeyDown, this, _1));
    _osgview->addEventHandler(_keyhandler);

    connect( &_timer, SIGNAL(timeout()), this, SLOT(update()) );
    _timer.start( 10 );
}

bool ViewerWidget::HandleOSGKeyDown(int key)
{
    if( !!_onKeyDown ) {
        if( _onKeyDown(key) ) {
            return true;
        }
    }
//    switch(key) {
//    case osgGA::GUIEventAdapter::KEY_Escape:
//
//        _picker->ActivateSelection(!_picker->IsSelectionActive());
//        if( !_picker->IsSelectionActive() ) {
//            // have to clear any draggers if selection is not active
//            _ClearDragger();
//            _draggerName.clear();
//        }
//        return true;
//    }
    return false;
}

void ViewerWidget::SelectActive(bool active)
{
    _picker->ActivateSelection(active);
}

void ViewerWidget::SetDraggerMode(const std::string& draggerName)
{
    if( draggerName.size() > 0 ) {
        _draggerName = draggerName;
        SelectRobot(_actualKinbody);
    }
    else {
        _ClearDragger();
        _draggerName.clear();
    }
}

//void ViewerWidget::DrawTrackball(bool pressed)
//{
//    //  If boundingbox button is pressed
//    if (pressed) {
//        _draggerName = "TrackballDragger";
//        SelectRobot(_actualKinbody);
//    }
//    else {
//        // remove any old dragger
//        _ClearDragger();
//        _draggerName.clear();
//    }
//}
//
//void ViewerWidget::DrawAxes(bool pressed)
//{
//    if (pressed) {
//        _draggerName = "TranslateAxisDragger";
//        SelectRobot(_actualKinbody);
//    }
//    else {
//        // remove any old dragger
//        _ClearDragger();
//        _draggerName.clear();
//    }
//}

void ViewerWidget::SelectRobot(std::string name)
{
    //  Gets camera transform
    osg::Node* node = _osgview->getSceneData();
    node = _FindNamedNode(name,node);

    if (!!node) {
        _PropagateTransforms();

        //  Sets robot selected
        _actualKinbody = name;

        RAVELOG_DEBUG_FORMAT("Node name %s", node->getName());
        _AddDraggerToObject(node,_draggerName);
    }
}

void ViewerWidget::SetSceneData(osg::ref_ptr<osg::Node> osgscene)
{
    //  Normalize object normals
    osgscene->getOrCreateStateSet()->setMode(GL_NORMALIZE,osg::StateAttribute::ON);
    _osgLightsGroup->removeChild(_osgLightsGroupData.get());
    _osgLightsGroupData = osgscene->asGroup();
    _osgLightsGroup->addChild(osgscene);

    if (_bLightOn) {
        _osgview->setSceneData(_osgLightsGroup);
    }
    else {
        _osgview->setSceneData(_osgLightsGroupData);
    }
}

void ViewerWidget::ResetViewToHome()
{
    _osgview->home();
}

void ViewerWidget::SetHome()
{
    //  If _osgLightsGroup != NULL
    if (_osgLightsGroup.valid()) {
        const osg::BoundingSphere& bs = _osgLightsGroup->getBound();

        _osgview->getCameraManipulator()->setHomePosition(osg::Vec3d(-4.0*bs.radius(),4.0*bs.radius(),0.0),bs.center(),osg::Vec3d(0.0,0.0,1.0));
        _osgview->home();
    }
}

void ViewerWidget::SetLight(bool enabled)
{
    _bLightOn = enabled;
}

void ViewerWidget::SetFacesMode(bool enabled)
{
    osg::StateSet* stateset = _osgview->getSceneData()->getOrCreateStateSet();
    if (enabled)
    {
        stateset->setAttribute(new osg::CullFace(osg::CullFace::FRONT));
        stateset->setMode(GL_CULL_FACE, osg::StateAttribute::OFF);
        stateset->setAttributeAndModes(new osg::CullFace, osg::StateAttribute::OFF);
    }
    else
    {
        stateset->setAttribute(new osg::CullFace(osg::CullFace::FRONT));
        stateset->setMode(GL_CULL_FACE, osg::StateAttribute::ON);
        stateset->setAttributeAndModes(new osg::CullFace, osg::StateAttribute::ON);
    }

    _osgview->getSceneData()->setStateSet(stateset);
}

void ViewerWidget::setPolygonMode(int mode)
{
    osg::PolygonMode *poly = new osg::PolygonMode();
    osg::ShadeModel *sm= new osg::ShadeModel();
    switch (mode)
    {
    case 0:
        poly->setMode(osg::PolygonMode::FRONT_AND_BACK,osg::PolygonMode::FILL);
        sm->setMode(osg::ShadeModel::SMOOTH);
        _osgview->getSceneData()->getOrCreateStateSet()->setAttribute(poly);
        _osgview->getSceneData()->getOrCreateStateSet()->setAttribute(sm);

        break;
    case 1:
        poly->setMode(osg::PolygonMode::FRONT_AND_BACK,osg::PolygonMode::FILL);
        sm->setMode(osg::ShadeModel::FLAT);
        _osgview->getSceneData()->getOrCreateStateSet()->setAttributeAndModes(poly,osg::StateAttribute::ON);
        _osgview->getSceneData()->getOrCreateStateSet()->setAttribute(sm);

        break;
    case 2:
        poly->setMode(osg::PolygonMode::FRONT_AND_BACK,osg::PolygonMode::LINE);
        sm->setMode(osg::ShadeModel::SMOOTH);
        _osgview->getSceneData()->getOrCreateStateSet()->setAttribute(poly);
        _osgview->getSceneData()->getOrCreateStateSet()->setAttribute(sm);
        break;
    }

}

void ViewerWidget::setWire(osg::Node* node)
{
    osg::PolygonMode *poly = new osg::PolygonMode();
    osg::ShadeModel *sm= new osg::ShadeModel();

    poly->setMode(osg::PolygonMode::FRONT_AND_BACK,osg::PolygonMode::LINE);
    sm->setMode(osg::ShadeModel::SMOOTH);

    node->getOrCreateStateSet()->setAttribute(poly);
    node->getOrCreateStateSet()->setAttribute(sm);
}

osg::MatrixTransform* ViewerWidget::getLinkTransform(std::string& robotName, KinBody::LinkPtr link)
{
    osg::Node* robot;
    osg::Node* node;
    osg::MatrixTransform* transform;

    robot = _FindNamedNode(robotName,_osgview->getSceneData());
    node = _FindNamedNode(QTOSG_GLOBALTRANSFORM_PREFIX+link->GetName(),robot);

    if (!!node)
    {
        transform = node->asTransform()->asMatrixTransform();
    }

    return transform;
}

void ViewerWidget::SelectLink(osg::Node* node, int modkeymask)
{
    if (!node) {
        if( !(modkeymask & osgGA::GUIEventAdapter::MODKEY_LEFT_CTRL) ) {
            // user clicked on empty region, so remove selection
            _ClearDragger();
        }
        return;
    }

    string linkName;
    string robotName;
    osg::ref_ptr<osg::Node>   scene;
    osg::ref_ptr<osg::Node>   node_found;
    osg::ref_ptr<osg::Node>   selected;
    KinBody::JointPtr joint;

    linkName = node->getName();

    osg::ref_ptr<osg::Node> robot = _FindRobot(node);
    if (!!robot) {
        robotName = robot->getName();
        RAVELOG_VERBOSE_FORMAT("found %s", robotName);

        if( (modkeymask & osgGA::GUIEventAdapter::MODKEY_ALT) ) {
            //RAVELOG_INFO("setting camera manipulator tracking node\n");
            //_osgCameraManipulator->setTrackNode(robot);
            _osgCameraManipulator->setNode(robot);
            _osgCameraManipulator->computeHomePosition();
            _osgCameraManipulator->home(2);
        }

        //  Gets camera transform
        _StoreMatrixTransform(); // TODO store matrix for later canceling of the move

        //  Copy scene node for modify it
        scene = _osgview->getSceneData();

        // Find joint of a link name given
        joint = _FindJoint(robotName,linkName);

        node_found = _FindNamedNode(QTOSG_GLOBALTRANSFORM_PREFIX+linkName,robot);
        if( !!node_found ) {
            node_found = node_found->getParents().at(0);
            if (!!node_found ) {
                if( (modkeymask & osgGA::GUIEventAdapter::MODKEY_CTRL) ) {
//                    if( _draggerName == "RotateCylinderDragger" ) {
//                        if( !!joint) {
//                            selected = _AddDraggerToObject(robotName, node_found, "RotateCylinderDragger", joint);
//                        }
//                    }
                }
                else {
                    if( _draggerName == "RotateCylinderDragger" ) {
                        if( !!joint) {
                            selected = _AddDraggerToObject(robotName, node_found, "RotateCylinderDragger", joint);
                        }
                    }
                    else {
                        // select new body
                        SelectRobot(robotName);
                    }
                }
            }
        }
    }

    if( !robot || !node_found ) {
        if( !(modkeymask & osgGA::GUIEventAdapter::MODKEY_LEFT_CTRL) ) {
            // user clicked on empty region, so remove selection
            _ClearDragger();
        }
    }
}

void ViewerWidget::_ClearDragger()
{
    FOREACH(itdragger, _draggers) {
        if (!!*itdragger) {
            (*itdragger)->getParents().at(0)->removeChild(*itdragger);
            (*itdragger).release();
        }
    }
    _draggers.clear();
}

void ViewerWidget::SetViewport(int width, int height)
{
    _osgview->getCamera()->setViewport(0,0,width,height);
    _osghudview->getCamera()->setViewport(0,0,width,height);
    _osghudview->getCamera()->setProjectionMatrix(osg::Matrix::ortho(-width/2, width/2, -height/2, height/2, 0, 1000));
}

QWidget* ViewerWidget::_AddViewWidget( osg::ref_ptr<osg::Camera> camera, osg::ref_ptr<osgViewer::View> view, osg::ref_ptr<osg::Camera> hudcamera, osg::ref_ptr<osgViewer::View> hudview )
{
    view->setCamera( camera );
    hudview->setCamera( hudcamera );
    addView( view );
    addView( hudview );

    //view->addEventHandler( new osgViewer::StatsHandler );

    _osgCameraManipulator = new osgGA::TrackballManipulator();//NodeTrackerManipulator();//TrackballManipulator();
    view->setCameraManipulator( _osgCameraManipulator );

    _osgCameraHUD = new osg::MatrixTransform;
    hudcamera->addChild( _osgCameraHUD );
    _osgCameraHUD->setMatrix(osg::Matrix::identity());

    GraphicsWindowQt* gw = dynamic_cast<GraphicsWindowQt*>( camera->getGraphicsContext() );
    hudcamera->setGraphicsContext(gw);
    hudcamera->setViewport(0,0,gw->getTraits()->width, gw->getTraits()->height);
    return gw ? gw->getGraphWidget() : NULL;
}

osg::ref_ptr<osg::Camera> ViewerWidget::_CreateCamera( int x, int y, int w, int h)
{
    osg::DisplaySettings* ds = osg::DisplaySettings::instance().get();

    //ds->setNumMultiSamples(4); //  Anti aliasing, necessary?

    osg::ref_ptr<osg::GraphicsContext::Traits> traits = new osg::GraphicsContext::Traits;
    traits->windowName = "";
    traits->windowDecoration = false;
    traits->x = x;
    traits->y = y;
    traits->width = w;
    traits->height = h;
    traits->doubleBuffer = true;
    traits->alpha = ds->getMinimumNumAlphaBits();
    traits->stencil = ds->getMinimumNumStencilBits();
    traits->sampleBuffers = ds->getMultiSamples();
    traits->samples = ds->getNumMultiSamples();

    osg::ref_ptr<osg::Camera> camera(new osg::Camera());
    camera->setGraphicsContext(new GraphicsWindowQt(traits.get()));

    camera->setClearColor(osg::Vec4(1.0, 1.0, 1.0, 1.0));
    camera->setViewport(new osg::Viewport(0, 0, traits->width, traits->height));
    camera->setProjectionMatrixAsPerspective(30.0f, static_cast<double>(traits->width)/static_cast<double>(traits->height), 1.0f, 10000.0f );

    return camera;
}

osg::ref_ptr<osg::Camera> ViewerWidget::_CreateHUDCamera( int x, int y, int w, int h)
{
    osg::ref_ptr<osg::Camera> camera(new osg::Camera());
    camera->setProjectionMatrix(osg::Matrix::ortho(-1,1,-1,1,1,10));

    // draw subgraph after main camera view.
    camera->setRenderOrder(osg::Camera::POST_RENDER);

    // only clear the depth buffer
    camera->setClearMask(GL_DEPTH_BUFFER_BIT);

    // we don't want the camera to grab event focus from the viewers main camera(s).
    camera->setAllowEventFocus(false);

    // set the view matrix
    camera->setReferenceFrame(osg::Transform::ABSOLUTE_RF);
    camera->setViewMatrix(osg::Matrix::identity());

    return camera;
}

osg::Node* ViewerWidget::_FindNamedNode(const std::string& searchName, osg::Node* currNode)
{
    osg::ref_ptr<osg::Group> currGroup;
    osg::ref_ptr<osg::Node> foundNode;

    // check to see if we have a valid (non-NULL) node.
    // if we do have a null node, return NULL.
    if ( !currNode) {
        return NULL;
    }

    // We have a valid node, check to see if this is the node we
    // are looking for. If so, return the current node.
    if (currNode->getName() == searchName) {
        return currNode;
    }

    // We have a valid node, but not the one we are looking for.
    // Check to see if it has children (non-leaf node). If the node
    // has children, check each of the child nodes by recursive call.
    // If one of the recursive calls returns a non-null value we have
    // found the correct node, so return this node.
    // If we check all of the children and have not found the node,
    // return NULL
    currGroup = currNode->asGroup(); // returns NULL if not a group.
    if ( currGroup ) {
        for (unsigned int i = 0; i < currGroup->getNumChildren(); i++) {
            foundNode = _FindNamedNode(searchName, currGroup->getChild(i));
            if (foundNode) {
                return foundNode.get(); // found a match!
            }
        }
        return NULL; // We have checked each child node - no match found.
    }
    else {
        return NULL; // leaf node, no match
    }
}

void ViewerWidget::_ShowSceneGraph(const std::string& currLevel,osg::Node* currNode)
{
    std::string level;
    osg::ref_ptr<osg::Group> currGroup;

    level = currLevel;

    // check to see if we have a valid (non-NULL) node.
    // if we do have a null node, return NULL.
    if ( !!currNode) {
        RAVELOG_WARN_FORMAT("|%sNode class:%s (%s)",currLevel%currNode->className()%currNode->getName());
        level = level + "-";
        currGroup = currNode->asGroup(); // returns NULL if not a group.
        if ( currGroup ) {
            for (unsigned int i = 0; i < currGroup->getNumChildren(); i++) {
                _ShowSceneGraph(level,currGroup->getChild(i));
            }
        }
    }
}

void ViewerWidget::_GetLinkChildren( std::string & robotName, KinBody::LinkPtr link, std::vector<KinBody::LinkPtr> vlinks)
{
    osg::Node* robot = _FindNamedNode(robotName,_osgview->getSceneData());
    osg::Node* transform = _FindNamedNode(QTOSG_GLOBALTRANSFORM_PREFIX+link->GetName(),robot);
    _linkChildren.push_back(transform->asTransform()->asMatrixTransform());
    FOREACH(itlink,vlinks) {
        if ((*itlink)->IsParentLink(link)) {
            _GetLinkChildren(robotName,(*itlink),vlinks);
        }
    }
}

osg::Node* ViewerWidget::_FindRobot(osg::Node* node)
{
    if (!node) {
        //  Error robot not found
        RAVELOG_WARN("robot not found!\n");
        return NULL;
    }

    if (string(node->className()) == "Switch" && node->getName().size() > 0) {
        return node; // found
    }
    else {
        if (string(node->className()) == "Geode") {
            //  Search robot in parent node
            return node = _FindRobot(node->asGeode()->getParents().at(0));
        }
        else {
            //  Search robot in parent node
            return node = _FindRobot(node->asGroup()->getParents().at(0));
        }
    }
}

osg::Node* ViewerWidget::_FindLinkParent(osg::Node* node)
{
    //  There is an error?
    if (!node) {
        return NULL;
    }

    if (string(node->className()) == string(node->getParents().at(0)->className()) &&  string(node->className()) == string("Group")) {
        //  Node found
        return node;
    }
    else {
        //  Continue searching for parent
        return _FindLinkParent(node->getParents().at(0));
    }
}

void ViewerWidget::_PropagateTransforms()
{
    osg::MatrixTransform* tglobal;
    osg::Matrix mR,mL;

    if (_linkChildren.size() == 0) {
        return;
    }
    if (!_root) {
        //  Clears childrens of link
        _linkChildren.clear();
        return;
    }

    // Get robot
    osg::ref_ptr<osg::Node> robot = _FindRobot(_selected);

    //  Gets parent of _root
    osg::ref_ptr<osg::Group> parent = _root->getParents().at(0);

    //  Restore parent of selected link
    parent->addChild(_selected);

    //  Clears object selection
    _draggerMatrix->removeChild(_selected);

    //  Remove _root from scene graph
    parent->removeChild(_root);

    //  Clears memory of _root selection object
    _root.release();

    //  For each children of dragger recalculate his global transform
    for (size_t i = 0; i < _linkChildren.size(); i++) {
        tglobal = _linkChildren[i];

        //  Debug
//        qWarning("link: %s",tglobal->getName().c_str());

//        //  If link  does Not need anchor to place correctly dragger
//        if (_needAnchor.find(robot->getName() + tglobal->getName()) == _needAnchor.end())
//        {
//          //  If link transform demands anchor to place dragger
//          if (tglobal->getMatrix().getTrans().x() == 0.0 && tglobal->getMatrix().getTrans().y() == 0.0
//              && tglobal->getMatrix().getTrans().z() == 0.0)
//          {
//            _needAnchor[robot->getName() + tglobal->getName()] = true;
//          }
//        }

        mL = _draggerMatrix->getMatrix();

        //  Modify transform
        tglobal->setMatrix(tglobal->getMatrix() * _draggerMatrix->getMatrix());
    }

    // Clears list of link children
    _linkChildren.clear();
    _UpdateCoreFromViewer();
}

KinBody::JointPtr ViewerWidget::_FindJoint(std::string & robotName,std::string &linkName)
{
    KinBody::JointPtr joint;
    KinBody::LinkPtr link;

    std::vector<RobotBasePtr> robots;

    //  Gets robots
    _penv->GetRobots(robots);

    for (size_t i = 0; i < robots.size(); i++) {
        if (robots[i]->GetName() == robotName) {
            link = robots[i]->GetLink(linkName);

            if (!!link) {
                //  Propagate transformations to child nodes
                _PropagateTransforms();

                //  Gets all childs of the link
                _GetLinkChildren(robotName,link,robots[i]->GetLinks());
                FOREACH(itjoint,robots[i]->GetJoints()) {
                    if ((*itjoint)->GetSecondAttached()==link) {
                        return *itjoint;
                    }
                }
            }
        }
    }

    return joint;
}

//  Lighting Stuff //

osg::Material *ViewerWidget::createSimpleMaterial(osg::Vec4 color)
{
    osg::Material *material = new osg::Material();
    material->setDiffuse(osg::Material::FRONT,  osg::Vec4(0.0, 0.0, 0.0, 1.0));
    material->setEmission(osg::Material::FRONT, color);
    return material;
}

osg::Light* ViewerWidget::_CreateLight(osg::Vec4 color, int lightid)
{
    osg::Light *light = new osg::Light();
    // each light must have a unique number
    light->setLightNum(lightid);
    // we set the light's position via a PositionAttitudeTransform object
    light->setPosition(osg::Vec4(0.0, 0.0, 0.0, 1.0));
    light->setDiffuse(color);
    light->setSpecular(osg::Vec4(0.8, 0.8, 0.8, 1.0));
    light->setAmbient( osg::Vec4(0.2, 0.2, 0.2, 1.0));
    light->setConstantAttenuation(1);
    light->setQuadraticAttenuation(0.1);
    light->setSpotCutoff(70.0);
    return light;
}

osg::Light* ViewerWidget::_CreateAmbientLight(osg::Vec4 color, int lightid)
{
    osg::Light *light = new osg::Light();
    // each light must have a unique number
    light->setLightNum(lightid);
    // we set the light's position via a PositionAttitudeTransform object
    light->setPosition(osg::Vec4(0.0, 0.0, 0.0, 1.0));
    light->setDiffuse(color);
    light->setSpecular(osg::Vec4(0, 0, 0, 1.0));
    light->setAmbient( osg::Vec4(0.5, 0.5, 0.5, 1.0));

    //  Attenuation
    light->setConstantAttenuation(1);
    light->setQuadraticAttenuation(0.2);
    return light;
}

void ViewerWidget::_InitializeLights(int nlights)
{
    _vLightTransform.resize(nlights);

    // we need the scene's state set to enable the light for the entire scene
    _osgLightsGroup = new osg::Group();
    _lightStateSet = _osgLightsGroup->getOrCreateStateSet();

    // Create 3 Lights
    osg::Vec4 lightColors[] = { osg::Vec4(1.0, 1.0, 1.0, 1.0),
                                osg::Vec4(1.0, 1.0, 1.0, 1.0), osg::Vec4(1.0, 1.0, 1.0, 1.0),
                                osg::Vec4(1.0, 1.0, 1.0, 1.0), osg::Vec4(1.0, 1.0, 1.0, 1.0) };

    osg::Vec3 lightPosition[] = { osg::Vec3(0, 0, 3.5),
                                  osg::Vec3(2, -2.5, 2.5), osg::Vec3(-2, -2.5, 2.5),
                                  osg::Vec3(2, 2.5, 2.5), osg::Vec3(-2, 2.5, 2.5) };

    osg::Vec3 lightDirection[] = {osg::Vec3(0.0, 0.0, -1.0),
                                  osg::Vec3(0.0, 0.0, -1.0), osg::Vec3(0.0, 0.0, -1.0),
                                  osg::Vec3(0.0, 0.0, -1.0), osg::Vec3(0.0, 0.0, -1.0) };

    int lightid = 0;
    for (int i = 0; i < nlights; i++)
    {
        // osg::ref_ptr<osg::Geode> lightMarker = new osg::Geode();
        // lightMarker->addDrawable(new osg::ShapeDrawable(new osg::Sphere(osg::Vec3(), 1)));
        // lightMarker->getOrCreateStateSet()->setAttribute(createSimpleMaterial(lightColors[i]));

        osg::ref_ptr<osg::LightSource> lightSource = new osg::LightSource();

        if (i == 0) {
            lightSource->setLight(_CreateAmbientLight(lightColors[i], lightid++));
        }
        else {
            lightSource->setLight(_CreateLight(lightColors[i], lightid++));
        }

        lightSource->getLight()->setDirection(lightDirection[i]);
        lightSource->setLocalStateSetModes(osg::StateAttribute::ON);
        lightSource->setStateSetModes(*_lightStateSet, osg::StateAttribute::ON);

        _vLightTransform[i] = new osg::PositionAttitudeTransform();
        _vLightTransform[i]->addChild(lightSource);
        // _vLightTransform[i]->addChild(lightMarker);
        _vLightTransform[i]->setPosition(lightPosition[i]);
        _vLightTransform[i]->setScale(osg::Vec3(0.1,0.1,0.1));
        _osgLightsGroup->addChild(_vLightTransform[i]);
    }
}

void ViewerWidget::_UpdateCoreFromViewer()
{
    std::vector<KinBody::BodyState> vecbodies;
    _penv->GetPublishedBodies(vecbodies);
    FOREACH(itbody,vecbodies) {
        BOOST_ASSERT( !!itbody->pbody );
        KinBodyPtr pbody = itbody->pbody; // try to use only as an id, don't call any methods!
        KinBodyItemPtr pitem = boost::dynamic_pointer_cast<KinBodyItem>(pbody->GetUserData("qtosg"));
        if (!!pitem) {
            pitem->UpdateFromIv();
        }
    }
}

osg::Camera *ViewerWidget::GetCamera()
{
    return _osgview->getCamera();
}

osg::ref_ptr<osgGA::CameraManipulator> ViewerWidget::GetCameraManipulator()
{
    return _osgCameraManipulator;
}

osg::MatrixTransform *ViewerWidget::GetCameraHUD()
{
    return _osgCameraHUD;
}

void ViewerWidget::_StoreMatrixTransform()
{
    _viewCameraMatrix = _osgview->getCamera()->getViewMatrix();
}

void ViewerWidget::_LoadMatrixTransform()
{
    _osgview->getCamera()->setViewMatrix(_viewCameraMatrix);
}

std::vector<osg::ref_ptr<osgManipulator::Dragger> > ViewerWidget::_CreateDragger(const std::string& draggerName)
{
    std::vector<osg::ref_ptr<osgManipulator::Dragger> > draggers;
    if ("TabPlaneDragger" == draggerName)
    {
        osgManipulator::TabPlaneDragger* d = new osgManipulator::TabPlaneDragger();
        d->setupDefaultGeometry();
        draggers.push_back(d);
    }
    else if ("TabPlaneTrackballDragger" == draggerName)
    {
        osgManipulator::TabPlaneTrackballDragger* d = new osgManipulator::TabPlaneTrackballDragger();
        d->setupDefaultGeometry();
        draggers.push_back(d);
    }
    else if ("TrackballDragger" == draggerName)
    {
        osgManipulator::TrackballDragger* d = new osgManipulator::TrackballDragger();
        d->setupDefaultGeometry();
        draggers.push_back(d);
    }
    else if ("TranslateTrackballDragger" == draggerName)
    {
        osgManipulator::TrackballDragger* d = new osgManipulator::TrackballDragger();
        d->setupDefaultGeometry();
        draggers.push_back(d);
        osgManipulator::TranslateAxisDragger* d2 = new osgManipulator::TranslateAxisDragger();
        d2->setupDefaultGeometry();
        draggers.push_back(d2);
    }
    else if ("Translate1DDragger" == draggerName)
    {
        osgManipulator::Translate1DDragger* d = new osgManipulator::Translate1DDragger();
        d->setupDefaultGeometry();
        draggers.push_back(d);
    }
    else if ("Translate2DDragger" == draggerName)
    {
        osgManipulator::Translate2DDragger* d = new osgManipulator::Translate2DDragger();
        d->setupDefaultGeometry();
        draggers.push_back(d);
    }
    else if ("TranslateAxisDragger" == draggerName)
    {
        osgManipulator::TranslateAxisDragger* d = new osgManipulator::TranslateAxisDragger();
        d->setupDefaultGeometry();
        draggers.push_back(d);
    }
    else if ("RotateCylinderDragger" == draggerName)
    {
        osgManipulator::RotateCylinderDragger* d = new osgManipulator::RotateCylinderDragger();
        d->setupDefaultGeometry();
        draggers.push_back(d);
    }
    return draggers;
}

osg::Node* ViewerWidget::_AddDraggerToObject(osg::Node* object, const std::string& name)
{
    std::string robotName;
    KinBody::JointPtr j;
    return _AddDraggerToObject(robotName,object,name,j);
}

osg::Node* ViewerWidget::_AddDraggerToObject(std::string& robotName,osg::Node* object, const std::string& draggerName, KinBody::JointPtr joint)
{
    osg::MatrixList matrices = object->getWorldMatrices();
    if( matrices.size() > 0 ) {
        RAVELOG_INFO_FORMAT("%s %d: %f %f %f", object->getName()%matrices.size()%matrices[0].getTrans()[0]%matrices[0].getTrans()[1]%matrices[0].getTrans()[2]);
    }
    
//      object->getOrCreateStateSet()->setMode(GL_NORMALIZE, osg::StateAttribute::ON);

    // Clears dragger
    _ClearDragger();

    //  New selection
    _draggerMatrix = new osg::MatrixTransform;

    //  Create a new dragger
    _draggers = _CreateDragger(draggerName);
    _root = new osg::Group;
    for(size_t idragger = 0; idragger < _draggers.size(); ++idragger) {
        //if( idragger > 0 ) {
        // add a progressively bigger scale
        osg::ref_ptr<osg::MatrixTransform> pscaleparent(new osg::MatrixTransform);
        pscaleparent->setMatrix(osg::Matrix::scale(1+0.0*idragger, 1+0.0*idragger, 1+0.0*idragger));
        pscaleparent->addChild(_draggers[idragger].get());
        _root->addChild(pscaleparent.get());
    }
<<<<<<< HEAD
    _root->addChild(_selection);
=======
    _root->addChild(_draggerMatrix);

>>>>>>> 4342d7ba


    //  Store object selected in global variable _selected
    _selected = object;

    if (draggerName == "RotateCylinderDragger" && !!joint) {
        //  Change view of dragger since a joint is selected
        setWire(_draggers.at(0));

        for (size_t i = 0; i < object->getParents().size(); i++) {
            osg::ref_ptr<osg::Group>  parent;
            parent = object->getParents().at(i);
            parent->removeChild(object);
            parent->addChild(_root);
        }
    }
    else if (draggerName != "RotateCylinderDragger") {
        for (size_t i = 0; i < object->getParents().size(); i++) {
            osg::ref_ptr<osg::Group>  parent;
            parent = object->getParents().at(i);
            parent->replaceChild(object,_root);
        }
    }

    //  Adds object to selection
    _draggerMatrix->addChild(object);

    float scale = object->getBound().radius() * 1.2;

    if (draggerName == "RotateCylinderDragger" && !!joint) {
        Vector axis;
        Vector anchor;
        Vector dragger_direction;
        Vector dragger_rotation;
        osg::Matrix matrix;
        axis = joint->GetAxis();
        anchor = joint->GetAnchor();
        dragger_direction = Vector(0,0,1);
        dragger_rotation = quatRotateDirection(dragger_direction,axis);

        matrix.makeRotate(osg::Quat(dragger_rotation.y,dragger_rotation.z,dragger_rotation.w,dragger_rotation.x));

        _draggers.at(0)->setMatrix(matrix * osg::Matrix::translate(anchor.x,anchor.y,anchor.z)*osg::Matrix::scale(scale, scale, scale));
    }
<<<<<<< HEAD
    else
    {
=======
    else {
>>>>>>> 4342d7ba
        FOREACH(itdragger, _draggers) {
            (*itdragger)->setMatrix(osg::Matrix::translate(object->getBound().center())*osg::Matrix::scale(scale, scale, scale));
        }
    }

    FOREACH(itdragger, _draggers) {
<<<<<<< HEAD
        (*itdragger)->addTransformUpdating(_selection); // in version 3.2 can specify what to transform
=======
        (*itdragger)->addTransformUpdating(_draggerMatrix); // in version 3.2 can specify what to transform
>>>>>>> 4342d7ba
        // we want the dragger to handle it's own events automatically
        (*itdragger)->setHandleEvents(true);

        // if we don't set an activation key or mod mask then any mouse click on
        // the dragger will activate it, however if do define either of ActivationModKeyMask or
        // and ActivationKeyEvent then you'll have to press either than mod key or the specified key to
        // be able to activate the dragger when you mouse click on it.  Please note the follow allows
        // activation if either the ctrl key or the 'a' key is pressed and held down.
        (*itdragger)->setActivationModKeyMask(osgGA::GUIEventAdapter::MODKEY_CTRL);
        //(*itdragger)->setActivationKeyEvent('a');
    }

    for(size_t idragger0 = 0; idragger0 < _draggers.size(); ++idragger0) {
        for(size_t idragger1 = 0; idragger1 < _draggers.size(); ++idragger1) {
            if( idragger0 != idragger1 ) {
                _draggers[idragger0]->addDraggerCallback(new DualDraggerTransformCallback(_draggers[idragger0], _draggers[idragger1]));
            }
        }
    }

    return _root;
}

void ViewerWidget::paintEvent( QPaintEvent* event )
{
    frame(); // osgViewer::CompositeViewer
}

//    void mouseReleaseEvent(QMouseEvent *e)
//    {
//      if (doubleClickPressed)
//      {
//        doubleClickPressed = false;
//
//        if (isSimpleView)
//        {
//          setMultipleView();
//        }
//        else
//        {
//          setSimpleView();
//        }
//      }
//    }
//    ////////////////////////////////////////////////////////////////////////////
//    /// Mouse double click event handler
//    ////////////////////////////////////////////////////////////////////////////
//    void mouseDoubleClickEvent(QMouseEvent *e)
//    {
//      doubleClickPressed = true;
//    }

} // end namespace qtosgrave<|MERGE_RESOLUTION|>--- conflicted
+++ resolved
@@ -26,23 +26,17 @@
         if( !!_sourcetransform && !!_updatetransform ) {
             if( command.getStage() == osgManipulator::MotionCommand::FINISH || command.getStage() == osgManipulator::MotionCommand::MOVE) {
                 _updatetransform->setMatrix(_sourcetransform->getMatrix());
-<<<<<<< HEAD
-            }
-        }
-=======
                 return true;
             }
         }
 
         return false;
->>>>>>> 4342d7ba
     }
 
 protected:
     osg::observer_ptr<osg::MatrixTransform> _sourcetransform, _updatetransform;
 
 };
-<<<<<<< HEAD
 
 class OpenRAVEKeyboardEventHandler : public osgGA::GUIEventHandler
 {
@@ -50,15 +44,6 @@
     OpenRAVEKeyboardEventHandler(const boost::function<bool(int)>& onKeyDown) : _onKeyDown(onKeyDown) {
     }
 
-=======
-
-class OpenRAVEKeyboardEventHandler : public osgGA::GUIEventHandler
-{
-public:
-    OpenRAVEKeyboardEventHandler(const boost::function<bool(int)>& onKeyDown) : _onKeyDown(onKeyDown) {
-    }
-
->>>>>>> 4342d7ba
     virtual bool handle(const osgGA::GUIEventAdapter& ea,osgGA::GUIActionAdapter& aa)
     {
         switch(ea.getEventType())
@@ -896,12 +881,7 @@
         pscaleparent->addChild(_draggers[idragger].get());
         _root->addChild(pscaleparent.get());
     }
-<<<<<<< HEAD
-    _root->addChild(_selection);
-=======
     _root->addChild(_draggerMatrix);
-
->>>>>>> 4342d7ba
 
 
     //  Store object selected in global variable _selected
@@ -946,23 +926,14 @@
 
         _draggers.at(0)->setMatrix(matrix * osg::Matrix::translate(anchor.x,anchor.y,anchor.z)*osg::Matrix::scale(scale, scale, scale));
     }
-<<<<<<< HEAD
-    else
-    {
-=======
     else {
->>>>>>> 4342d7ba
         FOREACH(itdragger, _draggers) {
             (*itdragger)->setMatrix(osg::Matrix::translate(object->getBound().center())*osg::Matrix::scale(scale, scale, scale));
         }
     }
 
     FOREACH(itdragger, _draggers) {
-<<<<<<< HEAD
-        (*itdragger)->addTransformUpdating(_selection); // in version 3.2 can specify what to transform
-=======
         (*itdragger)->addTransformUpdating(_draggerMatrix); // in version 3.2 can specify what to transform
->>>>>>> 4342d7ba
         // we want the dragger to handle it's own events automatically
         (*itdragger)->setHandleEvents(true);
 
