--- conflicted
+++ resolved
@@ -1,417 +1,414 @@
-// -*- coding: utf-8 -*-
-// Copyright (C) 2012-2016 Rosen Diankov, Gustavo Puche, OpenGrasp Team
-//
-// OpenRAVE Qt/OpenSceneGraph Viewer is licensed under the Apache License, Version 2.0 (the "License");
-// you may not use this file except in compliance with the License.
-// You may obtain a copy of the License at
-//     http://www.apache.org/licenses/LICENSE-2.0
-//
-// Unless required by applicable law or agreed to in writing, software
-// distributed under the License is distributed on an "AS IS" BASIS,
-// WITHOUT WARRANTIES OR CONDITIONS OF ANY KIND, either express or implied.
-// See the License for the specific language governing permissions and
-// limitations under the License.
-#ifndef OPENRAVE_QTOSG_VIEWERCONTEXT_H
-#define OPENRAVE_QTOSG_VIEWERCONTEXT_H
-
-#include "qtosg.h"
-#include "osgpick.h"
-#include "osgskybox.h"
-#include "osgrenderitem.h"
-#include "outlineshaderpipeline.h"
-
-#include <QTime>
-#include <QtCore/QTimer>
-#include <QtWidgets/QApplication>
-#include <QtWidgets/QLayout>
-#include <QOpenGLWidget>
-#include <osgViewer/CompositeViewer>
-#include <osgViewer/ViewerEventHandlers>
-#include <osg/PositionAttitudeTransform>
-#include <osgGA/NodeTrackerManipulator>
-#include <iostream>
-
-namespace qtosgrave {
-
-using namespace OpenRAVE;
-
-class OpenRAVETracker;
-class OpenRAVETrackball;
-
-/// \brief  Class of the openscene graph 3d viewer
-class QOSGViewerWidget : public QOpenGLWidget
-{
-public:
-
-    QOSGViewerWidget(EnvironmentBasePtr penv, const std::string &userdatakey, bool useMultiSamples=false,
-                     const boost::function<bool(int)> &onKeyDown = boost::function<bool(int)>(),
-                     double metersinunit = 1, QWidget *parent = 0);
-
-    virtual ~QOSGViewerWidget();
-
-    /// \brief Draws bounding box around actual kinbody
-    void DrawBoundingBox(bool pressed);
-
-    /// \brief Active selection
-    void ActivateSelection(bool active);
-
-    /// \brief possible names include TrackballDragger, TranslateAxisDragger
-    void SetDraggerMode(const std::string &draggerName);
-
-    /// \brief sets up a dragger selection for a robot or kinbody item
-    void SelectItem(KinBodyItemPtr item, KinBody::JointPtr joint = KinBody::JointPtr());
-
-    void SelectItemFromName(const std::string &name);
-
-    /// \brief  Sets scene data node in all viewers
-    void SetSceneData();
-
-    /// \brief  Reset viewer to original position
-    void ResetViewToHome();
-
-    /// \brief Reset viewer to original position
-    void SetHome();
-
-    /// \brief Light button
-    void SetLight(bool enabled);
-
-    //  Cull face
-    void SetFacesMode(bool enabled);
-
-    /// \brief Sets poligon mode (SMOOTH, FLAT or WIRED)
-    void SetPolygonMode(int mode);
-
-    /// \brief set the viewport to perspective or orthogonal
-    void SetViewType(int isorthogonal);
-
-    /// \brief sets the near plane for the camera
-    void SetNearPlane(double nearplane);
-
-    /// \brief Rotates the camera around the current focal point in the direction of the screen x vector (in world coordinates). The argument thetaX is in radians -pi < thetaX < pi.
-    virtual void RotateCameraXDirection(float thetaX);
-
-    /// \brief Rotates the camera around the current focal point in the direction of the screen y vector (in world coordinates). The argument thetaY is in radians -pi < thetaY < pi.
-    virtual void RotateCameraYDirection(float thetaY);
-
-    /// \brief Pans the camera in the direction of the screen x vector, parallel to screen plane. The argument dx is in normalized coordinates 0 < dx < 1, where 1 means canvas width.
-    virtual void PanCameraXDirection(float dx);
-
-    /// \brief Pans the camera in the direction of the screen y vector, parallel to screen plane. The argument dy is in normalized coordinates 0 < dy < 1, where 1 means canvas height.
-    virtual void PanCameraYDirection(float dy);
-
-<<<<<<< HEAD
-    /// \param value Enables / disables avanced rendering shaders. It can be heavy on GPU usage.
-    virtual void SetEnabledRenderingShaders(bool value);
-=======
-
-    /// \param axis, the axis to align camera to. It will translate the camera so the whole scene can be visible, and new center of view will be the scene's bounding box center.
-    void MoveCameraPointOfView(const std::string& axis);
->>>>>>> bbc11f30
-
-    /// \param factor > 1.0 = zoom in. < 1.0 = zoom out
-    /// \param isPan, if true, then focal distance will not change, but rather camera position will move along with focal point
-    /// \param panDelta, if true, then focal distance will not change, but rather camera position will move along with focal point
-    void MoveCameraZoom(float factor, bool isPan, float panDelta);
-
-    /// \brief changes current focal distance (if in perspective mode) or the current projection plane size (if in ortho mode) in order
-    /// to zoom in/out towards/from focal point (if factor < 1). This function never changes de focal point position.
-    void Zoom(float factor);
-
-    /// \brief set the cubemap for skybox
-    void SetTextureCubeMap(const std::string &posx,
-                           const std::string &negx,
-                           const std::string &posy,
-                           const std::string &negy,
-                           const std::string &posz,
-                           const std::string &negz);
-
-    /// \brief returns the near plane set on the camera
-    double GetCameraNearPlane();
-
-    /// \brief called when the qt window size changes
-    void SetViewport(int width, int height);
-
-    /// \brief sets user-controlled hud text
-    void SetUserHUDText(const std::string &text);
-
-    /// \brief Set wire view to a node
-    void SetWire(OSGNodePtr node);
-
-    OSGGroupPtr GetSceneRoot() const {
-        return _osgSceneRoot;
-    }
-
-    OSGGroupPtr GetFigureRoot() const {
-        return _osgFigureRoot;
-    }
-
-    /// \brief called when the mouse is over a specified point
-    ///
-    void HandleRayPick(const osgUtil::LineSegmentIntersector::Intersection &intersection, int buttonPressed, int modkeymask = 0);
-
-    /// \brief handle case when link is selected
-    void SelectOSGLink(OSGNodePtr node, int modkeymask);
-
-    /// \brief activate and configure trackmode manipulator to track given OSG node
-    /// \brief trackInfoText is the text to display in canvas about the current element being tracked
-    void TrackNode(OSGNodePtr node, const std::string& trackInfoText, const osg::Vec3d& offset, double trackDistance);
-    void StopTrackNode();
-
-    osg::Camera *GetCamera();
-    bool IsInOrthoMode();
-
-    osg::ref_ptr<osgGA::CameraManipulator> GetCurrentCameraManipulator();
-    void SetCurrentCameraManipulator(osgGA::CameraManipulator* manipulator);
-    void SetCameraDistanceToFocus(double distance);
-    double GetCameraDistanceToFocus();
-
-    void RestoreDefaultManipulator();
-    bool IsUsingDefaultCameraManipulator();
-    osg::ref_ptr<osgGA::TrackballManipulator> GetDefaultCameraManipulator();
-    osg::ref_ptr<osgGA::NodeTrackerManipulator> GetTrackModeManipulator();
-
-    OSGMatrixTransformPtr GetCameraHUD();
-
-    /// \brief Updates any changes in OSG to to OpenRAVE core.
-    void UpdateFromOSG();
-
-    /// \brief Find node of Robot for the link picked
-    KinBodyItemPtr FindKinBodyItemFromOSGNode(OSGNodePtr node);
-
-    /// \brief Find KinBodyItem from a kinbody name
-    KinBodyItemPtr GetItemFromName(const std::string &name);
-
-    /// \brief Find KinBodyItem from a kinbody instance
-    KinBodyItemPtr GetItemFromKinBody(KinBodyPtr kinBody);
-
-    /// \brief restores cursor to what it was originally set to
-    void RestoreCursor();
-
-    /// \brief Get osg composite viewer
-    osg::ref_ptr<osgViewer::CompositeViewer> GetViewer();
-
-    /// \brief
-    void SetKeyboardModifiers(QInputEvent* event);
-
-    /// \brief Get osg viewer camera control mode for single finger gesture
-    const char* GetCameraMoveMode() {
-        return _bSwitchMouseLeftMiddleButton ? "Pan" : "Rot";
-    }
-
-    /// \brief Toggle camera move mode between pan and rotate
-    void ToggleCameraMoveMode() {
-        _bSwitchMouseLeftMiddleButton = !_bSwitchMouseLeftMiddleButton;
-    }
-
-protected:
-    /// \brief handles a key press and looks at the modifier keys
-    bool HandleOSGKeyDown(const osgGA::GUIEventAdapter &ea, osgGA::GUIActionAdapter &aa);
-
-    /// \brief Clear dragger from the viewer
-    void _ClearDragger();
-
-    /// \brief gather all the necessary text and updates it on the HUD control
-    void _UpdateHUDText();
-
-    /// \brief Set up cameras
-    void _SetupCamera(osg::ref_ptr<osg::Camera> camera, osg::ref_ptr<osgViewer::View> view,
-                      osg::ref_ptr<osg::Camera> hudcamera, osg::ref_ptr<osgViewer::View> hudview);
-
-    /// \brief Retrieves RAVE environment world up unitary vector
-    void _GetRAVEEnvironmentUpVector(osg::Vec3d& upVector);
-
-    /// \brief Create Open GL Context
-    osg::ref_ptr<osg::Camera> _CreateCamera(int x, int y, int w, int h, double metersinunit);
-
-    osg::ref_ptr<osg::Camera> _CreateHUDCamera(int x, int y, int w, int h, double metersinunit);
-
-
-    /// \brief Find joint into OpenRAVE core
-    KinBody::JointPtr _FindJoint(KinBodyItemPtr pitem, KinBody::LinkPtr link);
-
-    //  Lighting Stuff //
-    osg::ref_ptr<osg::Material> _CreateSimpleMaterial(osg::Vec4 color);
-    osg::ref_ptr<osg::Light> _CreateLight(osg::Vec4 color, int lightid);
-    osg::ref_ptr<osg::Light> _CreateAmbientLight(osg::Vec4 color, int lightid);
-
-    /// \brief Initialize lighting
-    void _InitializeLights();
-
-    /// \brief Stores matrix transform
-    void _StoreMatrixTransform();
-
-    /// \brief Loads the stored matrix transform to the camera
-    void _LoadMatrixTransform();
-
-    /// \brief update hud display axis from current manipulator transform
-    void _UpdateHUDAxisTransform(int width, int height);
-
-    /// \brief set camera projection matrix as orthogonal using the given projection plane size
-    void _SetCameraViewOrthoProjectionPlaneSize(double size);
-
-    /// \brief will move the camera to sceneBoudingBox.center + axis * distance, and set view center to camerapos - axis, where distance is some distance that provide good visualization of the whole scene
-    /// \param axis is an arbitrary *unitary* axis vector
-    void _MoveCameraPointOfView(const osg::Vec3d& axis);
-
-    /// \brief performs a rotation of the camera over the current focal point (see GetCameraDistanceToFocus()).
-    /// Camera will keep looking ate the focal point after performing the rotation.
-    /// \param angle in radians, -pi < angle < pi, camSpaceRotationOverDirection is the direction in camera space over which to rotate to.
-    /// \param useCameraUpDirection in radians, -pi < angle < pi, camSpaceRotationOverDirection is the direction, in camera, space over which to rotate to.
-    void _RotateCameraOverDirection(double angle, const osg::Vec3d& camSpaceRotationOverDirection, bool useCameraUpDirection=true);
-
-    /// \brief performs a a pan translation of both camera and focal point position.
-    /// \param camSpacePanDirection is the pan direction in camera space to apply to camera and focal point.
-    /// \param delta is how much to translate in worlds units (see _metersinunit and QOSGViewerWidget() constructor)
-    void _PanCameraTowardsDirection(double delta, const osg::Vec3d& camSpacePanDirection);
-
-    /// \brief Create a dragger with a name given
-    std::vector<osg::ref_ptr<osgManipulator::Dragger> > _CreateDragger(const std::string &name);
-
-    /// \brief Create a manipulator over a render item
-    ///
-    /// \param draggerName the type of dragger to create
-    /// \param joint if not empty, the joint to create the dragger over (ie for moving the joint value)
-    OSGNodePtr _AddDraggerToObject(const std::string &draggerName, KinBodyItemPtr item, KinBody::JointPtr joint);
-
-    virtual void initializeGL();
-
-    virtual void paintGL();
-
-    virtual void resizeGL(int width, int height);
-
-    virtual void mouseMoveEvent(QMouseEvent *event);
-
-    virtual void mousePressEvent(QMouseEvent *event);
-
-    virtual void mouseReleaseEvent(QMouseEvent *event);
-
-    virtual void mouseDoubleClickEvent(QMouseEvent *event);
-
-    virtual void wheelEvent(QWheelEvent *event);
-
-    virtual void keyPressEvent(QKeyEvent *event);
-
-    virtual void keyReleaseEvent(QKeyEvent *event);
-
-    virtual bool event(QEvent *event);
-
-    bool _useMultiSamples;
-    OutlineShaderPipeline _outlineRenderPipeline;
-
-    OSGGroupPtr _osgSceneRoot; ///< root scene node
-    OSGGroupPtr _osgFigureRoot; ///< the node that all the figures are drawn into
-    OSGMatrixTransformPtr _osgWorldAxis; ///< the node that draws the rgb axes on the lower right corner
-
-    std::string _userdatakey; ///< the key to use for KinBody::GetUserData and KinBody::SetUserData
-    OSGGroupPtr _osgLightsGroup; ///< Scene Node with lights
-    OSGGroupPtr _osgLightsGroupData; ///< Scene Data to romove after each repaint
-    OSGGroupPtr _osgDraggerRoot; ///< Parent of dragger and selection
-    std::vector<osg::ref_ptr<osgManipulator::Dragger> > _draggers; ///< There is only one dragger at the same time
-    OSGMatrixTransformPtr _draggerMatrix; ///< Transform applied by dragger
-    OSGGroupPtr _osgSelectedNodeByDragger; ///< Object selected by dragger
-    OSGMatrixTransformPtr _osgCameraHUD; ///< MatrixTransform node that gets displayed in the heads up display
-
-    KinBodyItemPtr _selectedItem; ///< render item selected
-    std::string _draggerName; ///< Actual dragger selected
-
-    osg::ref_ptr<OSGPickHandler> _picker; ///<  Pick handler for joint selection
-    osg::ref_ptr<osgGA::GUIEventHandler> _keyhandler; ///<  Pick handler for joint selection
-    osg::Matrixf _viewCameraMatrix; ///< stored matrix transform
-
-    std::vector<osg::ref_ptr<osg::PositionAttitudeTransform> > _vLightTransform;
-    osg::ref_ptr<osg::StateSet> _lightStateSet;
-    osg::ref_ptr<osgViewer::CompositeViewer> _osgviewer;
-    osgViewer::GraphicsWindowEmbedded* _osgGraphicWindow;
-    osg::ref_ptr<osgViewer::View> _osgview;
-    osg::ref_ptr<osgViewer::View> _osghudview;
-    osg::ref_ptr<OpenRAVETrackball> _osgDefaultManipulator; //< default manipulator
-    osg::ref_ptr<OpenRAVETracker> _osgTrackModeManipulator; //< manipulator used by TrackLink and TrackManip commands
-
-    osg::ref_ptr<osgText::Text> _osgHudText; ///< the HUD text in the upper left corner
-    std::string _strUserText, _strSelectedItemText, _strRayInfoText, _strTrackInfoText;; ///< the user hud text
-
-    osg::ref_ptr<Skybox> _osgSkybox;  ///< the skybox moving together with camera
-
-    QTimer _timer; ///< Timer for repaint
-    EnvironmentBasePtr _penv;
-    double _metersinunit; //< current meter unit to be used in all transformations and calculations
-    boost::function<bool(int)> _onKeyDown; ///< call whenever key press is detected
-    bool _bSwitchMouseLeftMiddleButton;  ///< whether to switch mouse left button and middle button (camera control mode)
-    bool _bLightOn; ///< whether lights are on or not
-    bool _bIsSelectiveActive; ///< if true, then can select a new
-    double _zNear; ///< In OSG, znear and zfar are updated by CullVisitor, which
-                   ///  causing getProjectionMatrixAsXXX to return negative
-                   ///  values. Therefore, we manage zNear ourselves
-    double _currentOrthoFrustumSize; ///< coordinate for the right vertical clipping plane 
-
-    void GetSwitchedButtonValue(unsigned int &button);
-};
-
-class QtOSGKeyEventTranslator
-{
-public:
-    QtOSGKeyEventTranslator()
-    {
-        keyMap[Qt::Key_Escape    ] = osgGA::GUIEventAdapter::KEY_Escape;
-        keyMap[Qt::Key_Delete    ] = osgGA::GUIEventAdapter::KEY_Delete;
-        keyMap[Qt::Key_Home      ] = osgGA::GUIEventAdapter::KEY_Home;
-        keyMap[Qt::Key_Enter     ] = osgGA::GUIEventAdapter::KEY_KP_Enter;
-        keyMap[Qt::Key_End       ] = osgGA::GUIEventAdapter::KEY_End;
-        keyMap[Qt::Key_Return    ] = osgGA::GUIEventAdapter::KEY_Return;
-        keyMap[Qt::Key_PageUp    ] = osgGA::GUIEventAdapter::KEY_Page_Up;
-        keyMap[Qt::Key_PageDown  ] = osgGA::GUIEventAdapter::KEY_Page_Down;
-        keyMap[Qt::Key_Left      ] = osgGA::GUIEventAdapter::KEY_Left;
-        keyMap[Qt::Key_Right     ] = osgGA::GUIEventAdapter::KEY_Right;
-        keyMap[Qt::Key_Up        ] = osgGA::GUIEventAdapter::KEY_Up;
-        keyMap[Qt::Key_Down      ] = osgGA::GUIEventAdapter::KEY_Down;
-        keyMap[Qt::Key_Backspace ] = osgGA::GUIEventAdapter::KEY_BackSpace;
-        keyMap[Qt::Key_Tab       ] = osgGA::GUIEventAdapter::KEY_Tab;
-        keyMap[Qt::Key_Space     ] = osgGA::GUIEventAdapter::KEY_Space;
-        keyMap[Qt::Key_Delete    ] = osgGA::GUIEventAdapter::KEY_Delete;
-        keyMap[Qt::Key_Alt       ] = osgGA::GUIEventAdapter::KEY_Alt_L;
-        keyMap[Qt::Key_Shift     ] = osgGA::GUIEventAdapter::KEY_Shift_L;
-        keyMap[Qt::Key_Control   ] = osgGA::GUIEventAdapter::KEY_Control_L;
-        keyMap[Qt::Key_Meta      ] = osgGA::GUIEventAdapter::KEY_Meta_L;
-    }
-
-    ~QtOSGKeyEventTranslator() {
-    };
-
-    int GetOSGKeyValue(QKeyEvent* event)
-    {
-        std::map<int, unsigned int>::const_iterator itmap = keyMap.find(event->key());
-
-        if (itmap == keyMap.end()) {
-            return int(*(event->text().toLatin1().data()));
-        } else {
-            return itmap->second;
-        }
-    }
-
-    unsigned int GetOSGButtonValue(QMouseEvent* event)
-    {
-        unsigned int button = 0;
-        switch (event->button()) {
-        case Qt::LeftButton:
-            button = 1;
-            break;
-        case Qt::MiddleButton:
-            button = 2;
-            break;
-        case Qt::RightButton:
-            button = 3;
-            break;
-        default:
-            break;
-        }
-        return button;
-    }
-
-private:
-    std::map<int, unsigned int> keyMap;
-};
-
-static QtOSGKeyEventTranslator qtOSGKeyEventTranslator;
-}
-
-#endif
+// -*- coding: utf-8 -*-
+// Copyright (C) 2012-2016 Rosen Diankov, Gustavo Puche, OpenGrasp Team
+//
+// OpenRAVE Qt/OpenSceneGraph Viewer is licensed under the Apache License, Version 2.0 (the "License");
+// you may not use this file except in compliance with the License.
+// You may obtain a copy of the License at
+//     http://www.apache.org/licenses/LICENSE-2.0
+//
+// Unless required by applicable law or agreed to in writing, software
+// distributed under the License is distributed on an "AS IS" BASIS,
+// WITHOUT WARRANTIES OR CONDITIONS OF ANY KIND, either express or implied.
+// See the License for the specific language governing permissions and
+// limitations under the License.
+#ifndef OPENRAVE_QTOSG_VIEWERCONTEXT_H
+#define OPENRAVE_QTOSG_VIEWERCONTEXT_H
+
+#include "qtosg.h"
+#include "osgpick.h"
+#include "osgskybox.h"
+#include "osgrenderitem.h"
+#include "outlineshaderpipeline.h"
+
+#include <QTime>
+#include <QtCore/QTimer>
+#include <QtWidgets/QApplication>
+#include <QtWidgets/QLayout>
+#include <QOpenGLWidget>
+#include <osgViewer/CompositeViewer>
+#include <osgViewer/ViewerEventHandlers>
+#include <osg/PositionAttitudeTransform>
+#include <osgGA/NodeTrackerManipulator>
+#include <iostream>
+
+namespace qtosgrave {
+
+using namespace OpenRAVE;
+
+class OpenRAVETracker;
+class OpenRAVETrackball;
+
+/// \brief  Class of the openscene graph 3d viewer
+class QOSGViewerWidget : public QOpenGLWidget
+{
+public:
+
+    QOSGViewerWidget(EnvironmentBasePtr penv, const std::string &userdatakey, bool useMultiSamples=false,
+                     const boost::function<bool(int)> &onKeyDown = boost::function<bool(int)>(),
+                     double metersinunit = 1, QWidget *parent = 0);
+
+    virtual ~QOSGViewerWidget();
+
+    /// \brief Draws bounding box around actual kinbody
+    void DrawBoundingBox(bool pressed);
+
+    /// \brief Active selection
+    void ActivateSelection(bool active);
+
+    /// \brief possible names include TrackballDragger, TranslateAxisDragger
+    void SetDraggerMode(const std::string &draggerName);
+
+    /// \brief sets up a dragger selection for a robot or kinbody item
+    void SelectItem(KinBodyItemPtr item, KinBody::JointPtr joint = KinBody::JointPtr());
+
+    void SelectItemFromName(const std::string &name);
+
+    /// \brief  Sets scene data node in all viewers
+    void SetSceneData();
+
+    /// \brief  Reset viewer to original position
+    void ResetViewToHome();
+
+    /// \brief Reset viewer to original position
+    void SetHome();
+
+    /// \brief Light button
+    void SetLight(bool enabled);
+
+    //  Cull face
+    void SetFacesMode(bool enabled);
+
+    /// \brief Sets poligon mode (SMOOTH, FLAT or WIRED)
+    void SetPolygonMode(int mode);
+
+    /// \brief set the viewport to perspective or orthogonal
+    void SetViewType(int isorthogonal);
+
+    /// \brief sets the near plane for the camera
+    void SetNearPlane(double nearplane);
+
+    /// \brief Rotates the camera around the current focal point in the direction of the screen x vector (in world coordinates). The argument thetaX is in radians -pi < thetaX < pi.
+    virtual void RotateCameraXDirection(float thetaX);
+
+    /// \brief Rotates the camera around the current focal point in the direction of the screen y vector (in world coordinates). The argument thetaY is in radians -pi < thetaY < pi.
+    virtual void RotateCameraYDirection(float thetaY);
+
+    /// \brief Pans the camera in the direction of the screen x vector, parallel to screen plane. The argument dx is in normalized coordinates 0 < dx < 1, where 1 means canvas width.
+    virtual void PanCameraXDirection(float dx);
+
+    /// \brief Pans the camera in the direction of the screen y vector, parallel to screen plane. The argument dy is in normalized coordinates 0 < dy < 1, where 1 means canvas height.
+    virtual void PanCameraYDirection(float dy);
+
+    /// \param value Enables / disables avanced rendering shaders. It can be heavy on GPU usage.
+    virtual void SetEnabledRenderingShaders(bool value);
+
+    /// \param axis, the axis to align camera to. It will translate the camera so the whole scene can be visible, and new center of view will be the scene's bounding box center.
+    void MoveCameraPointOfView(const std::string& axis);
+
+    /// \param factor > 1.0 = zoom in. < 1.0 = zoom out
+    /// \param isPan, if true, then focal distance will not change, but rather camera position will move along with focal point
+    /// \param panDelta, if true, then focal distance will not change, but rather camera position will move along with focal point
+    void MoveCameraZoom(float factor, bool isPan, float panDelta);
+
+    /// \brief changes current focal distance (if in perspective mode) or the current projection plane size (if in ortho mode) in order
+    /// to zoom in/out towards/from focal point (if factor < 1). This function never changes de focal point position.
+    void Zoom(float factor);
+
+    /// \brief set the cubemap for skybox
+    void SetTextureCubeMap(const std::string &posx,
+                           const std::string &negx,
+                           const std::string &posy,
+                           const std::string &negy,
+                           const std::string &posz,
+                           const std::string &negz);
+
+    /// \brief returns the near plane set on the camera
+    double GetCameraNearPlane();
+
+    /// \brief called when the qt window size changes
+    void SetViewport(int width, int height);
+
+    /// \brief sets user-controlled hud text
+    void SetUserHUDText(const std::string &text);
+
+    /// \brief Set wire view to a node
+    void SetWire(OSGNodePtr node);
+
+    OSGGroupPtr GetSceneRoot() const {
+        return _osgSceneRoot;
+    }
+
+    OSGGroupPtr GetFigureRoot() const {
+        return _osgFigureRoot;
+    }
+
+    /// \brief called when the mouse is over a specified point
+    ///
+    void HandleRayPick(const osgUtil::LineSegmentIntersector::Intersection &intersection, int buttonPressed, int modkeymask = 0);
+
+    /// \brief handle case when link is selected
+    void SelectOSGLink(OSGNodePtr node, int modkeymask);
+
+    /// \brief activate and configure trackmode manipulator to track given OSG node
+    /// \brief trackInfoText is the text to display in canvas about the current element being tracked
+    void TrackNode(OSGNodePtr node, const std::string& trackInfoText, const osg::Vec3d& offset, double trackDistance);
+    void StopTrackNode();
+
+    osg::Camera *GetCamera();
+    bool IsInOrthoMode();
+
+    osg::ref_ptr<osgGA::CameraManipulator> GetCurrentCameraManipulator();
+    void SetCurrentCameraManipulator(osgGA::CameraManipulator* manipulator);
+    void SetCameraDistanceToFocus(double distance);
+    double GetCameraDistanceToFocus();
+
+    void RestoreDefaultManipulator();
+    bool IsUsingDefaultCameraManipulator();
+    osg::ref_ptr<osgGA::TrackballManipulator> GetDefaultCameraManipulator();
+    osg::ref_ptr<osgGA::NodeTrackerManipulator> GetTrackModeManipulator();
+
+    OSGMatrixTransformPtr GetCameraHUD();
+
+    /// \brief Updates any changes in OSG to to OpenRAVE core.
+    void UpdateFromOSG();
+
+    /// \brief Find node of Robot for the link picked
+    KinBodyItemPtr FindKinBodyItemFromOSGNode(OSGNodePtr node);
+
+    /// \brief Find KinBodyItem from a kinbody name
+    KinBodyItemPtr GetItemFromName(const std::string &name);
+
+    /// \brief Find KinBodyItem from a kinbody instance
+    KinBodyItemPtr GetItemFromKinBody(KinBodyPtr kinBody);
+
+    /// \brief restores cursor to what it was originally set to
+    void RestoreCursor();
+
+    /// \brief Get osg composite viewer
+    osg::ref_ptr<osgViewer::CompositeViewer> GetViewer();
+
+    /// \brief
+    void SetKeyboardModifiers(QInputEvent* event);
+
+    /// \brief Get osg viewer camera control mode for single finger gesture
+    const char* GetCameraMoveMode() {
+        return _bSwitchMouseLeftMiddleButton ? "Pan" : "Rot";
+    }
+
+    /// \brief Toggle camera move mode between pan and rotate
+    void ToggleCameraMoveMode() {
+        _bSwitchMouseLeftMiddleButton = !_bSwitchMouseLeftMiddleButton;
+    }
+
+protected:
+    /// \brief handles a key press and looks at the modifier keys
+    bool HandleOSGKeyDown(const osgGA::GUIEventAdapter &ea, osgGA::GUIActionAdapter &aa);
+
+    /// \brief Clear dragger from the viewer
+    void _ClearDragger();
+
+    /// \brief gather all the necessary text and updates it on the HUD control
+    void _UpdateHUDText();
+
+    /// \brief Set up cameras
+    void _SetupCamera(osg::ref_ptr<osg::Camera> camera, osg::ref_ptr<osgViewer::View> view,
+                      osg::ref_ptr<osg::Camera> hudcamera, osg::ref_ptr<osgViewer::View> hudview);
+
+    /// \brief Retrieves RAVE environment world up unitary vector
+    void _GetRAVEEnvironmentUpVector(osg::Vec3d& upVector);
+
+    /// \brief Create Open GL Context
+    osg::ref_ptr<osg::Camera> _CreateCamera(int x, int y, int w, int h, double metersinunit);
+
+    osg::ref_ptr<osg::Camera> _CreateHUDCamera(int x, int y, int w, int h, double metersinunit);
+
+
+    /// \brief Find joint into OpenRAVE core
+    KinBody::JointPtr _FindJoint(KinBodyItemPtr pitem, KinBody::LinkPtr link);
+
+    //  Lighting Stuff //
+    osg::ref_ptr<osg::Material> _CreateSimpleMaterial(osg::Vec4 color);
+    osg::ref_ptr<osg::Light> _CreateLight(osg::Vec4 color, int lightid);
+    osg::ref_ptr<osg::Light> _CreateAmbientLight(osg::Vec4 color, int lightid);
+
+    /// \brief Initialize lighting
+    void _InitializeLights();
+
+    /// \brief Stores matrix transform
+    void _StoreMatrixTransform();
+
+    /// \brief Loads the stored matrix transform to the camera
+    void _LoadMatrixTransform();
+
+    /// \brief update hud display axis from current manipulator transform
+    void _UpdateHUDAxisTransform(int width, int height);
+
+    /// \brief set camera projection matrix as orthogonal using the given projection plane size
+    void _SetCameraViewOrthoProjectionPlaneSize(double size);
+
+    /// \brief will move the camera to sceneBoudingBox.center + axis * distance, and set view center to camerapos - axis, where distance is some distance that provide good visualization of the whole scene
+    /// \param axis is an arbitrary *unitary* axis vector
+    void _MoveCameraPointOfView(const osg::Vec3d& axis);
+
+    /// \brief performs a rotation of the camera over the current focal point (see GetCameraDistanceToFocus()).
+    /// Camera will keep looking ate the focal point after performing the rotation.
+    /// \param angle in radians, -pi < angle < pi, camSpaceRotationOverDirection is the direction in camera space over which to rotate to.
+    /// \param useCameraUpDirection in radians, -pi < angle < pi, camSpaceRotationOverDirection is the direction, in camera, space over which to rotate to.
+    void _RotateCameraOverDirection(double angle, const osg::Vec3d& camSpaceRotationOverDirection, bool useCameraUpDirection=true);
+
+    /// \brief performs a a pan translation of both camera and focal point position.
+    /// \param camSpacePanDirection is the pan direction in camera space to apply to camera and focal point.
+    /// \param delta is how much to translate in worlds units (see _metersinunit and QOSGViewerWidget() constructor)
+    void _PanCameraTowardsDirection(double delta, const osg::Vec3d& camSpacePanDirection);
+
+    /// \brief Create a dragger with a name given
+    std::vector<osg::ref_ptr<osgManipulator::Dragger> > _CreateDragger(const std::string &name);
+
+    /// \brief Create a manipulator over a render item
+    ///
+    /// \param draggerName the type of dragger to create
+    /// \param joint if not empty, the joint to create the dragger over (ie for moving the joint value)
+    OSGNodePtr _AddDraggerToObject(const std::string &draggerName, KinBodyItemPtr item, KinBody::JointPtr joint);
+
+    virtual void initializeGL();
+
+    virtual void paintGL();
+
+    virtual void resizeGL(int width, int height);
+
+    virtual void mouseMoveEvent(QMouseEvent *event);
+
+    virtual void mousePressEvent(QMouseEvent *event);
+
+    virtual void mouseReleaseEvent(QMouseEvent *event);
+
+    virtual void mouseDoubleClickEvent(QMouseEvent *event);
+
+    virtual void wheelEvent(QWheelEvent *event);
+
+    virtual void keyPressEvent(QKeyEvent *event);
+
+    virtual void keyReleaseEvent(QKeyEvent *event);
+
+    virtual bool event(QEvent *event);
+
+    bool _useMultiSamples;
+    OutlineShaderPipeline _outlineRenderPipeline;
+
+    OSGGroupPtr _osgSceneRoot; ///< root scene node
+    OSGGroupPtr _osgFigureRoot; ///< the node that all the figures are drawn into
+    OSGMatrixTransformPtr _osgWorldAxis; ///< the node that draws the rgb axes on the lower right corner
+
+    std::string _userdatakey; ///< the key to use for KinBody::GetUserData and KinBody::SetUserData
+    OSGGroupPtr _osgLightsGroup; ///< Scene Node with lights
+    OSGGroupPtr _osgLightsGroupData; ///< Scene Data to romove after each repaint
+    OSGGroupPtr _osgDraggerRoot; ///< Parent of dragger and selection
+    std::vector<osg::ref_ptr<osgManipulator::Dragger> > _draggers; ///< There is only one dragger at the same time
+    OSGMatrixTransformPtr _draggerMatrix; ///< Transform applied by dragger
+    OSGGroupPtr _osgSelectedNodeByDragger; ///< Object selected by dragger
+    OSGMatrixTransformPtr _osgCameraHUD; ///< MatrixTransform node that gets displayed in the heads up display
+
+    KinBodyItemPtr _selectedItem; ///< render item selected
+    std::string _draggerName; ///< Actual dragger selected
+
+    osg::ref_ptr<OSGPickHandler> _picker; ///<  Pick handler for joint selection
+    osg::ref_ptr<osgGA::GUIEventHandler> _keyhandler; ///<  Pick handler for joint selection
+    osg::Matrixf _viewCameraMatrix; ///< stored matrix transform
+
+    std::vector<osg::ref_ptr<osg::PositionAttitudeTransform> > _vLightTransform;
+    osg::ref_ptr<osg::StateSet> _lightStateSet;
+    osg::ref_ptr<osgViewer::CompositeViewer> _osgviewer;
+    osgViewer::GraphicsWindowEmbedded* _osgGraphicWindow;
+    osg::ref_ptr<osgViewer::View> _osgview;
+    osg::ref_ptr<osgViewer::View> _osghudview;
+    osg::ref_ptr<OpenRAVETrackball> _osgDefaultManipulator; //< default manipulator
+    osg::ref_ptr<OpenRAVETracker> _osgTrackModeManipulator; //< manipulator used by TrackLink and TrackManip commands
+
+    osg::ref_ptr<osgText::Text> _osgHudText; ///< the HUD text in the upper left corner
+    std::string _strUserText, _strSelectedItemText, _strRayInfoText, _strTrackInfoText;; ///< the user hud text
+
+    osg::ref_ptr<Skybox> _osgSkybox;  ///< the skybox moving together with camera
+
+    QTimer _timer; ///< Timer for repaint
+    EnvironmentBasePtr _penv;
+    double _metersinunit; //< current meter unit to be used in all transformations and calculations
+    boost::function<bool(int)> _onKeyDown; ///< call whenever key press is detected
+    bool _bSwitchMouseLeftMiddleButton;  ///< whether to switch mouse left button and middle button (camera control mode)
+    bool _bLightOn; ///< whether lights are on or not
+    bool _bIsSelectiveActive; ///< if true, then can select a new
+    double _zNear; ///< In OSG, znear and zfar are updated by CullVisitor, which
+                   ///  causing getProjectionMatrixAsXXX to return negative
+                   ///  values. Therefore, we manage zNear ourselves
+    double _currentOrthoFrustumSize; ///< coordinate for the right vertical clipping plane 
+
+    void GetSwitchedButtonValue(unsigned int &button);
+};
+
+class QtOSGKeyEventTranslator
+{
+public:
+    QtOSGKeyEventTranslator()
+    {
+        keyMap[Qt::Key_Escape    ] = osgGA::GUIEventAdapter::KEY_Escape;
+        keyMap[Qt::Key_Delete    ] = osgGA::GUIEventAdapter::KEY_Delete;
+        keyMap[Qt::Key_Home      ] = osgGA::GUIEventAdapter::KEY_Home;
+        keyMap[Qt::Key_Enter     ] = osgGA::GUIEventAdapter::KEY_KP_Enter;
+        keyMap[Qt::Key_End       ] = osgGA::GUIEventAdapter::KEY_End;
+        keyMap[Qt::Key_Return    ] = osgGA::GUIEventAdapter::KEY_Return;
+        keyMap[Qt::Key_PageUp    ] = osgGA::GUIEventAdapter::KEY_Page_Up;
+        keyMap[Qt::Key_PageDown  ] = osgGA::GUIEventAdapter::KEY_Page_Down;
+        keyMap[Qt::Key_Left      ] = osgGA::GUIEventAdapter::KEY_Left;
+        keyMap[Qt::Key_Right     ] = osgGA::GUIEventAdapter::KEY_Right;
+        keyMap[Qt::Key_Up        ] = osgGA::GUIEventAdapter::KEY_Up;
+        keyMap[Qt::Key_Down      ] = osgGA::GUIEventAdapter::KEY_Down;
+        keyMap[Qt::Key_Backspace ] = osgGA::GUIEventAdapter::KEY_BackSpace;
+        keyMap[Qt::Key_Tab       ] = osgGA::GUIEventAdapter::KEY_Tab;
+        keyMap[Qt::Key_Space     ] = osgGA::GUIEventAdapter::KEY_Space;
+        keyMap[Qt::Key_Delete    ] = osgGA::GUIEventAdapter::KEY_Delete;
+        keyMap[Qt::Key_Alt       ] = osgGA::GUIEventAdapter::KEY_Alt_L;
+        keyMap[Qt::Key_Shift     ] = osgGA::GUIEventAdapter::KEY_Shift_L;
+        keyMap[Qt::Key_Control   ] = osgGA::GUIEventAdapter::KEY_Control_L;
+        keyMap[Qt::Key_Meta      ] = osgGA::GUIEventAdapter::KEY_Meta_L;
+    }
+
+    ~QtOSGKeyEventTranslator() {
+    };
+
+    int GetOSGKeyValue(QKeyEvent* event)
+    {
+        std::map<int, unsigned int>::const_iterator itmap = keyMap.find(event->key());
+
+        if (itmap == keyMap.end()) {
+            return int(*(event->text().toLatin1().data()));
+        } else {
+            return itmap->second;
+        }
+    }
+
+    unsigned int GetOSGButtonValue(QMouseEvent* event)
+    {
+        unsigned int button = 0;
+        switch (event->button()) {
+        case Qt::LeftButton:
+            button = 1;
+            break;
+        case Qt::MiddleButton:
+            button = 2;
+            break;
+        case Qt::RightButton:
+            button = 3;
+            break;
+        default:
+            break;
+        }
+        return button;
+    }
+
+private:
+    std::map<int, unsigned int> keyMap;
+};
+
+static QtOSGKeyEventTranslator qtOSGKeyEventTranslator;
+}
+
+#endif