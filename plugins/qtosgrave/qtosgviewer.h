// -*- coding: utf-8 -*-
// Copyright (C) 2012-2016 Rosen Diankov, Gustavo Puche, OpenGrasp Team
//
// OpenRAVE Qt/OpenSceneGraph Viewer is licensed under the Apache License, Version 2.0 (the "License");
// you may not use this file except in compliance with the License.
// You may obtain a copy of the License at
//     http://www.apache.org/licenses/LICENSE-2.0
//
// Unless required by applicable law or agreed to in writing, software
// distributed under the License is distributed on an "AS IS" BASIS,
// WITHOUT WARRANTIES OR CONDITIONS OF ANY KIND, either express or implied.
// See the License for the specific language governing permissions and
// limitations under the License.
#ifndef OPENRAVE_QTOSG_VIEWER_H
#define OPENRAVE_QTOSG_VIEWER_H

#include "qtosg.h"
#include "osgrenderitem.h"

#include <QMainWindow>

#include "qtreemodel.h"

namespace qtosgrave {

class ViewerWidget;
class QtOSGViewer;
typedef boost::shared_ptr<QtOSGViewer> QtOSGViewerPtr;
typedef boost::weak_ptr<QtOSGViewer> QtOSGViewerWeakPtr;
typedef boost::shared_ptr<QtOSGViewer const> QtOSGViewerConstPtr;

/// \brief class of the entire viewer that periodically syncs with the openrave environment.
class QtOSGViewer : public QMainWindow, public ViewerBase
{
    Q_OBJECT;
public:
    QtOSGViewer(EnvironmentBasePtr penv, std::istream& sinput);
    virtual ~QtOSGViewer();
    bool isSimpleView();
    void setSimpleView(bool state);

    /// \brief goes into the main loop
    virtual int main(bool bShow);

    /// \brief destroys the main loop
    virtual void quitmainloop();

    virtual void Show(int showtype);

    virtual bool GetFractionOccluded(KinBodyPtr pbody, int width, int height, float nearPlane, float farPlane, const RaveTransform<float>& extrinsic, const float* pKK, double& fracOccluded);

    /// Retries a 24bit RGB image of dimensions width and height from the current scene
    /// extrinsic is the rotation and translation of the camera
    /// pKK is 4 values such that the intrinsic matrix can be reconstructed [pKK[0] 0 pKK[2]; 0 pKK[1] pKK[3]; 0 0 1];
    virtual bool GetCameraImage(std::vector<uint8_t>& memory, int width, int height, const RaveTransform<float>& t, const SensorBase::CameraIntrinsics& KK);
    virtual bool WriteCameraImage(int width, int height, const RaveTransform<float>& t, const SensorBase::CameraIntrinsics& KK, const std::string& filename, const std::string& extension);
    virtual void SetCamera(const RaveTransform<float>& trans, float focalDistance=0);
    virtual float GetCameraDistanceToFocus() const;
    virtual RaveTransform<float> GetCameraTransform() const;
    virtual geometry::RaveCameraIntrinsics<float> GetCameraIntrinsics() const;
    virtual SensorBase::CameraIntrinsics GetCameraIntrinsics2() const;

    virtual GraphHandlePtr plot3(const float* ppoints, int numPoints, int stride, float fPointSize, const RaveVector<float>& color, int drawstyle = 0);
    virtual GraphHandlePtr plot3(const float* ppoints, int numPoints, int stride, float fPointSize, const float* colors, int drawstyle = 0, bool bhasalpha=false);

    virtual GraphHandlePtr drawlinestrip(const float* ppoints, int numPoints, int stride, float fwidth, const RaveVector<float>& color);
    virtual GraphHandlePtr drawlinestrip(const float* ppoints, int numPoints, int stride, float fwidth, const float* colors);

    virtual GraphHandlePtr drawlinelist(const float* ppoints, int numPoints, int stride, float fwidth, const RaveVector<float>& color);
    virtual GraphHandlePtr drawlinelist(const float* ppoints, int numPoints, int stride, float fwidth, const float* colors);

    virtual GraphHandlePtr drawarrow(const RaveVector<float>& p1, const RaveVector<float>& p2, float fwidth, const RaveVector<float>& color);

    virtual GraphHandlePtr drawplane(const RaveTransform<float>& tplane, const RaveVector<float>& vextents, const boost::multi_array<float,3>& vtexture);
    virtual GraphHandlePtr drawbox(const RaveVector<float>& vpos, const RaveVector<float>& vextents);

    virtual GraphHandlePtr drawtrimesh(const float* ppoints, int stride, const int* pIndices, int numTriangles, const RaveVector<float>& color);
    virtual GraphHandlePtr drawtrimesh(const float* ppoints, int stride, const int* pIndices, int numTriangles, const boost::multi_array<float,2>& colors);

    virtual void _Deselect();

    //	TODO : Specific QtOsgRave functions
    //virtual osg::Camera* GetCamera() { return _ivCamera; }

    /// \brief override base class
    virtual void customEvent(QEvent * e);

    //    virtual void UpdateCameraTransform();
    //    static void _PlayCB(void *userData, SoSensor *);
    //
    //    virtual void resize ( int w, int h);
    //    virtual void resize ( const QSize & qs);
    //

    virtual void SetSize(int w, int h);
    virtual void Move(int x, int y);

    /// \brief Set title of the viewer window
    virtual void SetName(const string& name);

    /// \brief notified when a body has been removed from the environment
    virtual void RemoveKinBody(KinBodyPtr pbody) {
        if( !!pbody ) {
            pbody->RemoveUserData("qtosg");
        }
    }

    virtual void Reset();
    virtual void SetBkgndColor(const RaveVector<float>& color);

    virtual void StartPlaybackTimer();
    virtual void StopPlaybackTimer();

    /// \brief Reads model from file and loads it in viewer
    virtual bool LoadModel(const string& filename);

    /// \brief updates all render objects from the internal openrave classes
    void UpdateFromModel();

    /// \brief Set Sync environment
    virtual void SetEnvironmentSync(bool bUpdate);

    /// \brief Synchronize environment
    virtual void EnvironmentSync();

    virtual UserDataPtr RegisterItemSelectionCallback(const ItemSelectionCallbackFn& fncallback);
    virtual UserDataPtr RegisterViewerThreadCallback(const ViewerThreadCallbackFn& fncallback);

    /// \brief Locks environment
    boost::shared_ptr<EnvironmentMutex::scoped_try_lock> LockEnvironment(uint64_t timeout=50000,bool bUpdateEnvironment = true);

public slots:

    void LoadEnvironment();

    /// \brief Adds models to current scene
    void ImportEnvironment();

    /// \brief Saves the environment into a file
    void SaveEnvironment();
    //void multiWidget();
    //void simpleWidget();

    /// \brief updates the screen with a new frame and runs viewer update logic. Also tries to update with the openrave environment
    void _UpdateViewerCallback();

    /// \brief called when application quits
    void _ProcessApplicationQuit();

    /// Set model home position in viewer
    void ResetViewToHome();

    /// \brief executed when menu item light is clicked to change the lights in the scene.
    //void _ProcessLightChange();

    /// \brief changes the perspective view
    void _ProcessPerspectiveViewChange();

    /// \brief show an about dialog
    void _ProcessAboutDialog();

    void _SetDebugLevelDebug();

    void _SetDebugLevelVerbose();

    /// \brief change camera to see xy plane
    void _ChangeViewToXY();

    /// \brief change camera to see xz plane
    void _ChangeViewToXZ();

    /// \brief change camera to see yz plane
    void _ChangeViewToYZ();

    void polygonMode();

    //  \brief Sets COUNTER CLOCKWISE and CLOCKWISE polygons
    //void _ProcessFacesModeChange();

    /// Sets or reset bounding box
    void _ProcessBoundingBox();

    /// \brief Sets or reset axes
    void axes();

    /// \brief Event clicked of pointer, hand, bound and axes buttons
    void _ProcessPointerGroupClicked(int button);

    /// \brief Event clicked of bound and axes button
    void _ProcessDraggerGroupClicked(int button);

    /// \brief Slot to listen scene list events
    void _OnObjectTreeClick(QTreeWidgetItem* item,int num);

protected:
//    void keyPressEvent(QKeyEvent* event)
//    {
//        RAVELOG_INFO("key pressed event\n");
//        QWidget::keyPressEvent(event);
//    }
//
//    void keyReleaseEvent(QKeyEvent* event)
//    {
//        RAVELOG_INFO("key released event\n");
//        QWidget::keyReleaseEvent(event);
//    }

    bool _HandleOSGKeyDown(int);

    /// \brief contains a function to be called inside the GUI thread.
    class GUIThreadFunction
    {
public:
        GUIThreadFunction(const boost::function<void()>& fn, bool isblocking=false) : _fn(fn), _bcalled(false), _bfinished(false), _bisblocking(isblocking) {
        }

        inline void Call() {
            // have to set finished at the end
            boost::shared_ptr<void> finishfn((void*)0, boost::bind(&GUIThreadFunction::SetFinished, this));
            BOOST_ASSERT(!_bcalled);
            _bcalled = true;
            _fn();
        }

        /// \brief true if function has already been called
        inline bool IsCalled() const {
            return _bcalled;
        }

        inline bool IsFinished() const {
            return _bfinished;
        }

        inline bool IsBlocking() const {
            return _bisblocking;
        }

        void SetFinished() {
            _bfinished = true;
        }

private:

        boost::function<void()> _fn;
        bool _bcalled; ///< true if function already called
        bool _bfinished; ///< true if function processing is finished
        bool _bisblocking; ///< if true, then the caller is blocking until the function completes
    };
    typedef boost::shared_ptr<GUIThreadFunction> GUIThreadFunctionPtr;

    /// \brief implementation of graph handles for qtosg
    class PrivateGraphHandle : public GraphHandle
    {
public:
        PrivateGraphHandle(QtOSGViewerWeakPtr wviewer, OSGSwitchPtr handle) : _handle(handle), _wviewer(wviewer) {
            BOOST_ASSERT(_handle != NULL);
        }
        virtual ~PrivateGraphHandle() {
            boost::shared_ptr<QtOSGViewer> viewer = _wviewer.lock();
            if(!!viewer) {
                viewer->_PostToGUIThread(boost::bind(&QtOSGViewer::_CloseGraphHandle, viewer, _handle)); // _handle is copied, so it will maintain the reference
            }
        }

        virtual void SetTransform(const RaveTransform<float>& t)
        {
            boost::shared_ptr<QtOSGViewer> viewer = _wviewer.lock();
            if(!!viewer) {
                viewer->_PostToGUIThread(boost::bind(&QtOSGViewer::_SetGraphTransform, viewer, _handle, t)); // _handle is copied, so it will maintain the reference
            }
        }

        virtual void SetShow(bool bShow)
        {
            boost::shared_ptr<QtOSGViewer> viewer = _wviewer.lock();
            if(!!viewer) {
                viewer->_PostToGUIThread(boost::bind(&QtOSGViewer::_SetGraphShow, viewer, _handle, bShow)); // _handle is copied, so it will maintain the reference
            }
        }

        OSGSwitchPtr _handle;
        QtOSGViewerWeakPtr _wviewer;
    };

    inline QtOSGViewerPtr shared_viewer() {
        return boost::static_pointer_cast<QtOSGViewer>(shared_from_this());
    }
    inline QtOSGViewerWeakPtr weak_viewer() {
        return QtOSGViewerWeakPtr(shared_viewer());
    }
    inline QtOSGViewerConstPtr shared_viewer_const() const {
        return boost::static_pointer_cast<QtOSGViewer const>(shared_from_this());
    }

    /// \brief initializes osg view and the qt menus/dialog boxes
    virtual void _InitGUI(bool bCreateStatusBar, bool bCreateMenu);

    /// \brief Update model and camera transform
    virtual void _UpdateEnvironment(float fTimeElapsed);
    virtual bool _ForceUpdatePublishedBodies();

    /// \brief Reset update from model
    virtual void _Reset();

    /// \brief reset the camera depending on its mode
    virtual void _UpdateCameraTransform(float fTimeElapsed);
    virtual void _SetCameraTransform();

    virtual OSGSwitchPtr _CreateGraphHandle();
    virtual void _CloseGraphHandle(OSGSwitchPtr handle);
    virtual void _SetGraphTransform(OSGSwitchPtr handle, const RaveTransform<float> t);
    virtual void _SetGraphShow(OSGSwitchPtr handle, bool bShow);

    virtual void _Draw(OSGSwitchPtr handle, osg::ref_ptr<osg::Vec3Array> vertices, osg::ref_ptr<osg::Vec4Array> colors, osg::PrimitiveSet::Mode mode, osg::ref_ptr<osg::StateAttribute> attribute, bool bUsingTransparency=false);
    virtual void _DrawTriMesh(OSGSwitchPtr handle, osg::ref_ptr<osg::Vec3Array> vertices, osg::ref_ptr<osg::Vec4Array> colors, osg::ref_ptr<osg::DrawElementsUInt> osgindices, bool bUsingTransparency);
    virtual void _SetTriangleMesh(const float* ppoints, int stride, const int* pIndices, int numTriangles, osg::ref_ptr<osg::Vec3Array> osgvertices, osg::ref_ptr<osg::DrawElementsUInt> osgindices);
    virtual void _DrawBox(OSGSwitchPtr handle, const RaveVector<float>& vpos, const RaveVector<float>& vextents, bool bUsingTransparency);
    virtual void _DrawPlane(OSGSwitchPtr handle, const RaveTransform<float>& tplane, const RaveVector<float>& vextents, const boost::multi_array<float,3>& vtexture);
    
    virtual void _SetCamera(RaveTransform<float> trans, float focalDistance);
    virtual void _SetCameraDistanceToFocus(float focalDistance);

    virtual void _SetProjectionMode(const std::string& projectionMode);
    virtual void _SetBkgndColor(const RaveVector<float>& color);
<<<<<<< HEAD

    virtual void _SetName(const std::string& name);

    virtual void _SetName(const std::string& name);
=======
>>>>>>> 69839c47

    /// \brief posts a function to be executed in the GUI thread
    ///
    /// \param fn the function to execute
    /// \param block if true, will return once the function has been executed.
    void _PostToGUIThread(const boost::function<void()>& fn, bool block=false);

    /// \brief Actions that achieve buttons and menus
    void _CreateActions();

    /// \brief Create menus
    void _CreateMenus();

    /// \brief Set Buttons and Icons in the ToolBar
    void _CreateToolsBar();

    /// \brief Repaint widgets
    void _RepaintWidgets();

    /// \brief Create StatusBar and Set a Message
    void _CreateStatusBar();

    /// \brief Create info panels
    void _CreateDockWidgets();

    /// \brief Create and set main options of object tree
    QTreeWidget* _CreateObjectTree();

    /// \brief Fills object tree with robot info
    void _FillObjectTree(QTreeWidget *tw);

    void _DeleteItemCallback(Item* pItem);

    bool _SetFiguresInCamera(ostream& sout, istream& sinput);
    bool _ShowWorldAxesCommand(ostream& sout, istream& sinput);
    bool _SetItemVisualizationCommand(ostream& sout, istream& sinput);
    bool _SetNearPlaneCommand(ostream& sout, istream& sinput);
    bool _TrackLinkCommand(ostream& sout, istream& sinput);
    bool _TrackManipulatorCommand(ostream& sout, istream& sinput);
    bool _SetTrackingAngleToUpCommand(ostream& sout, istream& sinput);
    bool _StartViewerLoopCommand(ostream& sout, istream& sinput);
    bool _SetProjectionModeCommand(ostream& sout, istream& sinput);

    //@{ Message Queue
    list<GUIThreadFunctionPtr> _listGUIFunctions; ///< list of GUI functions that should be called in the viewer update thread. protected by _mutexGUIFunctions
    mutable list<Item*> _listRemoveItems; ///< raw points of items to be deleted in the viewer update thread, triggered from _DeleteItemCallback. proteced by _mutexItems
    boost::mutex _mutexItems; ///< protects _listRemoveItems
    mutable boost::mutex _mutexGUIFunctions;
    mutable boost::condition _notifyGUIFunctionComplete; ///< signaled when a blocking _listGUIFunctions has been completed
    //@}

    //@{ osg rendering primitives
    OSGNodePtr _selectedNode;
    //@}

    std::string _userdatakey; ///< the key to use for KinBody::GetUserData and KinBody::SetUserData
    std::map<KinBodyPtr, KinBodyItemPtr> _mapbodies;    ///< mapping of all the bodies created
    ItemPtr _pSelectedItem;     ///< the currently selected item

    //@{ camera
    RaveTransform<float> _Tcamera; ///< current position of the camera representing the current view, updated periodically, read only.
    float _focalDistance;  ///< current focal distance of the camera, read-only
    geometry::RaveCameraIntrinsics<float> _camintrinsics; ///< intrinsics of the camera representing the current view, updated periodically, read only.
    //@}

    boost::mutex _mutexUpdating; ///< when inside an update function, even if just checking if the viewer should be updated, this will be locked.
    boost::mutex _mutexUpdateModels; ///< locked when osg environment is being updated from the underlying openrave environment
    boost::condition _condUpdateModels; ///< signaled everytime environment models are updated

    ViewGeometry _viewGeometryMode; ///< the visualization mode of the geometries

    //@{ callbacks
    boost::mutex _mutexCallbacks; ///< maintains lock on list of callsbacks viewer has to make like _listRegisteredViewerThreadCallbacks, _listRegisteredItemSelectionCallbacks
    std::list<UserDataWeakPtr> _listRegisteredItemSelectionCallbacks;
    std::list<UserDataWeakPtr> _listRegisteredViewerThreadCallbacks;
    //@}

    //@{ qt menus and dialog boxes
    QTimer _updateViewerTimer;

    QGridLayout* _qCentralLayout;
    QWidget* _qCentralWidget;
    ViewerWidget* _posgWidget; // cannot be shared_ptr since QMainWindow takes ownership of it internally

    QMenu* fileMenu;
    QMenu* viewMenu;
    QMenu* helpMenu;
    QMenu* animation;
    QMenu* options;
    QMenu* dynamics;

    QAction* exitAct;
    QAction* loadAct;
    QAction* multiAct;
    QAction* simpleAct;

    QAction* importAct;
    QAction* saveAct;
    QAction* viewCamAct;
    QAction* viewColAct;
    QAction* pubilshAct;
    QAction* debugLevelDebugAct;
    QAction* debugLevelVerboseAct;
    QAction* showAct;
    QAction* playAct;
    QAction* stopAct;
    QAction* recordAct;
    QAction* odeAct;
    QAction* selfAct;
    QAction* applyAct;
    QAction* aboutAct;
    QAction* pauseAct;
    QAction* puntAct;
    QAction* AxesAct;
    QAction* houseAct;
    QAction* _qactChangeViewtoXY, *_qactChangeViewtoYZ, *_qactChangeViewtoXZ;
    //QAction* smoothAct;
    //QAction* flatAct;
    //QAction* lightAct;
    QAction* _qactPerspectiveView;
    QAction* wireAct;
    //QAction* facesAct;
    QAction* bboxAct;

    QToolBar* fileToolBar;
    QToolBar* actionToolBar;
    QToolBar* physicsToolBar;
    QToolBar* toolsBar;

    QComboBox* physicsComboBox;

    QTreeView* _qtree;

    //QActionGroup* shapeGroup;
    QButtonGroup* _pointerTypeGroup;
    QButtonGroup* buttonGroup;
    QButtonGroup* draggerTypeGroup;

    QTreeWidget* _qobjectTree; ///< Tree of robots, joints and links
    QTreeWidget* _qdetailsTree; ///< Details panel object
    //@}

    /// tracking parameters
    //@{
    KinBody::LinkPtr _ptrackinglink; ///< current link tracking
    Transform _tTrackingLinkRelative; ///< relative transform in the _ptrackinglink coord system  that should be tracking.
    RobotBase::ManipulatorPtr _ptrackingmanip; ///< current manipulator tracking
    Transform _tTrackingCameraVelocity; ///< camera velocity
    float _fTrackAngleToUp; ///< tilt a little when looking at the point
    //@}

    // toggle switches
    bool _bModelsUpdated;
    bool _bDisplayGrid;
    bool _bDisplayIK;
    bool _bDisplayFPS;
    bool _bDisplayFeedBack;
    bool _bJointHilit;
    bool _bDynamicReplan;
    bool _bVelPredict;
    bool _bDynSim;
    bool _bGravity;
    bool _bControl;

    bool _bSensing;
    bool _bMemory;
    bool _bHardwarePlan;
    bool _bShareBitmap;
    bool _bManipTracking;
    bool _bAntialiasing;

    // control related
    bool _bUpdateEnvironment; ///< if true, should update the viewer to the openrave environment periodically
    bool _bLockEnvironment; ///< if true, should lock the environment when updating from it. Otherwise, the environment can assumed to be already locked in another thread that the viewer controls

    int _nQuitMainLoop; ///< controls if the main loop's state. If 0, then nothing is initialized. If -1, then currently initializing/running. If 1, then currently quitting from the main loop. If 2, then successfully quit from the main loop.

    bool _bRenderFiguresInCamera;

    friend class ItemSelectionCallbackData;
    friend class ViewerThreadCallbackData;
    friend void DeleteItemCallbackSafe(QtOSGViewerWeakPtr, Item*);
};

}

#endif<|MERGE_RESOLUTION|>--- conflicted
+++ resolved
@@ -322,13 +322,7 @@
 
     virtual void _SetProjectionMode(const std::string& projectionMode);
     virtual void _SetBkgndColor(const RaveVector<float>& color);
-<<<<<<< HEAD
-
     virtual void _SetName(const std::string& name);
-
-    virtual void _SetName(const std::string& name);
-=======
->>>>>>> 69839c47
 
     /// \brief posts a function to be executed in the GUI thread
     ///
