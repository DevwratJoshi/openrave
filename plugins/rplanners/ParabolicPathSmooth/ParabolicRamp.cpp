--- conflicted
+++ resolved
@@ -1539,19 +1539,11 @@
     if(!FuzzyEquals(a1*tswitch1 + dx0,v,2*EpsilonV)) {
         PARABOLICWARN("Ramp has incorrect switch 1 speed: %.15e vs %.15e\n",a1*tswitch1 + dx0,v);
         return false;
-<<<<<<< HEAD
     }
     if(!FuzzyEquals(a2*t2mT + dx1,v,2*EpsilonV)) {
         PARABOLICWARN("Ramp has incorrect switch 2 speed: %.15e vs %.15e\n",a2*t2mT + dx1,v);
         return false;
     }
-=======
-    }
-    if(!FuzzyEquals(a2*t2mT + dx1,v,2*EpsilonV)) {
-        PARABOLICWARN("Ramp has incorrect switch 2 speed: %.15e vs %.15e\n",a2*t2mT + dx1,v);
-        return false;
-    }
->>>>>>> 66990dc4
     
     //check switch2
     Real xswitch = x0 + 0.5*a1*Sqr(tswitch1) + dx0*tswitch1;
@@ -3296,10 +3288,6 @@
         return true;
     }
     else {
-<<<<<<< HEAD
-        PARABOLIC_RAMP_PLOG("Unable to calculate the least upper bound: T0=%.15e, T1 = %.15e, T2 = %.15e, T3 = %.15e", T0, T1, T2, T3);
-        return false;
-=======
         if (FuzzyEquals(x0, x1, EpsilonX) && FuzzyZero(v0, EpsilonV) && FuzzyZero(v1, EpsilonV)) {
             // Allow zero duration if it is really the solution
             newEndTime = 0;
@@ -3310,7 +3298,6 @@
             PARABOLIC_RAMP_PLOG("ParabolicRamp1D info: x0 = %.15e; x1 = %.15e; v0 = %.15e; v1 = %.15e; vm = %.15e; am = %.15e", x0, x1, v0, v1, vmax, amax);
             return false;
         }
->>>>>>> 66990dc4
     }
 }
 
