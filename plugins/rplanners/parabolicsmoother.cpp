// -*- coding: utf-8 -*-
// Copyright (C) 2012-2020 Rosen Diankov <rosen.diankov@gmail.com>
//
// This program is free software: you can redistribute it and/or modify
// it under the terms of the GNU Lesser General Public License as published by
// the Free Software Foundation, either version 3 of the License, or
// at your option) any later version.
//
// This program is distributed in the hope that it will be useful,
// but WITHOUT ANY WARRANTY; without even the implied warranty of
// MERCHANTABILITY or FITNESS FOR A PARTICULAR PURPOSE.  See the
// GNU Lesser General Public License for more details.
//
// You should have received a copy of the GNU Lesser General Public License
// along with this program.  If not, see <http://www.gnu.org/licenses/>.
#include "openraveplugindefs.h"
#include <fstream>

#include <openrave/planningutils.h>

#include "manipconstraints.h"
#include "ParabolicPathSmooth/DynamicPath.h"
#include "trajectoryretimer.h" // _(msgid)

// #define SMOOTHER1_TIMING_DEBUG
// #define SMOOTHER1_PROGRESS_DEBUG
#define SMOOTHER1_ENABLE_LAZYCOLLISIONCHECKING 1

namespace rplanners {

namespace ParabolicRamp = ParabolicRampInternal;

class ParabolicSmoother : public PlannerBase, public ParabolicRamp::FeasibilityCheckerBase, public ParabolicRamp::RandomNumberGeneratorBase
{
    class MyRampFeasibilityChecker : public ParabolicRamp::RampFeasibilityChecker
    {
public:
        MyRampFeasibilityChecker(ParabolicRamp::FeasibilityCheckerBase* feas) : ParabolicRamp::RampFeasibilityChecker(feas) {
            _envid = 0;
        }

        void SetEnvID(int envid)
        {
            _envid = envid;
        }

        /// \brief checks a ramp for collisions.
        ParabolicRamp::CheckReturn Check2(const ParabolicRamp::ParabolicRampND& rampnd, int options, std::vector<ParabolicRamp::ParabolicRampND>& outramps)
        {
            // only set constraintchecked if all necessary constraints are checked
            if( (options & constraintsmask) == constraintsmask ) {
                rampnd.constraintchecked = 1;
            }
            OPENRAVE_ASSERT_OP(tol.size(), ==, rampnd.ramps.size());
            for(size_t i = 0; i < tol.size(); ++i) {
                OPENRAVE_ASSERT_OP(tol[i], >, 0);
            }

            const bool bExpectModifiedConfigurations = !!parameters && parameters->fCosManipAngleThresh > -1+g_fEpsilonLinear;

            _ExtractSwitchTimes(rampnd, vswitchtimes, true);
            ParabolicRamp::CheckReturn ret0 = feas->ConfigFeasible2(rampnd.x0, rampnd.dx0, options);
            if( ret0.retcode != 0 ) {
                return ret0;
            }
            ParabolicRamp::CheckReturn ret1 = feas->ConfigFeasible2(rampnd.x1, rampnd.dx1, options);
            if( ret1.retcode != 0 ) {
                return ret1;
            }

            // check if configurations are feasible for all the switch times.
            _vsearchsegments.resize(vswitchtimes.size(), 0);
            for(size_t i = 0; i < _vsearchsegments.size(); ++i) {
                _vsearchsegments[i] = i;
            }
            int midindex = _vsearchsegments.size()/2;
            std::swap(_vsearchsegments[0], _vsearchsegments[midindex]); // put the mid point as the first point to be considered
            for(size_t i = 0; i < vswitchtimes.size(); ++i) {
                dReal switchtime = vswitchtimes[_vsearchsegments[i]];
                rampnd.Evaluate(switchtime,q0);
                if( feas->NeedDerivativeForFeasibility() ) {
                    rampnd.Derivative(switchtime,dq0);
                }
                ParabolicRamp::CheckReturn retconf = feas->ConfigFeasible2(q0, dq0, options);
                if( retconf.retcode != 0 ) {
                    return retconf;
                }
            }

            outramps.resize(0);

            // check each of the ramps sequentially
            q0 = rampnd.x0;
            dq0 = rampnd.dx0;
            q1.resize(q0.size());
            dq1.resize(dq0.size());

            // Gary tries Puttichai's method: do lazy collision checking by postponing collision checking until absolutely necessary
            const bool doLazyCollisionChecking = SMOOTHER1_ENABLE_LAZYCOLLISIONCHECKING;
            const bool doCheckEnvCollisionsLater = doLazyCollisionChecking ? (options & CFO_CheckEnvCollisions) == CFO_CheckEnvCollisions : false;
            const bool doCheckSelfCollisionsLater = doLazyCollisionChecking ? (options & CFO_CheckSelfCollisions) == CFO_CheckSelfCollisions : false;
            if( doLazyCollisionChecking ) {
                options = options & (~CFO_CheckEnvCollisions) & (~CFO_CheckSelfCollisions);
                options |= CFO_FillCheckedConfiguration; // always do this if we use lazy collision checking
            }

            for(size_t iswitch = 1; iswitch < vswitchtimes.size(); ++iswitch) {
                rampnd.Evaluate(vswitchtimes.at(iswitch),q1);
                dReal elapsedtime = vswitchtimes.at(iswitch)-vswitchtimes.at(iswitch-1);

                // unfortunately due to constraints, rampnd.Derivative(vswitchtimes.at(iswitch),dq1); might not be consistent with q0, q1, dq0, and elapsedtime, so recompute it here
                if( feas->NeedDerivativeForFeasibility() ) {
                    rampnd.Derivative(vswitchtimes.at(iswitch),dq1);
                    dReal expectedelapsedtime = 0;
                    dReal totalweight = 0;
                    for(size_t idof = 0; idof < dq0.size(); ++idof) {
                        dReal avgvel = 0.5*(dq0[idof] + dq1[idof]);
                        if( RaveFabs(avgvel) > g_fEpsilon ) {
                            // need to weigh appropriately or else small differences in q1-q0 can really affect the result.
                            dReal fweight = RaveFabs(q1[idof] - q0[idof]);
                            expectedelapsedtime += fweight*(q1[idof] - q0[idof])/avgvel;
                            totalweight += fweight;
                        }
                    }
                    if( totalweight > g_fEpsilon ) {
                        // find a better elapsed time
                        dReal newelapsedtime = expectedelapsedtime/totalweight;
                        if( RaveFabs(newelapsedtime) > ParabolicRamp::EpsilonT ) {
                            // RAVELOG_VERBOSE_FORMAT("env=%d, changing ramp elapsed time %.15e -> %.15e", _envid%elapsedtime%newelapsedtime);
                            elapsedtime = newelapsedtime;
                            if( elapsedtime > g_fEpsilon ) {
                                dReal ielapsedtime = 1/elapsedtime;
                                for(size_t idof = 0; idof < dq0.size(); ++idof) {
                                    dq1[idof] = 2*ielapsedtime*(q1[idof] - q0[idof]) - dq0[idof];
                                }
                            }
                            else {
                                // elapsed time is non-existent, so have the same velocity?
                                dq1 = dq0;
                            }
                        }
                    }
                }

                // have to recompute a new, q1 can violate tool constraints, but most important thing is that the added ramps do not.
                ParabolicRamp::CheckReturn retseg = feas->SegmentFeasible2(q0,q1, dq0, dq1, elapsedtime, options, segmentoutramps, _vcacheintermediateconfigurations);
                if( retseg.retcode != 0 ) {
                    return retseg;
                }

                if( segmentoutramps.size() > 0 ) {
                    if( IS_DEBUGLEVEL(Level_Verbose) ) {
                        for(size_t idof = 0; idof < q0.size(); ++idof) {
                            if( RaveFabs(q1[idof]-segmentoutramps.back().x1[idof]) > ParabolicRamp::EpsilonX ) {
                                // RAVELOG_VERBOSE_FORMAT("env=%d, ramp end point does not finish at desired position values %f, so rejecting", _envid%(q0[idof]-rampnd.x1[idof]));
                                RAVELOG_VERBOSE_FORMAT("env=%d, ramp end point does not finish at desired position values %f, so rejecting", _envid%(q1[idof]-rampnd.x1[idof]));
                            }
                            if( RaveFabs(dq1[idof]-segmentoutramps.back().dx1[idof]) > ParabolicRamp::EpsilonV ) {
                                // RAVELOG_VERBOSE_FORMAT("ramp end point does not finish at desired velocity values %e, so reforming ramp", (dq0[idof]-rampnd.dx1[idof]));
                                RAVELOG_VERBOSE_FORMAT("env=%d, ramp end point does not finish at desired velocity values %e, so reforming ramp", _envid%(dq1[idof]-segmentoutramps.back().dx1[idof]));
                            }
                        }
                    }

                    outramps.insert(outramps.end(), segmentoutramps.begin(), segmentoutramps.end());
                    // the last ramp in segmentoutramps might not be exactly equal to q1/dq1!
                    q0 = segmentoutramps.back().x1;
                    dq0 = segmentoutramps.back().dx1;
                }
            }

            // Collision checking here!
            if( doCheckEnvCollisionsLater || doCheckSelfCollisionsLater ) {
                if( doCheckEnvCollisionsLater && doCheckSelfCollisionsLater ) {
                    options = CFO_CheckEnvCollisions | CFO_CheckSelfCollisions;
                }
                else if( doCheckEnvCollisionsLater ) {
                    options = CFO_CheckEnvCollisions;
                }
                else {
                    options = CFO_CheckSelfCollisions;
                }

                // Instead of checking configurations sequentially from left to right, we give
                // higher priority to some configurations. Suppose outramps.size() is N.
                // First, check the ramp index: 0, 4N/8, 2N/8, 6N/8, N/8, 5N/8, 3N/8, 7N/8. Then we
                // check the remaining ramps in the usual order.

                // TODO: maybe arranging _vsearchsegments totally randomly might have better average performance.
                if( bExpectModifiedConfigurations ) {
                    // In this case, all intermediate configurations are already kept in outramps.
                    _vsearchsegments.resize(outramps.size());
                }
                else {
                    size_t nconfigs = _vcacheintermediateconfigurations.size()/tol.size();
                    BOOST_ASSERT(nconfigs > 0);
                    _vsearchsegments.resize(nconfigs);
                }

                std::iota(_vsearchsegments.begin(), _vsearchsegments.end(), 0);

                for(size_t j = 0; j < 1; ++j) {
                    size_t index, index2 = 0;

                    index = _vsearchsegments.size() * 4/8;
                    std::swap(_vsearchsegments[index2], _vsearchsegments[index]); index2++;

                    index = _vsearchsegments.size() * 2/8;
                    if( index <= index2 ) {
                        break;
                    }
                    std::swap(_vsearchsegments[index2], _vsearchsegments[index]); index2++;

                    index = _vsearchsegments.size() * 6/8;
                    if( index <= index2 ) {
                        break;
                    }
                    std::swap(_vsearchsegments[index2], _vsearchsegments[index]); index2++;

                    index = _vsearchsegments.size() * 1/8;
                    if( index <= index2 ) {
                        break;
                    }
                    std::swap(_vsearchsegments[index2], _vsearchsegments[index]); index2++;

                    index = _vsearchsegments.size() * 5/8;
                    if( index <= index2 ) {
                        break;
                    }
                    std::swap(_vsearchsegments[index2], _vsearchsegments[index]); index2++;

                    index = _vsearchsegments.size() * 3/8;
                    if( index <= index2 ) {
                        break;
                    }
                    std::swap(_vsearchsegments[index2], _vsearchsegments[index]); index2++;

                    index = _vsearchsegments.size() * 7/8;
                    if( index <= index2 ) {
                        break;
                    }
                    std::swap(_vsearchsegments[index2], _vsearchsegments[index]); index2++;
                }

                if( bExpectModifiedConfigurations ) {
                    for( size_t j = 0; j < _vsearchsegments.size(); ++j ) {
                        q0 = outramps[_vsearchsegments[j]].x1;
                        ParabolicRamp::CheckReturn ret = feas->ConfigFeasible2(q0, {}, options);
                        if( ret.retcode != 0 ) {
                            return ret;
                        }
                    }
                }
                else {
                    std::vector<dReal>::const_iterator itconfig;
                    for( size_t j = 0; j < _vsearchsegments.size(); ++j ) {
                        itconfig = _vcacheintermediateconfigurations.begin() + _vsearchsegments[j]*tol.size();
                        q0.assign(itconfig, itconfig + tol.size());
                        ParabolicRamp::CheckReturn ret = feas->ConfigFeasible2(q0, {}, options);
                        if( ret.retcode != 0 ) {
                            return ret;
                        }
                    }
                }
            }

            // have to make sure that the last ramp's ending velocity is equal to db
            //bool bDifferentPosition = false;
            bool bDifferentVelocity = false;
            for(size_t idof = 0; idof < q0.size(); ++idof) {
                if( RaveFabs(q0[idof]-rampnd.x1[idof]) > ParabolicRamp::EpsilonX ) {
                    RAVELOG_DEBUG_FORMAT("env=%d, ramp end point does not finish at desired position values %f, so rejecting", _envid%(q0[idof]-rampnd.x1[idof]));
                    return ParabolicRamp::CheckReturn(CFO_FinalValuesNotReached);
                }
                if( RaveFabs(dq0[idof]-rampnd.dx1[idof]) > ParabolicRamp::EpsilonV ) {
                    RAVELOG_VERBOSE_FORMAT("env=%d, ramp end point does not finish at desired velocity values %e, so reforming ramp", _envid%(dq0[idof]-rampnd.dx1[idof]));
                    bDifferentVelocity = true;
                }
            }

            ParabolicRamp::CheckReturn finalret(0);
            finalret.bDifferentVelocity = bDifferentVelocity;
            return finalret;
        }

        ConstraintTrajectoryTimingParametersPtr parameters = nullptr;
private:
        int _envid;

        std::vector<dReal> vswitchtimes;
        std::vector<dReal> q0, q1, dq0, dq1;
        std::vector<uint8_t> _vsearchsegments; ///< 1 if searched
        std::vector<ParabolicRamp::ParabolicRampND> segmentoutramps;
        std::vector<dReal> _vcacheintermediateconfigurations; ///< for keeping intermediate configurations that are checked in CheckPathAllConstraints
    };

public:
    ParabolicSmoother(EnvironmentBasePtr penv, std::istream& sinput) : PlannerBase(penv), _feasibilitychecker(this)
    {
        __description = ":Interface Author: Rosen Diankov\n\nInterface to `Indiana University Intelligent Motion Laboratory <http://www.iu.edu/~motion/software.html>`_ parabolic smoothing library (Kris Hauser).\n\n**Note:** The original trajectory will not be preserved at all, don't use this if the robot has to hit all points of the trajectory.\n";
        _bmanipconstraints = false;
        _constraintreturn.reset(new ConstraintFilterReturn());
        _logginguniformsampler = RaveCreateSpaceSampler(GetEnv(),"mt19937");
        if( !!_logginguniformsampler ) {
            _logginguniformsampler->SetSeed(utils::GetMicroTime());
        }
        _usingNewHeuristics = 1;
        _vVisitedDiscretizationCache.resize(0x1000*0x1000,0); // pre-allocate in order to keep memory growth predictable
        _feasibilitychecker.SetEnvID(GetEnv()->GetId()); // set envid for logging purpose
    }

    virtual bool InitPlan(RobotBasePtr pbase, PlannerParametersConstPtr params)
    {
        EnvironmentMutex::scoped_lock lock(GetEnv()->GetMutex());
        _parameters.reset(new ConstraintTrajectoryTimingParameters());
        _parameters->copy(params);
        _feasibilitychecker.parameters = _parameters;
        return _InitPlan();
    }

    virtual bool InitPlan(RobotBasePtr pbase, std::istream& isParameters)
    {
        EnvironmentMutex::scoped_lock lock(GetEnv()->GetMutex());
        _parameters.reset(new ConstraintTrajectoryTimingParameters());
        isParameters >> *_parameters;
        return _InitPlan();
    }

    bool _InitPlan()
    {
        _zerovelpoints.resize(0);

        if( _parameters->_nMaxIterations <= 0 ) {
            _parameters->_nMaxIterations = 100;
        }
        _bUsePerturbation = true;

        _bmanipconstraints = _parameters->manipname.size() > 0 && (_parameters->maxmanipspeed>0 || _parameters->maxmanipaccel>0);

        // initialize workspace constraints on manipulators
        if(_bmanipconstraints ) {
            if( !_manipconstraintchecker ) {
                _manipconstraintchecker.reset(new ManipConstraintChecker(GetEnv()));
            }
            _manipconstraintchecker->Init(_parameters->manipname, _parameters->_configurationspecification, _parameters->maxmanipspeed, _parameters->maxmanipaccel);
        }
        if( !_uniformsampler ) {
            _uniformsampler = RaveCreateSpaceSampler(GetEnv(),"mt19937");
        }
        _uniformsampler->SetSeed(_parameters->_nRandomGeneratorSeed);
        _dumplevel = Level_Verbose;

#ifdef SMOOTHER1_TIMING_DEBUG
        // Statistics
        _numShortcutIters = 0;
        _nCallsCheckManip = 0;
        _totalTimeCheckManip = 0;
        _nCallsInterpolator = 0;
        _totalTimeInterpolator = 0;
        _nCallsCheckPathAllConstraints = 0;
        _totalTimeCheckPathAllConstraints = 0;
        _nCallsCheckPathAllConstraints_SegmentFeasible2 = 0;
        _totalTimeCheckPathAllConstraints_SegmentFeasible2 = 0;
        _nCallsCheckPathAllConstraintsInVain = 0;
        _totalTimeCheckPathAllConstraintsInVain = 0;
#endif

        return !!_uniformsampler;
    }

    virtual PlannerParametersConstPtr GetParameters() const {
        return _parameters;
    }

    virtual PlannerStatus PlanPath(TrajectoryBasePtr ptraj, int planningoptions) override
    {
        BOOST_ASSERT(!!_parameters && !!ptraj);

        if( ptraj->GetNumWaypoints() < 2 ) {
            return OPENRAVE_PLANNER_STATUS(PS_Failed);
        }

        _basetime = utils::GetMilliTime();

        // should always set the seed since smoother can be called with different trajectories even though InitPlan was only called once
        if( !!_uniformsampler ) {
            _uniformsampler->SetSeed(_parameters->_nRandomGeneratorSeed);
        }

        if( IS_DEBUGLEVEL(Level_Verbose) ) {
            // store the trajectory
            uint32_t randnum;
            if( !!_logginguniformsampler ) {
                randnum = _logginguniformsampler->SampleSequenceOneUInt32();
            }
            else {
                randnum = RaveRandomInt();
            }
            string filename = str(boost::format("%s/parabolicsmoother%d.parameters.xml")%RaveGetHomeDirectory()%(randnum%1000));
            ofstream f(filename.c_str());
            f << std::setprecision(std::numeric_limits<dReal>::digits10+1);     /// have to do this or otherwise precision gets lost
            f << *_parameters;
            RAVELOG_VERBOSE_FORMAT("env=%d, saved parabolic parameters to %s", GetEnv()->GetId()%filename);
        }
        _DumpTrajectory(ptraj, _dumplevel);

        // save velocities
        std::vector<KinBody::KinBodyStateSaverPtr> vstatesavers;
        std::vector<KinBodyPtr> vusedbodies;
        _parameters->_configurationspecification.ExtractUsedBodies(GetEnv(), vusedbodies);
        if( vusedbodies.size() == 0 ) {
            RAVELOG_WARN_FORMAT("env=%d, there are no used bodies in this configuration", GetEnv()->GetId());
        }

        std::stringstream ssinitial;
        std::vector<uint8_t> venablestates;
        FOREACH(itbody, vusedbodies) {
            KinBody::KinBodyStateSaverPtr statesaver;
            if( (*itbody)->IsRobot() ) {
                ssinitial << (*itbody)->GetName() << " enablestates=[";
                (*itbody)->GetLinkEnableStates(venablestates);
                FOREACH(it, venablestates) {
                    ssinitial << (int)*it << ", ";
                }
                ssinitial << "]; ";
                statesaver.reset(new RobotBase::RobotStateSaver(RaveInterfaceCast<RobotBase>(*itbody), KinBody::Save_LinkTransformation|KinBody::Save_LinkEnable|KinBody::Save_ActiveDOF|KinBody::Save_ActiveManipulator|KinBody::Save_LinkVelocities));
            }
            else {
                statesaver.reset(new KinBody::KinBodyStateSaver(*itbody, KinBody::Save_LinkTransformation|KinBody::Save_LinkEnable|KinBody::Save_ActiveDOF|KinBody::Save_ActiveManipulator|KinBody::Save_LinkVelocities));
            }
            vstatesavers.push_back(statesaver);
        }

        uint32_t basetime = utils::GetMilliTime();
        ConfigurationSpecification posspec = _parameters->_configurationspecification;
        ConfigurationSpecification velspec = posspec.ConvertToVelocitySpecification();
        ConfigurationSpecification timespec;
        timespec.AddDeltaTimeGroup();

        std::vector<ConfigurationSpecification::Group>::const_iterator itcompatposgroup = ptraj->GetConfigurationSpecification().FindCompatibleGroup(posspec._vgroups.at(0), false);
        OPENRAVE_ASSERT_FORMAT(itcompatposgroup != ptraj->GetConfigurationSpecification()._vgroups.end(), "failed to find group %s in passed in trajectory", posspec._vgroups.at(0).name, ORE_InvalidArguments);

        ConstraintTrajectoryTimingParametersConstPtr parameters = boost::dynamic_pointer_cast<ConstraintTrajectoryTimingParameters const>(GetParameters());

        ParabolicRamp::DynamicPath &dynamicpath=_cachedynamicpath;
        dynamicpath.ramps.resize(0); // clear
        OPENRAVE_ASSERT_OP(parameters->_vConfigVelocityLimit.size(),==,parameters->_vConfigAccelerationLimit.size());
        OPENRAVE_ASSERT_OP((int)parameters->_vConfigVelocityLimit.size(),==,parameters->GetDOF());
        dynamicpath.Init(parameters->_vConfigVelocityLimit,parameters->_vConfigAccelerationLimit);
        dynamicpath._multidofinterp = _parameters->_multidofinterp;
        dynamicpath.SetJointLimits(parameters->_vConfigLowerLimit,parameters->_vConfigUpperLimit);

        bool bRampIsPerfectlyModeled = false;
        ParabolicRamp::Vector q(_parameters->GetDOF());
        vector<dReal> &vtrajpoints=_cachetrajpoints;
        if (_parameters->_hastimestamps && itcompatposgroup->interpolation == "quadratic" ) {
            RAVELOG_VERBOSE_FORMAT("env=%d, Initial traj is piecewise quadratic", GetEnv()->GetId());
            // assumes that the traj has velocity data and is consistent, so convert the original trajectory in a sequence of ramps, and preserve velocity
            vector<dReal> x0, x1, dx0, dx1, ramptime;
            ptraj->GetWaypoint(0,x0,posspec);
            ptraj->GetWaypoint(0,dx0,velspec);
            dynamicpath.ramps.resize(ptraj->GetNumWaypoints()-1);
            size_t iramp = 0;
            for(size_t i=0; i+1<ptraj->GetNumWaypoints(); i++) {
                ptraj->GetWaypoint(i+1,ramptime,timespec);
                if (ramptime.at(0) > g_fEpsilonLinear) {
                    ptraj->GetWaypoint(i+1,x1,posspec);
                    ptraj->GetWaypoint(i+1,dx1,velspec);
                    dynamicpath.ramps[iramp].SetPosVelTime(x0,dx0,x1,dx1,ramptime.at(0));
                    x0.swap(x1);
                    dx0.swap(dx1);
                    iramp += 1;
                }
            }
            dynamicpath.ramps.resize(iramp);
            bRampIsPerfectlyModeled = true;
        }
        else if (_parameters->_hastimestamps && itcompatposgroup->interpolation == "cubic" ) {
            RAVELOG_VERBOSE_FORMAT("env=%d, Initial traj is piecewise cubic", GetEnv()->GetId());
            // assumes that the traj has velocity data and is consistent, so convert the original trajectory in a sequence of ramps, and preserve velocity
            vector<dReal> x0, x1, dx0, dx1, ramptime;
            ptraj->GetWaypoint(0,x0,posspec);
            ptraj->GetWaypoint(0,dx0,velspec);
            dynamicpath.ramps.resize(ptraj->GetNumWaypoints()-1);
            size_t iramp = 0;
            for(size_t i=0; i+1<ptraj->GetNumWaypoints(); i++) {
                ptraj->GetWaypoint(i+1,ramptime,timespec);
                if (ramptime.at(0) > g_fEpsilonLinear) {
                    ptraj->GetWaypoint(i+1,x1,posspec);
                    ptraj->GetWaypoint(i+1,dx1,velspec);

                    // if the 3rd cubic coeff is 0, treat as tested parabolic ramp, otherwise have to re-compute it.
                    dReal ideltatime = 1.0/ramptime.at(0);
                    dReal ideltatime2 = ideltatime*ideltatime;
                    bool bIsParabolic = true;
                    for(size_t j = 0; j < x0.size(); ++j) {
                        dReal coeff = (-2.0*ideltatime*(x1[j] - x0[j]) + (dx1[j]+dx0[j]))*ideltatime2;
                        if( RaveFabs(coeff) > 1e-5 ) {
                            RAVELOG_VERBOSE_FORMAT("env=%d, ramp %d/%d dof %d cubic coeff=%.15e is non-zero", GetEnv()->GetId()%iramp%dynamicpath.ramps.size()%j%coeff);
                            bIsParabolic = false;
                        }
                    }

                    dynamicpath.ramps[iramp].SetPosVelTime(x0,dx0,x1,dx1,ramptime.at(0));
                    if( bIsParabolic ) {
                        if( !_parameters->verifyinitialpath ) {
                            dynamicpath.ramps[iramp].constraintchecked = 1;
                        }
                    }
                    else {
                        // only check time based constraints since most of the collision checks here will change due to a different path. however it's important to have the ramp start with reasonable velocities/accelerations.
                        if( !_ValidateRamp(dynamicpath.ramps[iramp], CFO_CheckTimeBasedConstraints, iramp, dynamicpath.ramps.size()) ) {
                            std::string description = str(boost::format("env=%d, failed to initialize from cubic ramps")%GetEnv()->GetId());
                            RAVELOG_WARN(description);
#ifdef SMOOTHER1_TIMING_DEBUG
                            // We don't use this stats
                            // Reset SegmentFeasible2 counters
                            _nCallsCheckPathAllConstraints_SegmentFeasible2 = 0;
                            _totalTimeCheckPathAllConstraints_SegmentFeasible2 = 0;
#endif
                            _DumpTrajectory(ptraj, _dumplevel);
                            return OPENRAVE_PLANNER_STATUS(description, PS_Failed);

                        }
#ifdef SMOOTHER1_TIMING_DEBUG
                        // We don't use this stats
                        // Reset SegmentFeasible2 counters
                        _nCallsCheckPathAllConstraints_SegmentFeasible2 = 0;
                        _totalTimeCheckPathAllConstraints_SegmentFeasible2 = 0;
#endif
                    }

                    x0.swap(x1);
                    dx0.swap(dx1);
                    iramp += 1;
                }
            }
            dynamicpath.ramps.resize(iramp);
        }
        else {
            if( itcompatposgroup->interpolation.size() == 0 || itcompatposgroup->interpolation == "linear" ) {
                bRampIsPerfectlyModeled = true;
            }
            RAVELOG_VERBOSE_FORMAT("env=%d, initial numwaypoints before removing collinear ones = %d", GetEnv()->GetId()%ptraj->GetNumWaypoints());
            // linear ramp or unknown
            vector<ParabolicRamp::Vector> &path=_cachepath; path.resize(0);
            if( path.capacity() < ptraj->GetNumWaypoints() ) {
                path.reserve(ptraj->GetNumWaypoints());
            }
            // linear piecewise trajectory
            ptraj->GetWaypoints(0,ptraj->GetNumWaypoints(),vtrajpoints,_parameters->_configurationspecification);
            for(size_t i = 0; i < ptraj->GetNumWaypoints(); ++i) {
                std::copy(vtrajpoints.begin()+i*_parameters->GetDOF(),vtrajpoints.begin()+(i+1)*_parameters->GetDOF(),q.begin());
                if( path.size() >= 2 ) {
                    // check if collinear by taking angle
                    const ParabolicRamp::Vector& x0 = path[path.size()-2];
                    const ParabolicRamp::Vector& x1 = path[path.size()-1];
                    dReal dotproduct=0,x0length2=0,x1length2=0;
                    for(size_t i = 0; i < q.size(); ++i) {
                        dReal dx0=x0[i]-q[i];
                        dReal dx1=x1[i]-q[i];
                        dotproduct += dx0*dx1;
                        x0length2 += dx0*dx0;
                        x1length2 += dx1*dx1;
                    }
                    if( RaveFabs(dotproduct * dotproduct - x0length2*x1length2) < 100*ParabolicRamp::EpsilonX*ParabolicRamp::EpsilonX ) {
                        path.back() = q;
                        continue;
                    }
                }
                // check if the point is not the same as the previous point
                if( path.size() > 0 ) {
                    dReal d = 0;
                    for(size_t i = 0; i < q.size(); ++i) {
                        d += RaveFabs(q[i]-path.back().at(i));
                    }
                    if( d <= q.size()*std::numeric_limits<dReal>::epsilon() ) {
                        continue;
                    }
                }
                path.push_back(q);
            }
            //dynamicpath.SetMilestones(path);   //now the trajectory starts and stops at every milestone
            if( !_SetMilestones(dynamicpath.ramps, path) ) {
                std::string description =  str(boost::format("env=%d, failed to initialize ramps")%GetEnv()->GetId());
                RAVELOG_WARN(description);
                _DumpTrajectory(ptraj, _dumplevel);
                return PlannerStatus(description, PS_Failed);
            }
            RAVELOG_DEBUG_FORMAT("env=%d, finish initializing the trajectory (via _SetMilestones). #waypoints: %d -> %d", GetEnv()->GetId()%ptraj->GetNumWaypoints()%(dynamicpath.ramps.size() + 1));
        }

        // if ramp is not perfectly modeled, then have to verify!
        if( !_parameters->verifyinitialpath && bRampIsPerfectlyModeled ) {
            // disable verification
            FOREACH(itramp, dynamicpath.ramps) {
                itramp->constraintchecked = 1;
            }
        }

        try {
            _bUsePerturbation = true;
            RAVELOG_DEBUG_FORMAT("env=%d, initial path size=%d, duration=%f, pointtolerance=%f, multidof=%d, manipname=%s, maxmanipspeed=%f, maxmanipaccel=%f, %s", GetEnv()->GetId()%dynamicpath.ramps.size()%dynamicpath.GetTotalTime()%parameters->_pointtolerance%parameters->_multidofinterp%parameters->manipname%parameters->maxmanipspeed%parameters->maxmanipaccel%ssinitial.str());
            _feasibilitychecker.tol = parameters->_vConfigResolution;
            FOREACH(it, _feasibilitychecker.tol) {
                *it *= parameters->_pointtolerance;
            }

            _progress._iteration = 0;
            if( _CallCallbacks(_progress) == PA_Interrupt ) {
                return OPENRAVE_PLANNER_STATUS(str(boost::format("env=%d, Planning was interrupted")%GetEnv()->GetId()), PS_Interrupted);
            }

            int numshortcuts=0;
            dReal dummyDur1 = 0, dummyDur2 = 0;
            FOREACH(itramp, dynamicpath.ramps) {
                dummyDur1 += itramp->endTime;
            }
            if( !!parameters->_setstatevaluesfn ) {
                // no idea what a good mintimestep is... _parameters->_fStepLength*0.5?
                //numshortcuts = dynamicpath.Shortcut(parameters->_nMaxIterations,_feasibilitychecker,this, parameters->_fStepLength*0.99);
#ifdef SMOOTHER1_TIMING_DEBUG
                _tShortcutStart = utils::GetMicroTime();
#endif
                if (!_usingNewHeuristics) {
                    numshortcuts = _Shortcut(dynamicpath, parameters->_nMaxIterations,this, parameters->_fStepLength*0.99);
                }
                else {
                    numshortcuts = _Shortcut2(dynamicpath, parameters->_nMaxIterations,this, parameters->_fStepLength*0.99);
                }
#ifdef SMOOTHER1_TIMING_DEBUG
                _tShortcutEnd = utils::GetMicroTime();
#endif
                if( numshortcuts < 0 ) {
                    return OPENRAVE_PLANNER_STATUS(str(boost::format("env=%d, Planning was interrupted")%GetEnv()->GetId()), PS_Interrupted);
                }
            }
            FOREACH(itramp, dynamicpath.ramps) {
                dummyDur2 += itramp->endTime;
            }
            RAVELOG_DEBUG_FORMAT("env=%d, after shortcutting: duration %.15e -> %.15e, diff = %.15e", GetEnv()->GetId()%dummyDur1%dummyDur2%(dummyDur1 - dummyDur2));

#ifdef OPENRAVE_TIMING_DEBUGGING
            RAVELOG_INFO_FORMAT("env=%d, calling checkmanipconstraints %d times, using %.15e sec. = %.15e sec./call", GetEnv()->GetId()%ncheckmanipconstraints%checkmaniptime%(ncheckmanipconstraints == 0 ? 0 : checkmaniptime/ncheckmanipconstraints));
#endif

            ++_progress._iteration;
            if( _CallCallbacks(_progress) == PA_Interrupt ) {
                return OPENRAVE_PLANNER_STATUS(str(boost::format("env=%d, Planning was interrupted")%GetEnv()->GetId()), PS_Interrupted);
            }

            ConfigurationSpecification newspec = posspec;
            newspec.AddDerivativeGroups(1,true);
            int waypointoffset = newspec.AddGroup("iswaypoint", 1, "next");

            int timeoffset=-1;
            FOREACH(itgroup,newspec._vgroups) {
                if( itgroup->name == "deltatime" ) {
                    timeoffset = itgroup->offset;
                }
                else if( velspec.FindCompatibleGroup(*itgroup) != velspec._vgroups.end() ) {
                    itgroup->interpolation = "linear";
                }
                else if( posspec.FindCompatibleGroup(*itgroup) != posspec._vgroups.end() ) {
                    itgroup->interpolation = "quadratic";
                }
            }

            // have to write to another trajectory
            if( !_dummytraj || _dummytraj->GetXMLId() != ptraj->GetXMLId() ) {
                _dummytraj = RaveCreateTrajectory(GetEnv(), ptraj->GetXMLId());
            }
            _dummytraj->Init(newspec);

            // separate all the acceleration switches into individual points
            vtrajpoints.resize(newspec.GetDOF());
            OPENRAVE_ASSERT_OP((int)dynamicpath.ramps.at(0).x0.size(), ==, _parameters->GetDOF());
            ConfigurationSpecification::ConvertData(vtrajpoints.begin(),newspec,dynamicpath.ramps.at(0).x0.begin(), posspec,1,GetEnv(),true);
            ConfigurationSpecification::ConvertData(vtrajpoints.begin(),newspec,dynamicpath.ramps.at(0).dx0.begin(),velspec,1,GetEnv(),false);
            vtrajpoints.at(waypointoffset) = 1;
            vtrajpoints.at(timeoffset) = 0;
            _dummytraj->Insert(_dummytraj->GetNumWaypoints(),vtrajpoints);
            vector<dReal> &vswitchtimes=_cacheswitchtimes;
            ParabolicRamp::Vector vconfig;
            std::vector<ParabolicRamp::ParabolicRampND>& temprampsnd=_cacheoutramps;
            ParabolicRamp::ParabolicRampND rampndtrimmed;
            dReal fTrimEdgesTime = parameters->_fStepLength*2; // 2 controller timesteps is enough?
            dReal fExpectedDuration = 0;
            for(size_t irampindex = 0; irampindex < dynamicpath.ramps.size(); ++irampindex) {
                const ParabolicRamp::ParabolicRampND& rampnd = dynamicpath.ramps[irampindex];
                temprampsnd.resize(1);
                temprampsnd[0] = rampnd;
                // double-check the current ramps, ignore first and last ramps since they connect to the initial and goal positions, and those most likely they cannot be fixed .
                if(!rampnd.constraintchecked ) {
                    //(irampindex > 0 && irampindex+1 < dynamicpath.ramps.size())
                    rampndtrimmed = rampnd;
                    ParabolicRamp::ParabolicRampND frontTrimRampND, backTrimRampND; // the trimmed-out portion of rampnd
                    bool bTrimmedFront = false;
                    bool bTrimmedBack = false;
                    bool bCheck = true;
                    if( irampindex == 0 ) {
                        if( rampndtrimmed.endTime <= fTrimEdgesTime+g_fEpsilonLinear ) {
                            // ramp is too short so ignore checking
                            bCheck = false;
                        }
                        else {
                            // don't check points close to the initial configuration because of jittering
                            rampndtrimmed.TrimFront(fTrimEdgesTime);
                            frontTrimRampND = rampnd; // original
                            frontTrimRampND.TrimBack(frontTrimRampND.endTime - fTrimEdgesTime);
                            bTrimmedFront = true;
                        }
                    }
                    if( irampindex+1 == dynamicpath.ramps.size() ) {
                        if( rampndtrimmed.endTime <= fTrimEdgesTime+g_fEpsilonLinear ) {
                            // ramp is too short so ignore checking
                            bCheck = false;
                        }
                        else {
                            // don't check points close to the final configuration because of jittering
                            backTrimRampND = rampnd; // original
                            backTrimRampND.TrimFront(backTrimRampND.endTime - fTrimEdgesTime);
                            rampndtrimmed.TrimBack(fTrimEdgesTime);
                            bTrimmedBack = true;
                        }
                    }
                    // part of original trajectory which might not have been processed with perturbations, so ignore perturbations
                    _bUsePerturbation = false;
                    std::vector<ParabolicRamp::ParabolicRampND> outramps; // for holding results of Check2 function
                    if( bCheck ) {
                        ParabolicRamp::CheckReturn checkret = _feasibilitychecker.Check2(rampndtrimmed, 0xffff|CFO_FromTrajectorySmoother, outramps);
#ifdef SMOOTHER1_TIMING_DEBUG
                        _nCallsCheckPathAllConstraints += _nCallsCheckPathAllConstraints_SegmentFeasible2;
                        _totalTimeCheckPathAllConstraints += _totalTimeCheckPathAllConstraints_SegmentFeasible2;
                        if( checkret.retcode != 0 ) {
                            _nCallsCheckPathAllConstraintsInVain += _nCallsCheckPathAllConstraints_SegmentFeasible2;
                            _totalTimeCheckPathAllConstraintsInVain += _totalTimeCheckPathAllConstraints_SegmentFeasible2;
                        }
                        // Reset SegmentFeasible2 counters
                        _nCallsCheckPathAllConstraints_SegmentFeasible2 = 0;
                        _totalTimeCheckPathAllConstraints_SegmentFeasible2 = 0;
#endif

                        if( checkret.retcode != 0 ) { // probably don't need to check bDifferentVelocity
                            std::vector<std::vector<ParabolicRamp::ParabolicRamp1D> > tempramps1d;
                            std::vector<ParabolicRamp::ParabolicRampND> allCheckedRamps; // for holding all the constraints-checked ramps
                            // try to time scale, perhaps collision and dynamics will change
                            // go all the way up to 2.0 multiplier: 1.05*1.1*1.15*1.2*1.25 ~= 2
                            bool bSuccess = false;
                            dReal endTime = rampndtrimmed.endTime;
                            const dReal originalEndTime = endTime;
                            const dReal incr = 0.05*originalEndTime;
                            // (Puttichai) now go up to 3.0 multiplier
                            // (Puttichai) try using an increment instead of a multiplier
                            size_t maxIncrement = 30;
                            for(size_t idilate = 0; idilate < maxIncrement; ++idilate ) {
                                RAVELOG_VERBOSE_FORMAT("env=%d, ramp %d, idilate=%d/%d", GetEnv()->GetId()%irampindex%idilate%maxIncrement);
                                tempramps1d.resize(0);
                                allCheckedRamps.resize(0);
#ifdef SMOOTHER1_TIMING_DEBUG
                                _nCallsInterpolator += 1;
                                _tStartInterpolator = utils::GetMicroTime();
#endif
                                if( ParabolicRamp::SolveAccelBoundedND(rampndtrimmed.x0, rampndtrimmed.dx0, rampndtrimmed.x1, rampndtrimmed.dx1, endTime,  parameters->_vConfigAccelerationLimit, parameters->_vConfigVelocityLimit, parameters->_vConfigLowerLimit, parameters->_vConfigUpperLimit, tempramps1d, _parameters->_multidofinterp, rampndtrimmed.dx0.size()) ) {
#ifdef SMOOTHER1_TIMING_DEBUG
                                    _tEndInterpolator = utils::GetMicroTime();
                                    _totalTimeInterpolator += 0.000001f*(float)(_tEndInterpolator - _tStartInterpolator);
#endif

                                    temprampsnd.resize(0);
                                    CombineRamps(tempramps1d, temprampsnd);

                                    if( temprampsnd[0].endTime > originalEndTime*10 ) {
                                        RAVELOG_WARN_FORMAT("env=%d, new end time=%fs is really big compared to old %fs!", GetEnv()->GetId()%temprampsnd[0].endTime%endTime);
                                        break;
                                    }

                                    endTime = temprampsnd[0].endTime;

                                    // not necessary to trim again!?
                                    //                                if( irampindex == 0 ) {
                                    //                                    temprampsnd[0].TrimFront(fTrimEdgesTime);
                                    //                                }
                                    //                                else if( irampindex+1 == dynamicpath.ramps.size() ) {
                                    //                                    temprampsnd[0].TrimBack(fTrimEdgesTime);
                                    //                                }
                                    bool bHasBadRamp=false;
                                    RAVELOG_VERBOSE_FORMAT("env=%d, old endtime=%.15e, new endtime=%.15e", GetEnv()->GetId()%rampndtrimmed.endTime%endTime);
                                    FOREACH(itnewrampnd, temprampsnd) {
                                        ParabolicRamp::CheckReturn newrampret = _feasibilitychecker.Check2(*itnewrampnd, 0xffff|CFO_FromTrajectorySmoother, outramps);
#ifdef SMOOTHER1_TIMING_DEBUG
                                        _nCallsCheckPathAllConstraints += _nCallsCheckPathAllConstraints_SegmentFeasible2;
                                        _totalTimeCheckPathAllConstraints += _totalTimeCheckPathAllConstraints_SegmentFeasible2;
                                        if( newrampret.retcode != 0 ) {
                                            _nCallsCheckPathAllConstraintsInVain += _nCallsCheckPathAllConstraints_SegmentFeasible2;
                                            _totalTimeCheckPathAllConstraintsInVain += _totalTimeCheckPathAllConstraints_SegmentFeasible2;
                                        }
                                        // Reset SegmentFeasible2 counters
                                        _nCallsCheckPathAllConstraints_SegmentFeasible2 = 0;
                                        _totalTimeCheckPathAllConstraints_SegmentFeasible2 = 0;
#endif

                                        if( newrampret.retcode != 0 ) {
                                            RAVELOG_VERBOSE_FORMAT("env=%d, has bad ramp retcode=0x%x", GetEnv()->GetId()%newrampret.retcode);
                                            bHasBadRamp = true;
                                            break;
                                        }
                                        else if( newrampret.bDifferentVelocity ) {
                                            RAVELOG_VERBOSE_FORMAT("env=%d, resulting ramp has different final velocity", GetEnv()->GetId());
                                            bHasBadRamp = true;
                                            break;
                                        }
                                        else {
                                            // Keep the checked rampsnd in allCheckedRamps
                                            allCheckedRamps.reserve(allCheckedRamps.size() + outramps.size());
                                            FOREACHC(itcheckedrampnd, outramps) {
                                                allCheckedRamps.push_back(*itcheckedrampnd);
                                            }
                                        }
                                    }
                                    if( !bHasBadRamp ) {
<<<<<<< HEAD
                                        if( bTrimmed ) {
                                            // have to retime the original ramp without trimming
                                            // keep in mind that new ramps might be slower than endTime
                                            if( !ParabolicRamp::SolveAccelBoundedND(rampnd.x0, rampnd.dx0, rampnd.x1, rampnd.dx1, endTime,  parameters->_vConfigAccelerationLimit, parameters->_vConfigVelocityLimit, parameters->_vConfigLowerLimit, parameters->_vConfigUpperLimit, tempramps1d, _parameters->_multidofinterp, rampndtrimmed.dx0.size()) ) {
                                                break;
                                            }
                                            temprampsnd.resize(0);
                                            CombineRamps(tempramps1d, temprampsnd);
                                            endTime = temprampsnd[0].endTime;
=======
                                        // Now that everything passes, put the results in temprampsnd
                                        temprampsnd.resize(0);
                                        temprampsnd.reserve(allCheckedRamps.size() + 1);

                                        // Check if the resulting duration after Check2 is too large.
                                        dReal newEndTime = 0;
                                        if( bTrimmedFront ) {
                                            temprampsnd.push_back(frontTrimRampND);
                                            newEndTime += frontTrimRampND.endTime;
                                        }
                                        FOREACHC(itcheckedrampnd, allCheckedRamps) {
                                            temprampsnd.push_back(*itcheckedrampnd);
                                            newEndTime += itcheckedrampnd->endTime;
                                        }
                                        if( bTrimmedBack ) {
                                            temprampsnd.push_back(backTrimRampND);
                                            newEndTime += backTrimRampND.endTime;
                                        }
                                        // Verify again if the new duration is too large as the duration of the segment can change potentially significantly due to various validation and recomputation during the checking.
                                        if( newEndTime > 10*originalEndTime ) {
                                            // Continue to the next iteration (incrementing endTime and trying the interpolation + checking again).
                                        }
                                        else {
                                            bSuccess = true;
                                            break;
>>>>>>> 211a6251
                                        }
                                    }
                                }
#ifdef SMOOTHER1_TIMING_DEBUG
                                _tEndInterpolator = utils::GetMicroTime();
                                _totalTimeInterpolator += 0.000001f*(float)(_tEndInterpolator - _tStartInterpolator);
#endif

                                // have to be very careful when incrementing endTime, sometimes it's small epsilons that preven the ramps from being computed and incrementing too much might make the trajectory duration jump by 100x!
                                if( idilate > 2 ) {
                                    endTime += incr;
                                }
                                else {
                                    endTime += ParabolicRamp::EpsilonT;
                                }
                            }
                            if( !bSuccess ) {
                                std::string description;
                                if( IS_DEBUGLEVEL(Level_Verbose) ) {
                                    std::stringstream ss; ss << std::setprecision(std::numeric_limits<dReal>::digits10+1);
                                    ss << "x0=[";
                                    FOREACHC(itvalue, rampndtrimmed.x0) {
                                        ss << *itvalue << ",";
                                    }
                                    ss << "]; x1=[";
                                    FOREACHC(itvalue, rampndtrimmed.x1) {
                                        ss << *itvalue << ",";
                                    }
                                    ss << "]; dx0=[";
                                    FOREACHC(itvalue, rampndtrimmed.dx0) {
                                        ss << *itvalue << ",";
                                    }
                                    ss << "]; dx1=[";
                                    FOREACHC(itvalue, rampndtrimmed.dx1) {
                                        ss << *itvalue << ",";
                                    }
                                    ss << "]; deltatime=" << rampndtrimmed.endTime;
                                    ss << "; xmin=[";
                                    FOREACHC(itvalue, parameters->_vConfigLowerLimit) {
                                        ss << *itvalue << ",";
                                    }
                                    ss << "]; xmax=[";
                                    FOREACHC(itvalue, parameters->_vConfigUpperLimit) {
                                        ss << *itvalue << ",";
                                    }
                                    ss << "]; vellimits=[";
                                    FOREACHC(itvalue, parameters->_vConfigVelocityLimit) {
                                        ss << *itvalue << ",";
                                    }
                                    ss << "]; accellimits=[";
                                    FOREACHC(itvalue, parameters->_vConfigAccelerationLimit) {
                                        ss << *itvalue << ",";
                                    }
                                    ss << "];";
                                    description = str(boost::format("env=%d, original ramp %d/%d does not satisfy contraints. check retcode=0x%x! %s")% GetEnv()->GetId()%irampindex%dynamicpath.ramps.size()%checkret.retcode%ss.str());
                                }
                                else {
                                    description = str(boost::format("env=%d, original ramp %d/%d does not satisfy contraints. check retcode=0x%x!")% GetEnv()->GetId()%irampindex%dynamicpath.ramps.size()%checkret.retcode);
                                }
                                RAVELOG_WARN(description);
                                _DumpTrajectory(ptraj, _dumplevel);
                                return OPENRAVE_PLANNER_STATUS(description, PS_Failed);
                            }
                        } // end if( checkret.retcode != 0 )
                    } // end if( bCheck )
                    _bUsePerturbation = true; // re-enable
                    ++_progress._iteration;
                    if( _CallCallbacks(_progress) == PA_Interrupt ) {
                        return OPENRAVE_PLANNER_STATUS(str(boost::format("env=%d, Planning was interrupted")%GetEnv()->GetId()), PS_Interrupted);
                    }
                } // end if(!rampnd.constraintchecked )

                FOREACH(itrampnd2, temprampsnd) {
                    fExpectedDuration += itrampnd2->endTime;
                    vswitchtimes.resize(0);
                    vswitchtimes.push_back(itrampnd2->endTime);
                    if( _parameters->_outputaccelchanges ) {
                        FOREACHC(itramp,itrampnd2->ramps) {
                            vector<dReal>::iterator it;
                            if( itramp->tswitch1 != 0 ) {
                                it = lower_bound(vswitchtimes.begin(),vswitchtimes.end(),itramp->tswitch1);
                                if( it != vswitchtimes.end() && *it != itramp->tswitch1) {
                                    vswitchtimes.insert(it,itramp->tswitch1);
                                }
                            }
                            if( itramp->tswitch1 != itramp->tswitch2 && itramp->tswitch2 != 0 ) {
                                it = lower_bound(vswitchtimes.begin(),vswitchtimes.end(),itramp->tswitch2);
                                if( it != vswitchtimes.end() && *it != itramp->tswitch2 ) {
                                    vswitchtimes.insert(it,itramp->tswitch2);
                                }
                            }
                            if( itramp->ttotal != itramp->tswitch2 && itramp->ttotal != 0 ) {
                                it = lower_bound(vswitchtimes.begin(),vswitchtimes.end(),itramp->ttotal);
                                if( it != vswitchtimes.end() && *it != itramp->ttotal ) {
                                    vswitchtimes.insert(it,itramp->ttotal);
                                }
                            }
                        }
                    }
                    vtrajpoints.resize(newspec.GetDOF()*vswitchtimes.size());
                    vector<dReal>::iterator ittargetdata = vtrajpoints.begin();
                    dReal prevtime = 0;
                    for(size_t i = 0; i < vswitchtimes.size(); ++i) {
                        itrampnd2->Evaluate(vswitchtimes[i],vconfig);
                        ConfigurationSpecification::ConvertData(ittargetdata,newspec,vconfig.begin(),posspec,1,GetEnv(),true);
                        itrampnd2->Derivative(vswitchtimes[i],vconfig);
                        ConfigurationSpecification::ConvertData(ittargetdata,newspec,vconfig.begin(),velspec,1,GetEnv(),false);
                        *(ittargetdata+timeoffset) = vswitchtimes[i]-prevtime;
                        *(ittargetdata+waypointoffset) = dReal(i+1==vswitchtimes.size());
                        ittargetdata += newspec.GetDOF();
                        prevtime = vswitchtimes[i];
                    }
                    _dummytraj->Insert(_dummytraj->GetNumWaypoints(),vtrajpoints);
                }

                if( IS_DEBUGLEVEL(Level_Verbose) ) {
                    // if verbose, do tighter bound checking
                    OPENRAVE_ASSERT_OP(RaveFabs(fExpectedDuration-_dummytraj->GetDuration()),<,0.001);
                }
            }

            // dynamic path dynamicpath.GetTotalTime() could change if timing constraints get in the way, so use fExpectedDuration
            OPENRAVE_ASSERT_OP(RaveFabs(fExpectedDuration-_dummytraj->GetDuration()),<,0.01); // maybe because of trimming, will be a little different
            RAVELOG_DEBUG_FORMAT("env=%d, after shortcutting %d times: path waypoints=%d, traj waypoints=%d, traj time=%fs", GetEnv()->GetId()%numshortcuts%dynamicpath.ramps.size()%_dummytraj->GetNumWaypoints()%_dummytraj->GetDuration());
            ptraj->Swap(_dummytraj);
        }
        catch (const std::exception& ex) {
            _DumpTrajectory(ptraj, _dumplevel);
            std::string description = str(boost::format("env=%d, parabolic planner failed, iter=%d: %s")% GetEnv()->GetId()%_progress._iteration%ex.what());
            RAVELOG_WARN(description);
            return PlannerStatus(description, PS_Failed);
        }
        RAVELOG_DEBUG_FORMAT("env=%d, path optimizing - computation time=%fs", GetEnv()->GetId()%(0.001f*(float)(utils::GetMilliTime()-basetime)));

        if( IS_DEBUGLEVEL(Level_Verbose) || (RaveGetDebugLevel() & Level_VerifyPlans) ) {
            RAVELOG_DEBUG_FORMAT("env=%d, start sampling the trajectory (verification purpose) after shortcutting", GetEnv()->GetId());
            // Actually _VerifySampling() gets called every time we sample a trajectory. The function
            // already checks _Validate* at every traj point. Therefore, in order to just verify, we
            // need to call ptraj->Sample just once.
            // RAVELOG_DEBUG_FORMAT("_timoffset = %d", ptraj->_timeoffset);
            std::vector<dReal> dummy;
            try {
                ptraj->Sample(dummy, 0);
                RAVELOG_DEBUG_FORMAT("env=%d, sampling for verification successful", GetEnv()->GetId());
            }
            catch (const std::exception& ex) {
                RAVELOG_WARN_FORMAT("env=%d, sampling for verification failed: %s", GetEnv()->GetId()%ex.what());
                _DumpTrajectory(ptraj, _dumplevel);
            }
        }

#ifdef SMOOTHER1_TIMING_DEBUG
        dReal tTotalShortcutTime = 0.000001f*(float)(_tShortcutEnd - _tShortcutStart);
        RAVELOG_INFO_FORMAT("env=%d, shortcutting time=%.15e; iter=%d; time/iter=%.15e", GetEnv()->GetId()%tTotalShortcutTime%_numShortcutIters%(tTotalShortcutTime/_numShortcutIters));
        RAVELOG_INFO_FORMAT("env=%d, measured %d interpolations; total exectime=%.15e; time/iter=%.15e", GetEnv()->GetId()%_nCallsInterpolator%_totalTimeInterpolator%(_totalTimeInterpolator/_nCallsInterpolator));
        RAVELOG_INFO_FORMAT("env=%d, measured %d checkmanips; total exectime=%.15e; time/iter=%.15e", GetEnv()->GetId()%_nCallsCheckManip%_totalTimeCheckManip%(_nCallsCheckManip == 0 ? 0 : _totalTimeCheckManip/_nCallsCheckManip));
        RAVELOG_INFO_FORMAT("env=%d, measured %d checkpathallconstraints; total exectime=%.15e; time/iter=%.15e", GetEnv()->GetId()%_nCallsCheckPathAllConstraints%_totalTimeCheckPathAllConstraints%(_nCallsCheckPathAllConstraints == 0 ? 0 : _totalTimeCheckPathAllConstraints/_nCallsCheckPathAllConstraints));
        RAVELOG_INFO_FORMAT("env=%d, measured %d checkpathallconstraints (in vain); total exectime=%.15e", GetEnv()->GetId()%_nCallsCheckPathAllConstraintsInVain%_totalTimeCheckPathAllConstraintsInVain);
#endif
        return _ProcessPostPlanners(RobotBasePtr(),ptraj);
    }

    virtual int ConfigFeasible(const ParabolicRamp::Vector& a, const ParabolicRamp::Vector& da, int options)
    {
        if( _bUsePerturbation ) {
            options |= CFO_CheckWithPerturbation;
        }
        try {
            return _parameters->CheckPathAllConstraints(a,a, da, da, 0, IT_OpenStart, options);
        }
        catch(const std::exception& ex) {
            // some constraints assume initial conditions for a and b are followed, however at this point a and b are sa
            RAVELOG_WARN_FORMAT("env=%d, rrtparams path constraints threw an exception: %s", GetEnv()->GetId()%ex.what());
            return 0xffff; // could be anything
        }
    }

    virtual ParabolicRamp::CheckReturn ConfigFeasible2(const ParabolicRamp::Vector& a, const ParabolicRamp::Vector& da, int options)
    {
        if( _bUsePerturbation ) {
            options |= CFO_CheckWithPerturbation;
        }
        try {
#ifdef SMOOTHER1_TIMING_DEBUG
            _nCallsCheckPathAllConstraints_SegmentFeasible2 += 1;
            _tStartCheckPathAllConstraints = utils::GetMicroTime();
#endif
            int ret = _parameters->CheckPathAllConstraints(a,a, da, da, 0, IT_OpenStart, options);
#ifdef SMOOTHER1_TIMING_DEBUG
            _tEndCheckPathAllConstraints = utils::GetMicroTime();
            _totalTimeCheckPathAllConstraints_SegmentFeasible2 += 0.000001f*(float)(_tEndCheckPathAllConstraints - _tStartCheckPathAllConstraints);
#endif
            ParabolicRamp::CheckReturn checkret(ret);
            if( ret == CFO_CheckTimeBasedConstraints ) {
                checkret.fTimeBasedSurpassMult = 0.98; // don't have any other info, so just pick a multiple
            }
            return checkret;
        }
        catch(const std::exception& ex) {
            // some constraints assume initial conditions for a and b are followed, however at this point a and b are sa
            RAVELOG_WARN_FORMAT("env=%d, rrtparams path constraints threw an exception: %s", GetEnv()->GetId()%ex.what());
            return 0xffff; // could be anything...
        }
    }

    /// \brief checks a parabolic ramp and outputs smaller set of ramps. Because of manipulator constraints, the outramps's ending values might not be equal to b/db!
    virtual ParabolicRamp::CheckReturn SegmentFeasible2(const ParabolicRamp::Vector& a,const ParabolicRamp::Vector& b, const ParabolicRamp::Vector& da,const ParabolicRamp::Vector& db, dReal timeelapsed, int options, std::vector<ParabolicRamp::ParabolicRampND>& outramps, std::vector<dReal>& vIntermediateConfigurations)
    {
        outramps.resize(0);
        if( timeelapsed <= ParabolicRamp::EpsilonT ) {
            return ConfigFeasible2(a, da, options);
        }

        if( _bUsePerturbation ) {
            options |= CFO_CheckWithPerturbation;
        }
        bool bExpectModifiedConfigurations = _parameters->fCosManipAngleThresh > -1+g_fEpsilonLinear;
        if(bExpectModifiedConfigurations || _bmanipconstraints) {
            options |= CFO_FillCheckedConfiguration;
            _constraintreturn->Clear();
        }
        try {
#ifdef SMOOTHER1_TIMING_DEBUG
            _nCallsCheckPathAllConstraints_SegmentFeasible2 += 1;
            _tStartCheckPathAllConstraints = utils::GetMicroTime();
#endif
            int ret = _parameters->CheckPathAllConstraints(a,b,da, db, timeelapsed, IT_OpenStart, options, _constraintreturn);
#ifdef SMOOTHER1_TIMING_DEBUG
            _tEndCheckPathAllConstraints = utils::GetMicroTime();
            _totalTimeCheckPathAllConstraints_SegmentFeasible2 += 0.000001f*(float)(_tEndCheckPathAllConstraints - _tStartCheckPathAllConstraints);
#endif
            if( ret != 0 ) {
                ParabolicRamp::CheckReturn checkret(ret);
                if( ret == CFO_CheckTimeBasedConstraints ) {
                    checkret.fTimeBasedSurpassMult = 0.98; // don't have any other info, so just pick a multiple
                }
                return checkret;
            }
        }
        catch(const std::exception& ex) {
            // some constraints assume initial conditions for a and b are followed, however at this point a and b are sa
            RAVELOG_WARN_FORMAT("env=%d, rrtparams path constraints threw an exception: %s", GetEnv()->GetId()%ex.what());
            return ParabolicRamp::CheckReturn(0xffff); // could be anything
        }
        // Test for collision and/or dynamics has succeeded, now test for manip constraint
        if( bExpectModifiedConfigurations ) {
            // the configurations are getting constrained, therefore the path checked is not equal to the simply interpolated path by (a,b, da, db).
            if( _constraintreturn->_configurationtimes.size() > 0 ) {
                OPENRAVE_ASSERT_OP(_constraintreturn->_configurations.size(),==,_constraintreturn->_configurationtimes.size()*a.size());
                outramps.resize(0);
                if( outramps.capacity() < _constraintreturn->_configurationtimes.size() ) {
                    outramps.reserve(_constraintreturn->_configurationtimes.size());
                }

                std::vector<dReal> curvel = da, newvel(a.size());
                std::vector<dReal> curpos = a, newpos(a.size());
                // _constraintreturn->_configurationtimes[0] is actually the end of the first segment since interval is IT_OpenStart
                std::vector<dReal>::const_iterator it = _constraintreturn->_configurations.begin();
                dReal curtime = 0;
                for(size_t itime = 0; itime < _constraintreturn->_configurationtimes.size(); ++itime, it += a.size()) {
                    std::copy(it, it+a.size(), newpos.begin());
                    dReal deltatime = _constraintreturn->_configurationtimes[itime]-curtime;
                    if( deltatime > g_fEpsilon ) {
                        dReal ideltatime = 1.0/deltatime;
                        for(size_t idof = 0; idof < newvel.size(); ++idof) {
                            newvel[idof] = 2*(newpos[idof] - curpos[idof])*ideltatime - curvel[idof];
                            if( RaveFabs(newvel[idof]) > _parameters->_vConfigVelocityLimit.at(idof)+ParabolicRamp::EpsilonV ) {
                                if( 0.9*_parameters->_vConfigVelocityLimit.at(idof) < 0.1*RaveFabs(newvel[idof]) ) {
                                    RAVELOG_WARN_FORMAT("env=%d, new velocity for dof %d is too high %f > %f", GetEnv()->GetId()%idof%newvel[idof]%_parameters->_vConfigVelocityLimit.at(idof));
                                }
                                RAVELOG_VERBOSE_FORMAT("env=%d, retcode = 0x4; idof = %d; newvel[idof] = %.15e; vellimit = %.15e; g_fEpsilon = %.15e", GetEnv()->GetId()%idof%newvel[idof]%_parameters->_vConfigVelocityLimit.at(idof)%ParabolicRamp::EpsilonV);
                                return ParabolicRamp::CheckReturn(CFO_CheckTimeBasedConstraints, 0.9*_parameters->_vConfigVelocityLimit.at(idof)/RaveFabs(newvel[idof]));
                            }
                        }
                        ParabolicRamp::ParabolicRampND outramp;
                        outramp.SetPosVelTime(curpos, curvel, newpos, newvel, deltatime);
                        bool bAccelChanged = false;
                        // due to epsilon inaccuracies, have to clamp the max accel depending on _vConfigAccelerationLimit
                        for(size_t idof = 0; idof < outramp.ramps.size(); ++idof) {
                            if( outramp.ramps[idof].a1 < -_parameters->_vConfigAccelerationLimit[idof] ) {
                                RAVELOG_VERBOSE_FORMAT("env=%d, idof=%d, a1 changed: %.15e -> %.15e, diff = %.15e", GetEnv()->GetId()%idof%outramp.ramps[idof].a1%(-_parameters->_vConfigAccelerationLimit[idof])%(outramp.ramps[idof].a1 + _parameters->_vConfigAccelerationLimit[idof]));
                                outramp.ramps[idof].a1 = -_parameters->_vConfigAccelerationLimit[idof];
                                bAccelChanged = true;
                            }
                            else if( outramp.ramps[idof].a1 > _parameters->_vConfigAccelerationLimit[idof] ) {
                                RAVELOG_VERBOSE_FORMAT("env=%d, idof=%d, a1 changed: %.15e -> %.15e, diff = %.15e", GetEnv()->GetId()%idof%outramp.ramps[idof].a1%(_parameters->_vConfigAccelerationLimit[idof])%(outramp.ramps[idof].a1 - _parameters->_vConfigAccelerationLimit[idof]));
                                outramp.ramps[idof].a1 = _parameters->_vConfigAccelerationLimit[idof];
                                bAccelChanged = true;
                            }
                            if( outramp.ramps[idof].a2 < -_parameters->_vConfigAccelerationLimit[idof] ) {
                                RAVELOG_VERBOSE_FORMAT("env=%d, idof=%d, a2 changed: %.15e -> %.15e, diff = %.15e", GetEnv()->GetId()%idof%outramp.ramps[idof].a2%(-_parameters->_vConfigAccelerationLimit[idof])%(outramp.ramps[idof].a2 + _parameters->_vConfigAccelerationLimit[idof]));
                                outramp.ramps[idof].a2 = -_parameters->_vConfigAccelerationLimit[idof];
                                bAccelChanged = true;
                            }
                            else if( outramp.ramps[idof].a2 > _parameters->_vConfigAccelerationLimit[idof] ) {
                                RAVELOG_VERBOSE_FORMAT("env=%d, idof=%d, a2 changed: %.15e -> %.15e, diff = %.15e", GetEnv()->GetId()%idof%outramp.ramps[idof].a2%(_parameters->_vConfigAccelerationLimit[idof])%(outramp.ramps[idof].a2 - _parameters->_vConfigAccelerationLimit[idof]));
                                outramp.ramps[idof].a2 = _parameters->_vConfigAccelerationLimit[idof];
                                bAccelChanged = true;
                            }
                        }
                        if( bAccelChanged ) {
                            RAVELOG_VERBOSE_FORMAT("env=%d, deltatime=%.15e", GetEnv()->GetId()%deltatime);
                            if( !outramp.IsValid() ) {
                                RAVELOG_WARN_FORMAT("env=%d, ramp becomes invalid after changing acceleration limits", GetEnv()->GetId());
                                return ParabolicRamp::CheckReturn(CFO_CheckTimeBasedConstraints, 0.9); //?
                            }
                        }

                        outramp.constraintchecked = 1;
                        outramps.push_back(outramp);
                        curtime = _constraintreturn->_configurationtimes[itime];
                        curpos.swap(newpos);
                        curvel.swap(newvel);
                    }
                }

                // have to make sure that the last ramp's ending velocity is equal to db
                //bool bDifferentVelocity = false;
                for(size_t idof = 0; idof < curpos.size(); ++idof) {
                    if( RaveFabs(curpos[idof]-b[idof])+g_fEpsilon > ParabolicRamp::EpsilonX ) {
                        RAVELOG_WARN_FORMAT("env=%d, curpos[%d] (%.15e) != b[%d] (%.15e)", GetEnv()->GetId()%idof%curpos[idof]%idof%b[idof]);
                        return ParabolicRamp::CheckReturn(CFO_StateSettingError);
                    }
                }

                // // have to make sure that the last ramp's ending velocity is equal to db
                // bool bDifferentVelocity = false;
                // for(size_t idof = 0; idof < curvel.size(); ++idof) {
                //     if( RaveFabs(curvel[idof]-db[idof])+g_fEpsilon > ParabolicRamp::EpsilonV ) {
                //         bDifferentVelocity = true;
                //         break;
                //     }
                // }
                // if( bDifferentVelocity ) {
                //     // see if last ramp's time can be modified to accomodate the velocity
                //     ParabolicRamp::ParabolicRampND& outramp = outramps.at(outramps.size()-1);
                //     outramp.SetPosVelTime(outramp.x0, outramp.dx0, b, db, deltatime);
                //     outramp.constraintchecked = 1;
                //     outramps.push_back(outramp);
                //     curtime = _constraintreturn->_configurationtimes[itime];
                //     curpos.swap(newpos);
                //     curvel.swap(newvel);

                // }
            }
        }
        else if( _constraintreturn->_configurationtimes.size() > 0 ) {
            // No manip tool direction constraint but CFO_FillCheckedConfiguration is enabled. We do
            // this because we want to keep the intermediate configurations for collision checking
            // at a later stage.
            vIntermediateConfigurations.insert(vIntermediateConfigurations.end(), _constraintreturn->_configurations.begin(), _constraintreturn->_configurations.end());
        }

        if( outramps.size() == 0 ) {
            ParabolicRamp::ParabolicRampND newramp;
            newramp.SetPosVelTime(a, da, b, db, timeelapsed);

            bool bAccelChanged = false;
            // due to epsilon inaccuracies, have to clamp the max accel depending on _vConfigAccelerationLimit
            for(size_t idof = 0; idof < newramp.ramps.size(); ++idof) {
                if( newramp.ramps[idof].a1 < -_parameters->_vConfigAccelerationLimit[idof] ) {
                    RAVELOG_VERBOSE_FORMAT("env=%d, idof=%d, a1 changed: %.15e -> %.15e, diff = %.15e", GetEnv()->GetId()%idof%newramp.ramps[idof].a1%(-_parameters->_vConfigAccelerationLimit[idof])%(newramp.ramps[idof].a1 + _parameters->_vConfigAccelerationLimit[idof]));
                    newramp.ramps[idof].a1 = -_parameters->_vConfigAccelerationLimit[idof];
                    bAccelChanged = true;
                }
                else if( newramp.ramps[idof].a1 > _parameters->_vConfigAccelerationLimit[idof] ) {
                    RAVELOG_VERBOSE_FORMAT("env=%d, idof=%d, a1 changed: %.15e -> %.15e, diff = %.15e", GetEnv()->GetId()%idof%newramp.ramps[idof].a1%(_parameters->_vConfigAccelerationLimit[idof])%(newramp.ramps[idof].a1 - _parameters->_vConfigAccelerationLimit[idof]));
                    newramp.ramps[idof].a1 = _parameters->_vConfigAccelerationLimit[idof];
                    bAccelChanged = true;
                }
                if( newramp.ramps[idof].a2 < -_parameters->_vConfigAccelerationLimit[idof] ) {
                    RAVELOG_VERBOSE_FORMAT("env=%d, idof=%d, a2 changed: %.15e -> %.15e, diff = %.15e", GetEnv()->GetId()%idof%newramp.ramps[idof].a2%(-_parameters->_vConfigAccelerationLimit[idof])%(newramp.ramps[idof].a2 + _parameters->_vConfigAccelerationLimit[idof]));
                    newramp.ramps[idof].a2 = -_parameters->_vConfigAccelerationLimit[idof];
                    bAccelChanged = true;
                }
                else if( newramp.ramps[idof].a2 > _parameters->_vConfigAccelerationLimit[idof] ) {
                    RAVELOG_VERBOSE_FORMAT("env=%d, idof=%d, a2 changed: %.15e -> %.15e, diff = %.15e", GetEnv()->GetId()%idof%newramp.ramps[idof].a2%(_parameters->_vConfigAccelerationLimit[idof])%(newramp.ramps[idof].a2 - _parameters->_vConfigAccelerationLimit[idof]));
                    newramp.ramps[idof].a2 = _parameters->_vConfigAccelerationLimit[idof];
                    bAccelChanged = true;
                }
            }
            if( bAccelChanged ) {
                if( !newramp.IsValid() ) {
                    RAVELOG_WARN_FORMAT("env=%d, ramp becomes invalid after changing acceleration limits", GetEnv()->GetId());
                    return ParabolicRamp::CheckReturn(CFO_CheckTimeBasedConstraints, 0.9);
                }
            }

            newramp.constraintchecked = 1;
            outramps.push_back(newramp);
        }

        if( _bmanipconstraints && (options & CFO_CheckTimeBasedConstraints) ) {
            try {
#ifdef SMOOTHER1_TIMING_DEBUG
                _nCallsCheckManip += 1;
                _tStartCheckManip = utils::GetMicroTime();
#endif
                ParabolicRamp::CheckReturn retmanip;
                if (!_usingNewHeuristics) {
                    retmanip = _manipconstraintchecker->CheckManipConstraints2(outramps);
                }
                else {
                    retmanip = _manipconstraintchecker->CheckManipConstraints3(outramps);
                }
#ifdef SMOOTHER1_TIMING_DEBUG
                _tEndCheckManip = utils::GetMicroTime();
                _totalTimeCheckManip += 0.000001f*(float)(_tEndCheckManip - _tStartCheckManip);
#endif
                if( retmanip.retcode != 0 ) {
                    // RAVELOG_VERBOSE_FORMAT("env=%d, from CheckManipConstraints2: retcode = %d", GetEnv()->GetId()%retmanip.retcode);
                    return retmanip;
                }
            }
            catch(const std::exception& ex) {
                RAVELOG_WARN_FORMAT("env=%d, CheckManipConstraints2 (modified=%d) threw an exception: %s", GetEnv()->GetId()%((int)bExpectModifiedConfigurations)%ex.what());
                return 0xffff; // could be anything
            }
        }

        return ParabolicRamp::CheckReturn(0);
    }

    virtual ParabolicRamp::Real Rand()
    {
        return _uniformsampler->SampleSequenceOneReal(IT_OpenEnd);
    }

    virtual bool NeedDerivativeForFeasibility()
    {
        // always enable since CheckPathAllConstraints needs to interpolate quadratically
        return true;
    }

protected:
    /// \brief converts a path of linear points to a ramp that initially satisfies the constraints
    bool _SetMilestones(std::vector<ParabolicRamp::ParabolicRampND>& ramps, const vector<ParabolicRamp::Vector>& vpath)
    {
        _zerovelpoints.resize(0);
        if( _zerovelpoints.capacity() < vpath.size() ) {
            _zerovelpoints.reserve(vpath.size());
        }

        size_t numdof = _parameters->GetDOF();
        ramps.resize(0);
        if(vpath.size()==1) {
            ramps.push_back(ParabolicRamp::ParabolicRampND());
            ramps.front().SetConstant(vpath[0]);
        }
        else if( vpath.size() > 1 ) {
            // only check time based constraints since most of the collision checks here will change due to a different path. however it's important to have the ramp start with reasonable velocities/accelerations.
            int options = CFO_CheckTimeBasedConstraints;
            if(!_parameters->verifyinitialpath) {
                options = options & (~CFO_CheckEnvCollisions) & (~CFO_CheckSelfCollisions); // no collision checking
                RAVELOG_VERBOSE_FORMAT("env=%d, Initial path verification is disabled using options=0x%x", GetEnv()->GetId()%options);
            }
            std::vector<dReal> vzero(numdof, 0.0);

            // in several cases when there are manipulator constraints, 0.5*(x0+x1) will not follow the constraints, instead of failing the plan, try to recompute a better midpoint
            std::vector<ParabolicRamp::Vector> vnewpath;
            std::vector<uint8_t> vforceinitialchecking(vpath.size(), 0);

            if( !!_parameters->_neighstatefn ) {
                std::vector<dReal> xmid(numdof), xmiddelta(numdof);
                vnewpath = vpath;
                int nConsecutiveExpansions = 0;
                size_t iwaypoint = 0;
                while(iwaypoint+1 < vnewpath.size() ) {
                    for(size_t idof = 0; idof < numdof; ++idof) {
                        xmiddelta.at(idof) = 0.5*(vnewpath[iwaypoint+1].at(idof) - vnewpath[iwaypoint].at(idof));
                    }
                    xmid = vnewpath[iwaypoint];
                    if( _parameters->SetStateValues(xmid) != 0 ) {
                        RAVELOG_WARN_FORMAT("env=%d, could not set values of path %d/%d", GetEnv()->GetId()%iwaypoint%vnewpath.size());
                        return false;
                    }
                    if( _parameters->_neighstatefn(xmid, xmiddelta, NSO_OnlyHardConstraints) == NSS_Failed ) {
                        RAVELOG_WARN_FORMAT("env=%d, failed to get the neighbor of the midpoint of path %d/%d", GetEnv()->GetId()%iwaypoint%vnewpath.size());
                        return false;
                    }
                    // if the distance between xmid and the real midpoint is big, then have to add another point in vnewpath
                    dReal dist = 0;
                    for(size_t idof = 0; idof < numdof; ++idof) {
                        dReal fexpected = 0.5*(vnewpath[iwaypoint+1].at(idof) + vnewpath[iwaypoint].at(idof));
                        dReal ferror = fexpected - xmid[idof];
                        dist += ferror*ferror;
                    }
                    if( dist > 0.00001 ) {
                        RAVELOG_DEBUG_FORMAT("env=%d, adding extra midpoint at %d/%d since dist^2=%f", GetEnv()->GetId()%iwaypoint%vnewpath.size()%dist);
                        OPENRAVE_ASSERT_OP(xmid.size(),==,numdof);
                        vnewpath.insert(vnewpath.begin()+iwaypoint+1, xmid);
                        vforceinitialchecking[iwaypoint+1] = 1; // next point
                        vforceinitialchecking.insert(vforceinitialchecking.begin()+iwaypoint+1, 1); // just inserted point
                        nConsecutiveExpansions += 2;
                        if( nConsecutiveExpansions > 10 ) {
                            RAVELOG_WARN_FORMAT("env=%d, too many consecutive expansions, %d/%d is bad", GetEnv()->GetId()%iwaypoint%vnewpath.size());
                            return false;
                        }
                        continue;
                    }
                    if( nConsecutiveExpansions > 0 ) {
                        nConsecutiveExpansions--;
                    }
                    iwaypoint += 1;
                }
            }
            else {
                vnewpath=vpath;
            }

            ramps.resize(vnewpath.size()-1);
            for(size_t i=0; i+1<vnewpath.size(); i++) {
                ParabolicRamp::ParabolicRampND& ramp = ramps[i];
                OPENRAVE_ASSERT_OP(vnewpath[i].size(),==,numdof);
                ramp.x0 = vnewpath[i];
                ramp.x1 = vnewpath[i+1];
                ramp.dx0 = vzero;
                ramp.dx1 = vzero;
                if( !_ValidateRamp(ramp, options, i, vnewpath.size()) ) {
#ifdef SMOOTHER1_TIMING_DEBUG
                    // We don't use this stats
                    // Reset SegmentFeasible2 counters
                    _nCallsCheckPathAllConstraints_SegmentFeasible2 = 0;
                    _totalTimeCheckPathAllConstraints_SegmentFeasible2 = 0;
#endif
                    return false;
                }
#ifdef SMOOTHER1_TIMING_DEBUG
                // We don't use this stats
                // Reset SegmentFeasible2 counters
                _nCallsCheckPathAllConstraints_SegmentFeasible2 = 0;
                _totalTimeCheckPathAllConstraints_SegmentFeasible2 = 0;
#endif
                if( !_parameters->verifyinitialpath && !vforceinitialchecking.at(i) ) {
                    // disable future verification
                    ramp.constraintchecked = 1;
                }
                {
                    if (_zerovelpoints.size() == 0) {
                        _zerovelpoints.push_back(ramp.endTime);
                    }
                    else {
                        _zerovelpoints.push_back(ramp.endTime + _zerovelpoints.back());
                    }
                }
            }
            _zerovelpoints.pop_back(); // remove the last point in the trajerctory since that cannot be optimized
        }
        return true;
    }

    /// \brief validates a ramp with options
    bool _ValidateRamp(ParabolicRamp::ParabolicRampND& ramp, int options, int iramp=-1, int numramps=-1)
    {
        std::vector<dReal> &vswitchtimes=_cacheswitchtimes;
        std::vector<dReal> &x0=_x0cache, &x1=_x1cache, &dx0=_dx0cache, &dx1=_dx1cache;
        std::vector<dReal>& vellimits=_cachevellimits, &accellimits=_cacheaccellimits;
        vellimits = _parameters->_vConfigVelocityLimit;
        accellimits = _parameters->_vConfigAccelerationLimit;
        std::vector<ParabolicRamp::ParabolicRampND> &outramps=_cacheoutramps;

        dReal fCurVelMult = 1.0;
        // Now setting fVelMultCutOff to 0 since when manip speed/accel limits are very low, we might get very small velmult
        // from SegmentFeasible2. It might not be a good idea to have a universal cutoff value for this multiplier.
        dReal fVelMultCutOff = 0; // stop trying if the ratio between the current vellimits and the original vellimits is less than this value
        int itry = 0;
        int iMaxRetries = 1000;      // stop if having been trying this many times
        ParabolicRamp::CheckReturn retseg(0);
        std::vector<dReal> temp;

        for(; itry < iMaxRetries; ++itry) {
            bool res=ramp.SolveMinTimeLinear(accellimits, vellimits);
            if( !res ) {
                retseg.retcode = 0xffff;
                std::stringstream ss; ss << std::setprecision(std::numeric_limits<dReal>::digits10+1);
                ss << "x0=[";
                SerializeValues(ss, ramp.x0);
                ss << "]; x1=[";
                SerializeValues(ss, ramp.x1);
                ss << "]; curvellimits=[";
                SerializeValues(ss, vellimits);
                ss << "]; curaccellimits=[";
                SerializeValues(ss, accellimits);
                ss << "]";
                RAVELOG_WARN_FORMAT("env=%d, ramp %d/%d SolveMinTimeLinear failed. fCurVelMult=%f; itry=%d; %s", GetEnv()->GetId()%iramp%numramps%fCurVelMult%itry%ss.str());
                return false;
            }
            _ExtractSwitchTimes(ramp, vswitchtimes);
            ramp.Evaluate(0, x0);
            ramp.Derivative(0, dx0);
            dReal fprevtime = 0;
            size_t iswitch = 0;
            for(iswitch = 0; iswitch < vswitchtimes.size(); ++iswitch) {
                ramp.Evaluate(vswitchtimes.at(iswitch), x1);
                ramp.Derivative(vswitchtimes.at(iswitch), dx1);
                retseg = SegmentFeasible2(x0, x1, dx0, dx1, vswitchtimes.at(iswitch) - fprevtime, options, outramps, temp);
                // if( retseg.retcode == CFO_StateSettingError ) {
                //     // there's a bug with the checker function. given that this ramp has been validated to be ok and we're just checking time based constraints, can pass it
                //     std::stringstream ss; ss << std::setprecision(std::numeric_limits<dReal>::digits10+1);
                //     ss << "x0=[";
                //     SerializeValues(ss, x0);
                //     ss << "]; x1=[";
                //     SerializeValues(ss, x1);
                //     ss << "]; dx0=[";
                //     SerializeValues(ss, dx0);
                //     ss << "]; dx1=[";
                //     SerializeValues(ss, dx1);
                //     ss << "]; deltatime=" << (vswitchtimes.at(iswitch) - fprevtime);
                //     RAVELOG_WARN_FORMAT("env=%d, initial ramp starting at %d/%d, switchtime=%f (%d/%d), returned a state error 0x%x; %s ignoring since we only care about time based constraints....", GetEnv()->GetId()%i%vnewpath.size()%vswitchtimes.at(iswitch)%iswitch%vswitchtimes.size()%retseg.retcode%ss.str());
                //     //retseg.retcode = 0;
                // }
                if( retseg.retcode != 0 ) {
                    break;
                }
                x0.swap(x1);
                dx0.swap(dx1);
                fprevtime = vswitchtimes[iswitch];
            }
            if( retseg.retcode == 0 ) {
                break;
            }
            else if( retseg.retcode == CFO_CheckTimeBasedConstraints ) {
                // slow the ramp down and try again
                RAVELOG_VERBOSE_FORMAT("env=%d, slowing down ramp %d/%d by %.15e since too fast, try %d", GetEnv()->GetId()%iramp%numramps%retseg.fTimeBasedSurpassMult%itry);
                fCurVelMult *= retseg.fTimeBasedSurpassMult;
                if( fCurVelMult < fVelMultCutOff ) {
                    // The velocity multiplier falls below the cut off, so stop.
                    break;
                }
                for(size_t j = 0; j < vellimits.size(); ++j) {
                    vellimits.at(j) *= retseg.fTimeBasedSurpassMult;
                    accellimits.at(j) *= retseg.fTimeBasedSurpassMult*retseg.fTimeBasedSurpassMult;
                }
            }
            else {
                std::stringstream ss; ss << std::setprecision(std::numeric_limits<dReal>::digits10+1);
                ss << "x0=[";
                SerializeValues(ss, x0);
                ss << "]; x1=[";
                SerializeValues(ss, x1);
                ss << "]; dx0=[";
                SerializeValues(ss, dx0);
                ss << "]; dx1=[";
                SerializeValues(ss, dx1);
                ss << "]; deltatime=" << (vswitchtimes.at(iswitch) - fprevtime);
                RAVELOG_WARN_FORMAT("env=%d, initial ramp starting at %d/%d, switchtime=%f (%d/%d), returned error 0x%x; %s giving up....", GetEnv()->GetId()%iramp%numramps%vswitchtimes.at(iswitch)%iswitch%vswitchtimes.size()%retseg.retcode%ss.str());
                return false;
            }
        }
        if( retseg.retcode != 0 ) {
            std::stringstream ss; ss << std::setprecision(std::numeric_limits<dReal>::digits10+1);
            ss << "x0=[";
            SerializeValues(ss, ramp.x0);
            ss << "]; x1=[";
            SerializeValues(ss, ramp.x1);
            ss << "]; curvellimits=[";
            SerializeValues(ss, vellimits);
            ss << "]; curaccellimits=[";
            SerializeValues(ss, accellimits);
            ss << "]";
            RAVELOG_WARN_FORMAT("env=%d, ramp %d/%d initialization failed. fCurVelMult=%f; itry=%d; retcode=0x%x; %s", GetEnv()->GetId()%iramp%numramps%fCurVelMult%itry%retseg.retcode%ss.str());
            return false;
        }
        return true;
    }

    int _Shortcut(ParabolicRamp::DynamicPath& dynamicpath, int numIters, ParabolicRamp::RandomNumberGeneratorBase* rng, dReal mintimestep)
    {
        uint32_t fileindex;
        if( !!_logginguniformsampler ) {
            fileindex = _logginguniformsampler->SampleSequenceOneUInt32();
        }
        else {
            fileindex = RaveRandomInt();
        }
        fileindex = fileindex%10000; // to be used throughout the shortcutting process
        _DumpDynamicPath(dynamicpath, _dumplevel, fileindex, 0); // save the dynamicpath before shortcutting

        std::vector<ParabolicRamp::ParabolicRampND>& ramps = dynamicpath.ramps;
        int shortcuts = 0;
        vector<dReal> rampStartTime(ramps.size());
        dReal endTime=0;
        for(size_t i=0; i<ramps.size(); i++) {
            rampStartTime[i] = endTime;
            endTime += ramps[i].endTime;
        }
        dReal originalEndTime = endTime;
        dReal dummyEndTime;

        /*
           shortcutprogress keeps track of the shortcutting progress. The format will be the following:

           first_total_duration maxiters
           successful_shortcut_iter t0 t1 totalduration_before totalduration_after
           x0
           x1
           v0
           v1
           xmin
           xmax
           vellimits
           accellimits
           successful_shortcut_iter t0 t1 totalduration_before totalduration_after
           x0
           x1
           v0
           v1
           xmin
           xmax
           vellimits
           accellimits
           :
           :
           successful_shortcut_iter t0 t1 totalduration_before totalduration_after
           x0
           x1
           v0
           v1
           xmin
           xmax
           vellimits
           accellimits
         */
        std::stringstream shortcutprogress;
        std::string sep;
        if (IS_DEBUGLEVEL(Level_Verbose)) {
            shortcutprogress << std::setprecision(std::numeric_limits<dReal>::digits10 + 1);
            shortcutprogress << originalEndTime << " " << numIters;
        }

        ParabolicRamp::Vector x0, x1, dx0, dx1;
        ParabolicRamp::DynamicPath &intermediate=_cacheintermediate, &intermediate2=_cacheintermediate2;
        std::vector<dReal>& vellimits=_cachevellimits, &accellimits=_cacheaccellimits;
        vellimits.resize(_parameters->_vConfigVelocityLimit.size());
        accellimits.resize(_parameters->_vConfigAccelerationLimit.size());
        std::vector<ParabolicRamp::ParabolicRampND>& accumoutramps=_cacheaccumoutramps, &outramps=_cacheoutramps, &outramps2=_cacheoutramps2;

        int numslowdowns = 0; // total number of times a ramp has been slowed down.
        bool bExpectModifiedConfigurations = _parameters->fCosManipAngleThresh > -1+g_fEpsilonLinear;

        dReal fiSearchVelAccelMult = 1.0/_parameters->fSearchVelAccelMult; // for slowing down when timing constraints
        dReal fstarttimemult = 1.0; // the start velocity/accel multiplier for the velocity and acceleration computations. If manip speed/accel or dynamics constraints are used, then this will track the last successful multipler. Basically if the last successful one is 0.1, it's very unlikely than a muliplier of 0.8 will meet the constraints the next time.

        size_t nItersFromPrevSuccessful = 0;
        size_t nCutoffIters = 10000;
        dReal score = 1;
        dReal currentBestScore = 1.0;
        dReal cutoffRatio = 0;//1e-3;
#ifdef OPENRAVE_TIMING_DEBUGGING
        uint32_t tshortcutstart = utils::GetMicroTime();
#endif
        int iters=0;
        for(iters=0; iters<numIters; iters++) {
            nItersFromPrevSuccessful += 1;
            if (nItersFromPrevSuccessful > nCutoffIters) {
                // No progress for already nCutOffIters. Stop right away.
                break;
            }

            dReal t1=rng->Rand()*endTime,t2=rng->Rand()*endTime;
            if( iters == 0 ) {
                t1 = 0;
                t2 = endTime;
            }
            if(t1 > t2) {
                ParabolicRamp::Swap(t1,t2);
            }
            RAVELOG_VERBOSE_FORMAT("env=%d, shortcut iter = %d/%d, shortcutting from t1 = %.15e to t2 = %.15e", GetEnv()->GetId()%iters%numIters%t1%t2);
            if( t2 - t1 < mintimestep ) {
                continue;
            }
            int i1 = std::upper_bound(rampStartTime.begin(),rampStartTime.end(),t1)-rampStartTime.begin()-1;
            int i2 = std::upper_bound(rampStartTime.begin(),rampStartTime.end(),t2)-rampStartTime.begin()-1;
            // i1 can be equal to i2 and that is valid and should be rechecked again

            uint32_t iIterProgress = 0; // used for debug purposes
            try {
                //same ramp
                dReal u1 = t1-rampStartTime.at(i1); // at the same time check for boundaries
                dReal u2 = t2-rampStartTime.at(i2); // at the same time check for boundaries
                OPENRAVE_ASSERT_OP(u1, >=, 0);
                OPENRAVE_ASSERT_OP(u1, <=, ramps[i1].endTime+ParabolicRamp::EpsilonT);
                OPENRAVE_ASSERT_OP(u2, >=, 0);
                OPENRAVE_ASSERT_OP(u2, <=, ramps[i2].endTime+ParabolicRamp::EpsilonT);
                u1 = ParabolicRamp::Min(u1,ramps[i1].endTime);
                u2 = ParabolicRamp::Min(u2,ramps[i2].endTime);
                ramps[i1].Evaluate(u1,x0);
                if( _parameters->SetStateValues(x0) != 0 ) {
                    continue;
                }
                iIterProgress += 0x10000000;
                _parameters->_getstatefn(x0);
                iIterProgress += 0x10000000;
                ramps[i2].Evaluate(u2,x1);
                iIterProgress += 0x10000000;
                if( _parameters->SetStateValues(x1) != 0 ) {
                    continue;
                }
                iIterProgress += 0x10000000;
                _parameters->_getstatefn(x1);
                ramps[i1].Derivative(u1,dx0);
                ramps[i2].Derivative(u2,dx1);
                ++_progress._iteration;

                bool bsuccess = false;

                vellimits = _parameters->_vConfigVelocityLimit;
                accellimits = _parameters->_vConfigAccelerationLimit;
                if( _bmanipconstraints && !!_manipconstraintchecker ) {
                    if( _parameters->SetStateValues(x0) != 0 ) {
                        RAVELOG_VERBOSE_FORMAT("env=%d, state set error", GetEnv()->GetId());
                        continue;
                    }
                    _manipconstraintchecker->GetMaxVelocitiesAccelerations(dx0, vellimits, accellimits);
                    if( _parameters->SetStateValues(x1) != 0 ) {
                        RAVELOG_VERBOSE_FORMAT("env=%d, state set error", GetEnv()->GetId());
                        continue;
                    }
                    _manipconstraintchecker->GetMaxVelocitiesAccelerations(dx1, vellimits, accellimits);
                }
                for(size_t j = 0; j < _parameters->_vConfigVelocityLimit.size(); ++j) {
                    // have to watch out that velocities don't drop under dx0 & dx1!
                    dReal fminvel = max(RaveFabs(dx0[j]), RaveFabs(dx1[j]));
                    if( vellimits[j] < fminvel ) {
                        vellimits[j] = fminvel;
                    }
                    else {
                        dReal f = max(fminvel, _parameters->_vConfigVelocityLimit[j]*fstarttimemult);
                        if( vellimits[j] > f ) {
                            vellimits[j] = f;
                        }
                    }
                    {
                        dReal f = _parameters->_vConfigAccelerationLimit[j]*fstarttimemult;
                        if( accellimits[j] > f ) {
                            accellimits[j] = f;
                        }
                    }
                }

                dReal fcurmult = fstarttimemult;

#ifdef OPENRAVE_TIMING_DEBUGGING
                tloopstart = utils::GetMicroTime();
#endif
                size_t islowdowntry = 0;
                bool bShortcutTimeExceeded = false;
                for(islowdowntry = 0; islowdowntry < 4; ++islowdowntry ) {
#ifdef OPENRAVE_TIMING_DEBUGGING
                    tinterpstart = utils::GetMicroTime();
#endif
                    bool res=ParabolicRamp::SolveMinTime(x0, dx0, x1, dx1, accellimits, vellimits, _parameters->_vConfigLowerLimit, _parameters->_vConfigUpperLimit, intermediate, _parameters->_multidofinterp);
#ifdef OPENRAVE_TIMING_DEBUGGING
                    tinterpend = utils::GetMicroTime();
                    interpolationtime += 0.000001f*(float)(tinterpend - tinterpstart);
                    ninterpolations += 1;
#endif
                    iIterProgress += 0x1000;
                    if(!res) {
                        break;
                    }
                    // check the new ramp time makes significant steps
                    dReal newramptime = intermediate.GetTotalTime();
                    if( newramptime+mintimestep > t2-t1 ) {
                        // reject since it didn't make significant improvement
                        RAVELOG_VERBOSE_FORMAT("env=%d, shortcut iter=%d rejected times [%f, %f]. final trajtime=%fs", GetEnv()->GetId()%iters%t1%t2%(endTime-(t2-t1)+newramptime));
                        break;
                    }
                    else {
                        RAVELOG_VERBOSE_FORMAT("env=%d, shortcut iter=%d t1 = %.15e; t2 = %.15e; newramptime = %.15e; tdiff = %.15e", GetEnv()->GetId()%iters%t1%t2%newramptime%(t2-t1));
                    }

                    if( _CallCallbacks(_progress) == PA_Interrupt ) {
                        return -1;
                    }

                    if (_parameters->_nMaxPlanningTime > 0) {
                        uint32_t elapsedtime = utils::GetMilliTime() - _basetime;
                        if( elapsedtime >= _parameters->_nMaxPlanningTime ) {
                            bShortcutTimeExceeded = true;
                            RAVELOG_DEBUG_FORMAT("env=%d, shortcut time exceeded (%dms) so breaking. iter=%d < %d", GetEnv()->GetId()%elapsedtime%iters%numIters);
                            break;
                        }
                    }

                    iIterProgress += 0x1000;
                    accumoutramps.resize(0);
                    ParabolicRamp::CheckReturn retcheck(0);
                    for(size_t iramp=0; iramp<intermediate.ramps.size(); iramp++) {
                        iIterProgress += 0x10;
                        if( iramp > 0 ) {
                            intermediate.ramps[iramp].x0 = intermediate.ramps[iramp-1].x1; // to remove noise?
                            intermediate.ramps[iramp].dx0 = intermediate.ramps[iramp-1].dx1; // to remove noise?
                        }
                        if( _parameters->SetStateValues(intermediate.ramps[iramp].x1) != 0 ) {
                            retcheck.retcode = CFO_StateSettingError;
                            break;
                        }
                        _parameters->_getstatefn(intermediate.ramps[iramp].x1);
                        // have to resolve for the ramp since the positions might have changed?
                        //                for(size_t j = 0; j < intermediate.rams[iramp].x1.size(); ++j) {
                        //                    intermediate.ramps[iramp].SolveFixedSwitchTime();
                        //                }

                        iIterProgress += 0x10;
#ifdef OPENRAVE_TIMING_DEBUGGING
                        tcheckstart = utils::GetMicroTime();
#endif
                        retcheck = _feasibilitychecker.Check2(intermediate.ramps[iramp], 0xffff|CFO_FromTrajectorySmoother, outramps);
#ifdef OPENRAVE_TIMING_DEBUGGING
                        tcheckend = utils::GetMicroTime();
                        checktime += 0.000001f*(float)(tcheckend - tcheckstart);
                        nchecks += 1;
#endif

                        iIterProgress += 0x10;
                        if( retcheck.retcode != 0) {
                            break;
                        }

                        // if SegmentFeasible2 is modifying the original ramps due to jacobian project constraints inside of CheckPathAllConstraints, then have to reset the velocity and accel limits so that they are above the waypoints of the intermediate ramps.
                        if( bExpectModifiedConfigurations ) {
                            for(size_t i=0; i+1<outramps.size(); i++) {
                                for(size_t j = 0; j < outramps[i].x1.size(); ++j) {
                                    // have to watch out that velocities don't drop under dx0 & dx1!
                                    dReal fminvel = max(RaveFabs(outramps[i].dx0[j]), RaveFabs(outramps[i].dx1[j]));
                                    if( vellimits[j] < fminvel ) {
                                        vellimits[j] = fminvel;
                                    }

                                    // maybe do accel limits depending on (dx1-dx0)/elapsedtime?
                                }
                            }
                        }

                        if( IS_DEBUGLEVEL(Level_Verbose) ) {
                            for(size_t i=0; i+1<outramps.size(); i++) {
                                for(size_t j = 0; j < outramps[i].x1.size(); ++j) {
                                    OPENRAVE_ASSERT_OP(RaveFabs(outramps[i].x1[j]-outramps[i+1].x0[j]), <=, ParabolicRamp::EpsilonX);
                                    OPENRAVE_ASSERT_OP(RaveFabs(outramps[i].dx1[j]-outramps[i+1].dx0[j]), <=, ParabolicRamp::EpsilonV);
                                }
                            }
                        }

                        if( retcheck.bDifferentVelocity && outramps.size() > 0 ) {
                            ParabolicRamp::ParabolicRampND& outramp = outramps.at(outramps.size()-1);
                            dReal allowedstretchtime = (t2 - t1) - (newramptime + mintimestep);

#ifdef OPENRAVE_TIMING_DEBUGGING
                            tinterpstart = utils::GetMicroTime();
#endif
                            bool res=ParabolicRamp::SolveMinTime(outramp.x0, outramp.dx0, intermediate.ramps[iramp].x1, intermediate.ramps[iramp].dx1, accellimits, vellimits, _parameters->_vConfigLowerLimit, _parameters->_vConfigUpperLimit, intermediate2, _parameters->_multidofinterp);
#ifdef OPENRAVE_TIMING_DEBUGGING
                            tinterpend = utils::GetMicroTime();
                            interpolationtime += 0.000001f*(float)(tinterpend - tinterpstart);
                            ninterpolations += 1;
#endif

                            if( !res ) {
                                RAVELOG_WARN_FORMAT("env=%d, failed to SolveMinTime for different vel ramp", GetEnv()->GetId());
                                retcheck.retcode = CFO_FinalValuesNotReached;
                                break;
                            }
                            if( RaveFabs(intermediate2.GetTotalTime()-outramp.endTime) > allowedstretchtime) {
                                RAVELOG_VERBOSE_FORMAT("env=%d, intermediate2 ramp duration is too long %fs", GetEnv()->GetId()%intermediate2.GetTotalTime());
                                retcheck.retcode = CFO_FinalValuesNotReached;
                                break;
                            }

                            // Check the newly interpolated segment. Note that intermediate2 should have ramps.size() == 1.
                            OPENRAVE_ASSERT_OP(intermediate2.ramps.size(), ==, 1);
#ifdef OPENRAVE_TIMING_DEBUGGING
                            tcheckstart = utils::GetMicroTime();
#endif
                            retcheck = _feasibilitychecker.Check2(intermediate2.ramps[0], 0xffff|CFO_FromTrajectorySmoother, outramps2);
#ifdef OPENRAVE_TIMING_DEBUGGING
                            tcheckend = utils::GetMicroTime();
                            checktime += 0.000001f*(float)(tcheckend - tcheckstart);
                            nchecks += 1;
#endif

                            if (retcheck.retcode != 0) {
                                RAVELOG_WARN_FORMAT("env=%d, the final SolveMinTime generated infeasible segment retcode = 0x%x", GetEnv()->GetId()%retcheck.retcode);
                                // TODO probably never get here, so remove if not necessary
                                ParabolicRamp::ParabolicRampND &temp2 = intermediate2.ramps[0];
                                std::vector<dReal> &xmin = _parameters->_vConfigLowerLimit, &xmax = _parameters->_vConfigUpperLimit, &vmax = _parameters->_vConfigVelocityLimit, &amax = _parameters->_vConfigAccelerationLimit;
                                std::vector<std::vector<ParabolicRamp::ParabolicRamp1D> > tempramps1d;
                                std::vector<ParabolicRamp::ParabolicRampND> temprampsnd;
                                dReal endtime = temp2.endTime;
                                size_t maxIncrement = 3;
                                for (size_t idilation = 0; idilation < maxIncrement; ++idilation) {
                                    RAVELOG_VERBOSE_FORMAT("env=%d, idilation = %d/%d", GetEnv()->GetId()%idilation%maxIncrement);
                                    bool res2 = ParabolicRamp::SolveAccelBoundedND(temp2.x0, temp2.dx0, temp2.x1, temp2.dx1, endtime, amax, vmax, xmin, xmax, tempramps1d, 0, 6);
                                    if (res2) {
                                        temprampsnd.resize(0);
                                        CombineRamps(tempramps1d, temprampsnd);
                                        if (temprampsnd[0].endTime > endTime*10) {
                                            RAVELOG_WARN_FORMAT("env=%d, new endtime (%.15e) is too big compared to prev endtime (%.15e)", GetEnv()->GetId()%temprampsnd[0].endTime%endtime);
                                            break;
                                        }
                                        endtime = temprampsnd[0].endTime;
                                        if (!(endtime < outramp.endTime + allowedstretchtime)) {
                                            // endtime has become too long that the shortcut is longer than t2 - t1
                                            break;
                                        }
                                        // Check feasibility
                                        bool bhasbadramp = false;
                                        RAVELOG_VERBOSE_FORMAT("env=%d, original endtime = %.15e; new endtime = %.15e", GetEnv()->GetId()%outramp.endTime%endtime);
                                        FOREACH(itnewrampnd, temprampsnd) {
                                            retcheck = _feasibilitychecker.Check2(*itnewrampnd, 0xffff|CFO_FromTrajectorySmoother, outramps2);
                                            if (retcheck.retcode != 0) {
                                                RAVELOG_VERBOSE_FORMAT("env=%d, has bad ramp: retcode = 0x%x", GetEnv()->GetId()%retcheck.retcode);
                                                bhasbadramp = true;
                                                break;
                                            }
                                            if (retcheck.bDifferentVelocity) {
                                                RAVELOG_VERBOSE_FORMAT("env=%d, still ends with different velocity. terminated", GetEnv()->GetId());
                                                retcheck.retcode = CFO_FinalValuesNotReached;
                                                break;
                                            }
                                        }
                                        if (!bhasbadramp) {
                                            RAVELOG_VERBOSE_FORMAT("env=%d, idilation = %d/%d produces feasible ramp", GetEnv()->GetId()%idilation%maxIncrement);
                                            RAVELOG_VERBOSE_FORMAT("env=%d, time increment = %.15e; allowed stretched time = %.15e", GetEnv()->GetId()%(endtime - outramp.endTime)%allowedstretchtime);
                                            break;
                                        }
                                    }
                                    // Here we increase endtime by only EpsilonT. As determined
                                    // empirically, only a few increments with EpsilonT
                                    // increment would be sufficient if the segment can be
                                    // feasible at all.
                                    endtime += ParabolicRamp::EpsilonT;

                                    if (!(endtime < outramp.endTime + allowedstretchtime)) {
                                        // endtime has become too long that the shortcut is longer than t2 - t1
                                        break;
                                    }
                                }
                                ////////////////////////////////////////////////////////////////////////////////
                                break;
                            }
                            else if (retcheck.bDifferentVelocity) {
                                // Give up and continue to the next iteration.
                                RAVELOG_VERBOSE_FORMAT("env=%d, after Check2, intermediate2 does not end at the desired velocity", GetEnv()->GetId());
                                retcheck.retcode = CFO_FinalValuesNotReached;
                                break;
                            }
                            else {
                                // Otherwise, the new segment is good.
                                RAVELOG_VERBOSE_FORMAT("env=%d, the final SolveMinTime generated feasible segment, inserting it to outramps", GetEnv()->GetId());
                                outramps.pop_back();
                                outramps.insert(outramps.end(), outramps2.begin(), outramps2.end());
                            }

                        }
                        else {
                            RAVELOG_VERBOSE_FORMAT("env=%d, new shortcut is aligned with boundary values after running Check2", GetEnv()->GetId());
                        }
                        accumoutramps.insert(accumoutramps.end(), outramps.begin(), outramps.end());
                    }
                    iIterProgress += 0x1000;
                    if(retcheck.retcode == 0) {
                        bsuccess = true;
                        break;
                    }

                    if( retcheck.retcode == CFO_CheckTimeBasedConstraints ) {
                        RAVELOG_VERBOSE_FORMAT("env=%d, shortcut iter=%d, slow down ramp by fTimeBasedSurpassMult=%.15e, fcurmult=%.15e", GetEnv()->GetId()%iters%retcheck.fTimeBasedSurpassMult%fcurmult);
                        for(size_t j = 0; j < vellimits.size(); ++j) {
                            // have to watch out that velocities don't drop under dx0 & dx1!
                            dReal fminvel = max(RaveFabs(dx0[j]), RaveFabs(dx1[j]));
                            vellimits[j] = max(vellimits[j]*retcheck.fTimeBasedSurpassMult, fminvel);
                            accellimits[j] *= retcheck.fTimeBasedSurpassMult*retcheck.fTimeBasedSurpassMult;
                        }
                        fcurmult *= retcheck.fTimeBasedSurpassMult;
                        if( fcurmult < 0.01 ) {
                            RAVELOG_DEBUG_FORMAT("env=%d, shortcut iter=%d, fcurmult is too small (%.15e) so giving up on this ramp", GetEnv()->GetId()%iters%fcurmult);
                            //retcheck = check.Check2(intermediate.ramps.at(0), 0xffff, outramps);
                            break;
                        }
                        numslowdowns += 1;
                    }
                    else {
                        RAVELOG_VERBOSE_FORMAT("env=%d, shortcut iter=%d rejected due to constraints 0x%x", GetEnv()->GetId()%iters%retcheck.retcode);
                        break;
                    }
                    iIterProgress += 0x1000;
                }
#ifdef OPENRAVE_TIMING_DEBUGGING
                nslowdownloops += (islowdowntry + 1);
                tloopend = utils::GetMicroTime();
                slowdownlooptime += 0.000001f*(float)(tloopend - tloopstart);
#endif
                if (bShortcutTimeExceeded) {
                    break;
                }

                if( !bsuccess ) {
                    continue;
                }

                if( accumoutramps.size() == 0 ) {
                    RAVELOG_WARN_FORMAT("env=%d, accumulated ramps are empty!", GetEnv()->GetId());
                    continue;
                }
                fstarttimemult = min(1.0, fcurmult*fiSearchVelAccelMult); // the new start time mult should be increased by one timemult

                // perform shortcut. use accumoutramps rather than intermediate.ramps!
                shortcuts++;

                if( i1 == i2 ) {
                    // the same ramp is being cut on both sides, so copy the ramp
                    ramps.insert(ramps.begin()+i1, ramps.at(i1));
                    i2 = i1+1;
                }

                ramps.at(i1).TrimBack(ramps[i1].endTime-u1); // use at for bounds checking
                ramps[i1].x1 = accumoutramps.front().x0;
                ramps[i1].dx1 = accumoutramps.front().dx0;
                ramps.at(i2).TrimFront(u2); // use at for bounds checking
                ramps[i2].x0 = accumoutramps.back().x1;
                ramps[i2].dx0 = accumoutramps.back().dx1;

                //RAVELOG_VERBOSE_FORMAT("replacing [%d, %d] with %d ramps", i1%i2%accumoutramps.size());
                // replace with accumoutramps
                if( i1+1 < i2 ) {
                    ramps.erase(ramps.begin()+i1+1, ramps.begin()+i2);
                }
                ramps.insert(ramps.begin()+i1+1,accumoutramps.begin(),accumoutramps.end());
                iIterProgress += 0x10000000;

                //check for consistency
                if( IS_DEBUGLEVEL(Level_Verbose) ) {
                    for(size_t i=0; i+1<ramps.size(); i++) {
                        for(size_t j = 0; j < ramps[i].x1.size(); ++j) {
                            OPENRAVE_ASSERT_OP(RaveFabs(ramps[i].x1[j]-ramps[i+1].x0[j]), <=, ParabolicRamp::EpsilonX);
                            OPENRAVE_ASSERT_OP(RaveFabs(ramps[i].dx1[j]-ramps[i+1].dx0[j]), <=, ParabolicRamp::EpsilonV);
                        }
                    }
                }
                iIterProgress += 0x10000000;

                //revise the timing
                rampStartTime.resize(ramps.size());
                dummyEndTime = endTime;
                endTime=0;
                for(size_t i=0; i<ramps.size(); i++) {
                    rampStartTime[i] = endTime;
                    endTime += ramps[i].endTime;
                }
                dReal diff = dummyEndTime - endTime;
                RAVELOG_VERBOSE_FORMAT("env=%d, shortcut iter=%d slowdowns=%d, endTime: %.15e -> %.15e; diff = %.15e",GetEnv()->GetId()%iters%numslowdowns%dummyEndTime%endTime%diff);

                if (IS_DEBUGLEVEL(Level_Verbose)) {
                    // Write the progress
                    shortcutprogress << str(boost::format("\n%d %.15e %.15e %.15e %.15e")%iters%t1%t2%dummyEndTime%endTime);

                    sep = "\n";
                    FOREACHC(itval, x0) {
                        shortcutprogress << sep << *itval;
                        sep = " ";
                    }
                    sep = "\n";
                    FOREACHC(itval, x1) {
                        shortcutprogress << sep << *itval;
                        sep = " ";
                    }
                    sep = "\n";
                    FOREACHC(itval, dx0) {
                        shortcutprogress << sep << *itval;
                        sep = " ";
                    }
                    sep = "\n";
                    FOREACHC(itval, dx1) {
                        shortcutprogress << sep << *itval;
                        sep = " ";
                    }
                    sep = "\n";
                    FOREACHC(itval, _parameters->_vConfigLowerLimit) {
                        shortcutprogress << sep << *itval;
                        sep = " ";
                    }
                    sep = "\n";
                    FOREACHC(itval, _parameters->_vConfigUpperLimit) {
                        shortcutprogress << sep << *itval;
                        sep = " ";
                    }
                    sep = "\n";
                    FOREACHC(itval, vellimits) {
                        shortcutprogress << sep << *itval;
                        sep = " ";
                    }
                    sep = "\n";
                    FOREACHC(itval, accellimits) {
                        shortcutprogress << sep << *itval;
                        sep = " ";
                    }
                }

                score = diff/nItersFromPrevSuccessful;
                if (score > currentBestScore) {
                    currentBestScore = score;
                }
                nItersFromPrevSuccessful = 0;
                if ((score/currentBestScore < cutoffRatio) && (shortcuts > 5)) {
                    // We have already shortcut for a bit. The progress just made is below the
                    // cutoff. If we continue, it is unlikely that we will make much more
                    // progress. So stop here.
                    break;
                }
            }
            catch(const std::exception& ex) {
                RAVELOG_WARN_FORMAT("env=%d, exception happened during shortcut iteration progress=0x%x: %s", GetEnv()->GetId()%iIterProgress%ex.what());
                // continue to next iteration...
            }
        }
#ifdef OPENRAVE_TIMING_DEBUGGING
        uint32_t tshortcutend = utils::GetMicroTime();
        dReal tshortcuttotal = 0.000001f*(float)(tshortcutend - tshortcutstart);

        if (iters == numIters) {
            RAVELOG_INFO_FORMAT("env=%d, finished at shortcut iter=%d (normal exit), successful=%d, slowdowns=%d, endTime: %.15e -> %.15e; diff = %.15e",GetEnv()->GetId()%iters%shortcuts%numslowdowns%originalEndTime%endTime%(originalEndTime - endTime));
        }
        else if (score/currentBestScore < cutoffRatio) {
            RAVELOG_INFO_FORMAT("env=%d, finished at shortcut iter=%d (current score falls below %.15e), successful=%d, slowdowns=%d, endTime: %.15e -> %.15e; diff = %.15e",GetEnv()->GetId()%iters%cutoffRatio%shortcuts%numslowdowns%originalEndTime%endTime%(originalEndTime - endTime));
        }
        else if (nItersFromPrevSuccessful > nCutoffIters) {
            RAVELOG_INFO_FORMAT("env=%d, finished at shortcut iter=%d (did not make progress in the last %d iterations), successful=%d, slowdowns=%d, endTime: %.15e -> %.15e; diff = %.15e",GetEnv()->GetId()%iters%nCutoffIters%shortcuts%numslowdowns%originalEndTime%endTime%(originalEndTime - endTime));
        }
        else {
            RAVELOG_INFO_FORMAT("env=%d, finished at shortcut iter=%d, successful=%d, slowdowns=%d, endTime: %.15e -> %.15e; diff = %.15e",GetEnv()->GetId()%iters%shortcuts%numslowdowns%originalEndTime%endTime%(originalEndTime - endTime));
        }
        RAVELOG_INFO_FORMAT("env=%d, shortcutting time = %.15e s.; numiters = %d; avg. time per iteration = %.15e s.", GetEnv()->GetId()%tshortcuttotal%iters%(tshortcuttotal/iters));
        RAVELOG_INFO_FORMAT("env=%d, measured %d slow-down loops, %.15e sec. = %.15e sec./loop", GetEnv()->GetId()%nslowdownloops%slowdownlooptime%(slowdownlooptime/nslowdownloops));
        RAVELOG_INFO_FORMAT("env=%d, measured %d interpolations, %.15e sec. = %.15e sec./interpolation", GetEnv()->GetId()%ninterpolations%interpolationtime%(interpolationtime/ninterpolations));
        RAVELOG_INFO_FORMAT("env=%d, measured %d checkings, %.15e sec. = %.15e sec./check", GetEnv()->GetId()%nchecks%checktime%(checktime/nchecks));
#endif
        _DumpDynamicPath(dynamicpath, Level_Verbose, fileindex, 1);

        if (IS_DEBUGLEVEL(Level_Verbose)) {
            std::string shortcutprogressfilename = str(boost::format("%s/shortcutprogress%d.xml")%RaveGetHomeDirectory()%fileindex);
            std::ofstream f(shortcutprogressfilename.c_str());
            f << shortcutprogress.str();
            RAVELOG_DEBUG_FORMAT("env=%d, shortcut progress is written to %s", GetEnv()->GetId()%shortcutprogressfilename);
        }

        return shortcuts;
    }

    int _Shortcut2(ParabolicRamp::DynamicPath& dynamicpath, int numIters, ParabolicRamp::RandomNumberGeneratorBase *rng, dReal mintimestep) {
        uint32_t fileindex;
        if( !!_logginguniformsampler ) {
            fileindex = _logginguniformsampler->SampleSequenceOneUInt32();
        }
        else {
            fileindex = RaveRandomInt();
        }
        fileindex = fileindex%10000; // to be used throughout the shortcutting process
        _DumpDynamicPath(dynamicpath, _dumplevel, fileindex, 0); // save the dynamicpath before shortcutting

        dReal fiMinDiscretization = 4.0/(mintimestep);
        std::vector<bool>& vVisitedDiscretization = _vVisitedDiscretizationCache;
        vVisitedDiscretization.clear();

        std::vector<ParabolicRamp::ParabolicRampND>& ramps = dynamicpath.ramps;
        int shortcuts = 0;
        vector<dReal> rampStartTime(ramps.size());
        dReal endTime=0;
        for(size_t i=0; i<ramps.size(); i++) {
            rampStartTime[i] = endTime;
            endTime += ramps[i].endTime;
        }
        dReal originalEndTime = endTime;
        dReal dummyEndTime;

        /*
           shortcutprogress keeps track of the shortcutting progress. The format will be the following:

           first_total_duration maxiters
           successful_shortcut_iter t0 t1 totalduration_before totalduration_after
           x0
           x1
           v0
           v1
           xmin
           xmax
           vellimits
           accellimits
           successful_shortcut_iter t0 t1 totalduration_before totalduration_after
           x0
           x1
           v0
           v1
           xmin
           xmax
           vellimits
           accellimits
           :
           :
           successful_shortcut_iter t0 t1 totalduration_before totalduration_after
           x0
           x1
           v0
           v1
           xmin
           xmax
           vellimits
           accellimits
         */
        std::stringstream shortcutprogress;
        std::string sep;
        if (IS_DEBUGLEVEL(Level_Verbose)) {
            shortcutprogress << std::setprecision(std::numeric_limits<dReal>::digits10 + 1);
            shortcutprogress << originalEndTime << " " << numIters;
        }

        ParabolicRamp::Vector x0, x1, dx0, dx1;
        ParabolicRamp::DynamicPath &intermediate = _cacheintermediate, &intermediate2 = _cacheintermediate2;
        std::vector<dReal>& vellimits = _cachevellimits, &accellimits = _cacheaccellimits;
        vellimits.resize(_parameters->_vConfigVelocityLimit.size());
        accellimits.resize(_parameters->_vConfigAccelerationLimit.size());
        std::vector<ParabolicRamp::ParabolicRampND>& accumoutramps = _cacheaccumoutramps, &outramps = _cacheoutramps, &outramps2 = _cacheoutramps2;

        dReal fstarttimevelmult = 1.0; // this is the multiplier for scaling down `initial` velocity at each shortcut. If manip constraints or dynamic
                                       // constraints are used, then this will track the most recent successful multiplier. The idea is that if the recent
                                       // successful multiplier some lower value, say 0.1, it is very unlikely that using the full velocity/acceleration
                                       // limits will succeed the next time.
        dReal fstarttimeaccelmult = 1.0;

        dReal fiSearchVelAccelMult = 1.0/_parameters->fSearchVelAccelMult;

        int nEndTimeDiscretization = 0;
        int numslowdowns = 0;
        bool bExpectModifiedConfigurations = _parameters->fCosManipAngleThresh > -1 + g_fEpsilonLinear; // gripper constraints enabled
        size_t nItersFromPrevSuccessful = 0;
        size_t nCutoffIters = std::max(_parameters->nshortcutcycles, min(100, numIters/2));
        size_t nNumTimeBasedConstraintsFailed = 0;
        dReal cutoffRatio = _parameters->durationImprovementCutoffRatio;
        dReal score = 1;
        dReal currentBestScore = 1.0;
#ifdef OPENRAVE_TIMING_DEBUGGING
        uint32_t tshortcutstart = utils::GetMicroTime();
#endif
        int iters = 0;
        // For special shortcut
        dReal specialShortcutWeight = 0.1;
        dReal specialShortcutCutoffTime = 0.75;
        for (iters = 0; iters < numIters; iters++) {
            nItersFromPrevSuccessful += 1;
            if (nItersFromPrevSuccessful + nNumTimeBasedConstraintsFailed > nCutoffIters) { // the same time based constraints can fail all the time meaning that the trajectory is already pretty optimal. This check makes smoother easier to stop when there's no improvement
                // No progess for already nCutoffIters. Stop right away
                RAVELOG_DEBUG_FORMAT("env=%d, no progress for shortcutting, so break %d + %d > %d", GetEnv()->GetId()%nItersFromPrevSuccessful%nNumTimeBasedConstraintsFailed%nCutoffIters);
                break;
            }

            if( vVisitedDiscretization.size() == 0 ) {
                nEndTimeDiscretization = (int)(endTime*fiMinDiscretization)+1;

                // if nEndTimeDiscretization is too big, then just ignore vVisitedDiscretization
                if( nEndTimeDiscretization <= 0x1000 ) {
                    vVisitedDiscretization.resize(nEndTimeDiscretization*nEndTimeDiscretization,0);
                }
            }

            dReal t1, t2;
            if (iters == 0) {
                t1 = 0;
                t2 = endTime;
            }
            else if ((_zerovelpoints.size() > 0 && rng->Rand() <= specialShortcutWeight) || (numIters - iters <= (int)_zerovelpoints.size())) {
                // We consider shortcutting around a zerovelpoint (the time instant of an original waypoint which has not been shortcut) when either
                // - there are some zerovelpoints left and the random number falls below the threshold, or
                // - there are some zerovelpoints left but there are not so many shortcut iterations left.
                size_t index = _uniformsampler->SampleSequenceOneUInt32()%_zerovelpoints.size();
                dReal t = _zerovelpoints[index];
                t1 = t - rng->Rand()*min(specialShortcutCutoffTime, t);
                t2 = t + rng->Rand()*min(specialShortcutCutoffTime, endTime - t);
            }
            else {
                t1 = rng->Rand()*endTime;
                t2 = rng->Rand()*endTime;
            }
            if (t1 > t2) {
                ParabolicRamp::Swap(t1, t2);
            }
#ifdef SMOOTHER1_PROGRESS_DEBUG
            RAVELOG_DEBUG_FORMAT("env=%d, shortcut iter = %d/%d, shortcutting from t1 = %.15e to t2 = %.15e; fstarttimevelmult=%.15e; fstarttimeaccelmult=%.15e", GetEnv()->GetId()%iters%numIters%t1%t2%fstarttimevelmult%fstarttimeaccelmult);
#endif
            if (t2 - t1 < mintimestep) {
#ifdef SMOOTHER1_PROGRESS_DEBUG
                RAVELOG_DEBUG_FORMAT("env=%d, shortcut iter = %d/%d: the sampled t1 and t2 are too close (mintimestep = %.15e)", GetEnv()->GetId()%iters%numIters%mintimestep);
#endif
                continue;
            }
            {
                int t1index = t1*fiMinDiscretization;
                int t2index = t2*fiMinDiscretization;
                size_t testpairindex = t1index*nEndTimeDiscretization+t2index;
                if( testpairindex < vVisitedDiscretization.size() ) {
                    if( vVisitedDiscretization[testpairindex] ) {
#ifdef SMOOTHER1_PROGRESS_DEBUG
                        RAVELOG_DEBUG_FORMAT("env=%d, shortcut iter = %d/%d: the sampled t1 (%f) and t2 (%f) are already tested", GetEnv()->GetId()%iters%numIters%t1%t2);
#endif
                        continue;
                    }
                    vVisitedDiscretization[testpairindex] = 1;
                }
            }

            int i1 = std::upper_bound(rampStartTime.begin(), rampStartTime.end(), t1) - rampStartTime.begin() - 1;
            int i2 = std::upper_bound(rampStartTime.begin(), rampStartTime.end(), t2) - rampStartTime.begin() - 1;

            uint32_t iIterProgress = 0;
            try {
                dReal u1 = t1 - rampStartTime.at(i1);
                dReal u2 = t2 - rampStartTime.at(i2);
                OPENRAVE_ASSERT_OP(u1, >=, 0);
                OPENRAVE_ASSERT_OP(u1, <=, ramps[i1].endTime + ParabolicRamp::EpsilonT);
                OPENRAVE_ASSERT_OP(u2, >=, 0);
                OPENRAVE_ASSERT_OP(u2, <=, ramps[i2].endTime + ParabolicRamp::EpsilonT);

                u1 = ParabolicRamp::Min(u1, ramps[i1].endTime);
                u2 = ParabolicRamp::Min(u2, ramps[i2].endTime);
                ramps[i1].Evaluate(u1, x0);
                if (_parameters->SetStateValues(x0) != 0) {
#ifdef SMOOTHER1_PROGRESS_DEBUG
                    RAVELOG_DEBUG_FORMAT("env=%d, shortcut iter = %d/%d: setting state at x0 failed", GetEnv()->GetId()%iters%numIters);
#endif
                    continue;
                }
                iIterProgress += 0x10000000;
                _parameters->_getstatefn(x0);
                iIterProgress += 0x10000000;
                ramps[i2].Evaluate(u2, x1);
                iIterProgress += 0x10000000;
                if (_parameters->SetStateValues(x1) != 0) {
#ifdef SMOOTHER1_PROGRESS_DEBUG
                    RAVELOG_VERBOSE_FORMAT("env=%d, shortcut iter = %d/%d: setting state at x1 failed", GetEnv()->GetId()%iters%numIters);
#endif
                    continue;
                }
                iIterProgress += 0x10000000;
                _parameters->_getstatefn(x1);
                ramps[i1].Derivative(u1, dx0);
                ramps[i2].Derivative(u2, dx1);
                ++_progress._iteration;

                vellimits = _parameters->_vConfigVelocityLimit;
                accellimits = _parameters->_vConfigAccelerationLimit;

                // Initial velocity and acceleration scaling.
                dReal fcurvelmult = fstarttimevelmult;
                dReal fcuraccelmult = fstarttimeaccelmult;
                for (size_t j = 0; j < _parameters->_vConfigVelocityLimit.size(); ++j) {
                    // Scale initial velocity and acceleration down but also watch out such that the
                    // new velocity limits (magnitude) does not fall below dx0 and dx1.
                    dReal fminvel = max(RaveFabs(dx0[j]), RaveFabs(dx1[j]));
                    {
                        dReal f = max(fminvel, fstarttimevelmult * _parameters->_vConfigVelocityLimit[j]);
                        if (vellimits[j] > f) {
                            vellimits[j] = f;
                        }
                    }
                    {
                        dReal f = fstarttimeaccelmult * _parameters->_vConfigAccelerationLimit[j];
                        if (accellimits[j] > f) {
                            accellimits[j] = f;
                        }
                    }
                }

                bool bsuccess = false;
                size_t maxSlowdowns = 100; // will adjust this constant later

                if (0) {
                    if (_parameters->SetStateValues(x0) != 0) {
                        RAVELOG_WARN_FORMAT("env=%d, state setting error", GetEnv()->GetId());
                        break;
                    }
                    _manipconstraintchecker->GetMaxVelocitiesAccelerations(dx0, vellimits, accellimits);
                    if (_parameters->SetStateValues(x1) != 0) {
                        RAVELOG_WARN_FORMAT("env=%d, state setting error", GetEnv()->GetId());
                        break;
                    }
                    _manipconstraintchecker->GetMaxVelocitiesAccelerations(dx1, vellimits, accellimits);
                    for (size_t j = 0; j < _parameters->_vConfigVelocityLimit.size(); ++j) {
                        dReal fminvel = max(RaveFabs(dx0[j]), RaveFabs(dx1[j]));
                        if (vellimits[j] < fminvel) {
                            vellimits[j] = fminvel;
                        }
                    }
                }

                size_t islowdowntry = 0; // counting how many times we slow down vellimits/accellimits in this shortcut iteration
                size_t islowdowntryduetomanip = 0; // counting how many times we slow down vellimits/accellimits due to tool speed/accel constraints
                bool bShortcutTimeExceeded = false;
                for (islowdowntry = 0; islowdowntry < maxSlowdowns; ++islowdowntry) {
#ifdef SMOOTHER1_TIMING_DEBUG
                    _nCallsInterpolator += 1;
                    _tStartInterpolator = utils::GetMicroTime();
#endif
                    bool res = ParabolicRamp::SolveMinTime(x0, dx0, x1, dx1, accellimits, vellimits, _parameters->_vConfigLowerLimit, _parameters->_vConfigUpperLimit, intermediate, _parameters->_multidofinterp);
#ifdef SMOOTHER1_TIMING_DEBUG
                    _tEndInterpolator = utils::GetMicroTime();
                    _totalTimeInterpolator += 0.000001f*(float)(_tEndInterpolator - _tStartInterpolator);
#endif

                    iIterProgress += 0x1000;
                    if (!res) {
                        // The initial interpolation failed. Continue to the next iteration.
#ifdef SMOOTHER1_PROGRESS_DEBUG
                        RAVELOG_DEBUG_FORMAT("env=%d, shortcut iter = %d/%d: initial interpolation failed at islowdowntry = %d", GetEnv()->GetId()%iters%numIters%islowdowntry);
#endif
                        break;
                    }

                    dReal newramptime = intermediate.GetTotalTime();
                    if (newramptime + mintimestep > t2 - t1) {
                        // Reject this shortcut since it did not (and will not) make any significant improvement.
#ifdef SMOOTHER1_PROGRESS_DEBUG
                        RAVELOG_DEBUG_FORMAT("env=%d, shortcut iter = %d/%d: new %f (%f+%f) > %f shortcut did not (and will not) make significant improvement", GetEnv()->GetId()%iters%numIters%(newramptime + mintimestep)%newramptime%mintimestep%(t2 - t1));
#endif
                        break;
                    }

                    if (_CallCallbacks(_progress) == PA_Interrupt) {
                        return -1;
                    }

                    if (_parameters->_nMaxPlanningTime > 0) {
                        uint32_t elapsedtime = utils::GetMilliTime() - _basetime;
                        if( elapsedtime >= _parameters->_nMaxPlanningTime ) {
                            bShortcutTimeExceeded = true;
                            RAVELOG_DEBUG_FORMAT("env=%d, shortcut time exceeded (%dms) so breaking. iter=%d < %d", GetEnv()->GetId()%elapsedtime%iters%numIters);
                            break;
                        }
                    }

                    // The initial interpolation is successful. Now check constraints.
                    iIterProgress += 0x1000;
                    accumoutramps.resize(0);
                    ParabolicRamp::CheckReturn retcheck(0);
                    for (size_t irampnd = 0; irampnd < intermediate.ramps.size(); ++irampnd) {
                        // Anyway, SolveMinTime returns a parabolicpath (intermediate) which consists of only one ParabolicRampsND.
                        iIterProgress += 0x10;

                        if (irampnd > 0) { // copied from _Shortcut although unnecessary
                            intermediate.ramps[irampnd].x0 = intermediate.ramps[irampnd - 1].x1;
                            intermediate.ramps[irampnd].dx0 = intermediate.ramps[irampnd - 1].dx1;
                        }
                        if (_parameters->SetStateValues(intermediate.ramps[irampnd].x1) != 0) {
                            retcheck.retcode = CFO_StateSettingError;
                            break;
                        }

                        _parameters->_getstatefn(intermediate.ramps[irampnd].x1); // not sure what this is for.
                        iIterProgress += 0x10;

                        retcheck = _feasibilitychecker.Check2(intermediate.ramps[irampnd], 0xffff|CFO_FromTrajectorySmoother, outramps);
#ifdef SMOOTHER1_TIMING_DEBUG
                        _nCallsCheckPathAllConstraints += _nCallsCheckPathAllConstraints_SegmentFeasible2;
                        _totalTimeCheckPathAllConstraints += _totalTimeCheckPathAllConstraints_SegmentFeasible2;
                        if( retcheck.retcode != 0 ) {
                            _nCallsCheckPathAllConstraintsInVain += _nCallsCheckPathAllConstraints_SegmentFeasible2;
                            _totalTimeCheckPathAllConstraintsInVain += _totalTimeCheckPathAllConstraints_SegmentFeasible2;
                        }
                        // Reset SegmentFeasible2 counters
                        _nCallsCheckPathAllConstraints_SegmentFeasible2 = 0;
                        _totalTimeCheckPathAllConstraints_SegmentFeasible2 = 0;
#endif

                        iIterProgress += 0x10;

                        if (retcheck.retcode != 0) {
                            break;
                        }

                        if (bExpectModifiedConfigurations) {
                            for (size_t i = 0; i + 1 < outramps.size(); ++i) {
                                for (size_t j = 0; j < outramps[i].x1.size(); ++j) {
                                    // have to watch out that velocities don't drop under dx0 & dx1!
                                    dReal fminvel = max(RaveFabs(outramps[i].dx0[j]), RaveFabs(outramps[i].dx1[j]));
                                    if( vellimits[j] < fminvel ) {
                                        vellimits[j] = fminvel;
                                    }
                                    // maybe do accel limits depending on (dx1-dx0)/elapsedtime?
                                }
                            }
                        }

                        // Another consistency checking
                        if (IS_DEBUGLEVEL(Level_Verbose)) {
                            for(size_t i = 0; i + 1 < outramps.size(); ++i) {
                                for(size_t j = 0; j < outramps[i].x1.size(); ++j) {
                                    OPENRAVE_ASSERT_OP(RaveFabs(outramps[i].x1[j] - outramps[i + 1].x0[j]), <=, ParabolicRamp::EpsilonX);
                                    OPENRAVE_ASSERT_OP(RaveFabs(outramps[i].dx1[j] - outramps[i + 1].dx0[j]), <=, ParabolicRamp::EpsilonV);
                                }
                            }
                        }

                        // The interpolated segment passes constraints checking. Now see if it is
                        // modified such that it ends with different velocity.
                        if (retcheck.bDifferentVelocity && outramps.size() > 0) {
                            ParabolicRamp::ParabolicRampND &outramp = outramps.at(outramps.size() - 1); // the last ParabolicRampND
                            dReal allowedstretchtime = (t2 - t1) - (newramptime + mintimestep); // the time that the segment is allowed to stretch out such that it is still a useful shortcut

#ifdef SMOOTHER1_TIMING_DEBUG
                            _nCallsInterpolator += 1;
                            _tStartInterpolator = utils::GetMicroTime();
#endif
                            bool res = ParabolicRamp::SolveMinTime(outramp.x0, outramp.dx0, intermediate.ramps[irampnd].x1, intermediate.ramps[irampnd].dx1, accellimits, vellimits, _parameters->_vConfigLowerLimit, _parameters->_vConfigUpperLimit, intermediate2, _parameters->_multidofinterp);
#ifdef SMOOTHER1_TIMING_DEBUG
                            _tEndInterpolator = utils::GetMicroTime();
                            _totalTimeInterpolator += 0.000001f*(float)(_tEndInterpolator - _tStartInterpolator);
#endif

                            if (!res) {
                                RAVELOG_WARN_FORMAT("env=%d, failed to correct velocity discrepancy at the end of the segment", GetEnv()->GetId());
                                retcheck.retcode = CFO_FinalValuesNotReached;
                                break;
                            }
                            if (RaveFabs(intermediate2.GetTotalTime() - outramp.endTime) > allowedstretchtime) {
                                RAVELOG_WARN_FORMAT("env=%d, intermediate2 is too long to be useful", GetEnv()->GetId());
                                retcheck.retcode = CFO_FinalValuesNotReached;
                                break;
                            }

                            // Check the newly interpolated segment. Note that intermediate2 should have ramps.size() == 1.
                            OPENRAVE_ASSERT_OP(intermediate2.ramps.size(), ==, 1);

                            retcheck = _feasibilitychecker.Check2(intermediate2.ramps[0], 0xffff|CFO_FromTrajectorySmoother, outramps2);
#ifdef SMOOTHER1_TIMING_DEBUG
                            _nCallsCheckPathAllConstraints += _nCallsCheckPathAllConstraints_SegmentFeasible2;
                            _totalTimeCheckPathAllConstraints += _totalTimeCheckPathAllConstraints_SegmentFeasible2;
                            if( retcheck.retcode != 0 ) {
                                _nCallsCheckPathAllConstraintsInVain += _nCallsCheckPathAllConstraints_SegmentFeasible2;
                                _totalTimeCheckPathAllConstraintsInVain += _totalTimeCheckPathAllConstraints_SegmentFeasible2;
                            }
                            // Reset SegmentFeasible2 counters
                            _nCallsCheckPathAllConstraints_SegmentFeasible2 = 0;
                            _totalTimeCheckPathAllConstraints_SegmentFeasible2 = 0;
#endif

                            if (retcheck.retcode == CFO_CheckTimeBasedConstraints) {
                                nNumTimeBasedConstraintsFailed++;
                                RAVELOG_WARN_FORMAT("env=%d, the final SolveMinTime generated infeasible segment, retcode = 0x%x", GetEnv()->GetId()%retcheck.retcode);
                                // Stop trying for now since from experience slowing down the ramp further in this case will not result in a more optimal path. Change retcheck.retcode so that it goes to the next sample iteration instead of trying to slow down.
                                retcheck.retcode = CFO_FinalValuesNotReached;
                                break;
                            }
                            else if (retcheck.retcode != 0) {
                                // The re-interpolated final segment failed from other constraints. Stop trying and just continue to the next iteration.
                                break;
                            }
                            else {
                                if (retcheck.bDifferentVelocity) {
                                    // Give up and continue to the next iteration.
                                    RAVELOG_VERBOSE_FORMAT("env=%d, after Check2, intermediate2 does not end at the desired velocity", GetEnv()->GetId());
                                    retcheck.retcode = CFO_FinalValuesNotReached;
                                    break;
                                }

                                // The final segment is now good.
                                RAVELOG_VERBOSE_FORMAT("env=%d, the final SolveMinTime generated feasible segment, inserting it to outramps", GetEnv()->GetId());
                                outramps.pop_back();
                                outramps.insert(outramps.end(), outramps2.begin(), outramps2.end());
                                // continue to inserting outramps to accumoutramps.
                            }
                        }
                        else {
                            RAVELOG_VERBOSE("env=%d, new shortcut is aligned with boundary values after running Check2", GetEnv()->GetId());
                        }
                        accumoutramps.insert(accumoutramps.end(), outramps.begin(), outramps.end());
                    }
                    // Finished checking constraints. Now see what retcheck.retcode is.
                    iIterProgress += 0x1000;

                    if (retcheck.retcode == 0) {
                        bsuccess = true;
                        break;
                    }
                    else if (retcheck.retcode == CFO_CheckTimeBasedConstraints) {
                        // CFO_CheckTimeBasedConstraints can be caused by the following
                        // - torque limit violation
                        // - manipulator speed/accel constraint violation
                        // - joint velocity adjustment done in SegmentFeasible2
                        nNumTimeBasedConstraintsFailed++;

                        // Scale down vellimits and/or accellimits based on which constraints are violated.
                        // In case manip speed is exceeded, only vellimits is scaled down. Otherwise, both vellimits and accellimits are scaled down.
                        if (_bmanipconstraints && !!_manipconstraintchecker) {
                            // Manipulator constraints is enabled. Time-based constraint violation is likely because manipulator constraints.
                            if (islowdowntryduetomanip == 0 && (retcheck.fMaxManipAccel > _parameters->maxmanipaccel || retcheck.fMaxManipSpeed > _parameters->maxmanipspeed)) {
                                ++islowdowntryduetomanip;
                                // Try computing estimates of velocity and acceleration first before scaling down
                                // Use the original GetMaxVelocitiesAccelerations
                                if (_parameters->SetStateValues(x0) != 0) {
                                    RAVELOG_WARN_FORMAT("env=%d, state setting error", GetEnv()->GetId());
                                    break;
                                }
                                _manipconstraintchecker->GetMaxVelocitiesAccelerations(dx0, vellimits, accellimits);
                                if (_parameters->SetStateValues(x1) != 0) {
                                    RAVELOG_WARN_FORMAT("env=%d, state setting error", GetEnv()->GetId());
                                    break;
                                }
                                _manipconstraintchecker->GetMaxVelocitiesAccelerations(dx1, vellimits, accellimits);

                                for (size_t j = 0; j < _parameters->_vConfigVelocityLimit.size(); ++j) {
                                    dReal fminvel = max(RaveFabs(dx0[j]), RaveFabs(dx1[j]));
                                    if (vellimits[j] < fminvel) {
                                        vellimits[j] = fminvel;
                                    }
                                }
                            }
                            else {
                                // After computing the new velocity and acceleration limits and it doesn't work, we gradually scale dof velocities/accelerations down.
                                if (retcheck.fMaxManipAccel > _parameters->maxmanipaccel) {
                                    ++islowdowntryduetomanip;
                                    dReal faccelmult = retcheck.fTimeBasedSurpassMult*retcheck.fTimeBasedSurpassMult;
                                    fcuraccelmult *= faccelmult;
                                    if (fcuraccelmult < 0.0001) {
#ifdef SMOOTHER1_PROGRESS_DEBUG
                                        RAVELOG_DEBUG_FORMAT("env=%d, shortcut iter = %d/%d: fcuraccelmult (%.15e) is too small. continue to the next iteration", GetEnv()->GetId()%iters%numIters%fcuraccelmult);
#endif
                                        break;
                                    }
                                    {
                                        // If the acceleration limit is violated, we also scale down dof velocities
                                        dReal fvelmult = retcheck.fTimeBasedSurpassMult; // larger scaling factor, less reduction
                                        fcurvelmult *= fvelmult; // use square root since velocity multipler has to be more than acceleration
                                        if (fcurvelmult < 0.01) {
#ifdef SMOOTHER1_PROGRESS_DEBUG
                                            RAVELOG_DEBUG_FORMAT("env=%d, shortcut iter = %d/%d: fcurvelmult (%.15e) is too small. continue to the next iteration", GetEnv()->GetId()%iters%numIters%fcurvelmult);
#endif
                                            break;
                                        }
                                        for (size_t j = 0; j < accellimits.size(); ++j) {
                                            dReal fminvel = max(RaveFabs(dx0[j]), RaveFabs(dx1[j]));
                                            vellimits[j] = max(fminvel, fvelmult * vellimits[j]);
                                        }
                                    }
                                    for (size_t j = 0; j < accellimits.size(); ++j) {
                                        accellimits[j] *= faccelmult;
                                    }
                                }
                                else if (retcheck.fMaxManipSpeed > _parameters->maxmanipspeed) {
                                    ++islowdowntryduetomanip;
                                    // If the velocity limit is violated, we don't scale down dof accelerations
                                    dReal fvelmult = retcheck.fTimeBasedSurpassMult;
                                    fcurvelmult *= fvelmult;
                                    if (fcurvelmult < 0.01) {
#ifdef SMOOTHER1_PROGRESS_DEBUG
                                        RAVELOG_DEBUG_FORMAT("env=%d, shortcut iter = %d/%d: fcurvelmult (%.15e) is too small. continue to the next iteration", GetEnv()->GetId()%iters%numIters%fcurvelmult);
#endif
                                        break;
                                    }
                                    for (size_t j = 0; j < accellimits.size(); ++j) {
                                        dReal fminvel = max(RaveFabs(dx0[j]), RaveFabs(dx1[j]));
                                        vellimits[j] = max(fminvel, fvelmult * vellimits[j]);
                                    }
                                }
                                else {
                                    dReal fvelmult = retcheck.fTimeBasedSurpassMult;
                                    dReal faccelmult = retcheck.fTimeBasedSurpassMult*retcheck.fTimeBasedSurpassMult;
                                    fcurvelmult *= fvelmult;
                                    fcuraccelmult *= faccelmult;
                                    if (fcurvelmult < 0.01) {
#ifdef SMOOTHER1_PROGRESS_DEBUG
                                        RAVELOG_DEBUG_FORMAT("env=%d, shortcut iter = %d/%d: fcurvelmult (%.15e) is too small. continue to the next iteration", GetEnv()->GetId()%iters%numIters%fcurvelmult);
#endif
                                        break;
                                    }
                                    if (fcuraccelmult < 0.0001) {
#ifdef SMOOTHER1_PROGRESS_DEBUG
                                        RAVELOG_DEBUG_FORMAT("env=%d, shortcut iter = %d/%d: faccelmult (%.15e) is too small. continue to the next iteration", GetEnv()->GetId()%iters%numIters%fcuraccelmult);
#endif
                                        break;
                                    }
                                    for (size_t j = 0; j < accellimits.size(); ++j) {
                                        dReal fminvel = max(RaveFabs(dx0[j]), RaveFabs(dx1[j]));
                                        vellimits[j] = max(fminvel, fvelmult * vellimits[j]);
                                        accellimits[j] *= faccelmult;
                                    }
                                }

                                numslowdowns += 1;
                                RAVELOG_VERBOSE_FORMAT("env=%d, fTimeBasedSurpassMult = %.15e; fcurvelmult = %.15e; fcuraccelmult = %.15e", GetEnv()->GetId()%retcheck.fTimeBasedSurpassMult%fcurvelmult%fcuraccelmult);
                            }
                        }
                        else {
                            // Scale vellimits and accellimits down using the usual procedure as in _Shortcut
                            fcurvelmult *= retcheck.fTimeBasedSurpassMult;
                            fcuraccelmult *= retcheck.fTimeBasedSurpassMult*retcheck.fTimeBasedSurpassMult;
                            if (fcurvelmult < 0.01) {
#ifdef SMOOTHER1_PROGRESS_DEBUG
                                RAVELOG_DEBUG_FORMAT("env=%d, shortcut iter = %d/%d: fcurvelmult (%.15e) is too small. continue to the next iteration", GetEnv()->GetId()%iters%numIters%fcurvelmult);
#endif
                                break;
                            }
                            if (fcuraccelmult < 0.0001) {
#ifdef SMOOTHER1_PROGRESS_DEBUG
                                RAVELOG_DEBUG_FORMAT("env=%d, shortcut iter = %d/%d: fcuraccelmult (%.15e) is too small. continue to the next iteration", GetEnv()->GetId()%iters%numIters%fcuraccelmult);
#endif
                                break;
                            }

                            numslowdowns += 1;
                            for (size_t j = 0; j < vellimits.size(); ++j) {
                                dReal fminvel = max(RaveFabs(dx0[j]), RaveFabs(dx1[j]));
                                vellimits[j] = max(fminvel, retcheck.fTimeBasedSurpassMult * vellimits[j]);
                                accellimits[j] *= retcheck.fTimeBasedSurpassMult*retcheck.fTimeBasedSurpassMult;
                            }
                        }

                        dReal expectedRampTimeAfterSlowDown = newramptime;
                        if (expectedRampTimeAfterSlowDown + mintimestep > t2 - t1) {
                            // Reject this shortcut since it did not (and will not) make any significant improvement.
#ifdef SMOOTHER1_PROGRESS_DEBUG
                            RAVELOG_DEBUG_FORMAT("env=%d, shortcut iter = %d/%d: new %f (%f+%f) > %f shortcut did not (and will not) make significant improvement", GetEnv()->GetId()%iters%numIters%(expectedRampTimeAfterSlowDown + mintimestep)%expectedRampTimeAfterSlowDown%mintimestep%(t2 - t1));
#endif
                            break;
                        }
                    }
                    else {
#ifdef SMOOTHER1_PROGRESS_DEBUG
                        RAVELOG_DEBUG_FORMAT("env=%d, shortcut iter = %d/%d: shortcut rejected due to constraints 0x%x", GetEnv()->GetId()%iters%numIters%retcheck.retcode);
#endif
                        break;
                    }
                    iIterProgress += 0x1000;
                }
#ifdef OPENRAVE_TIMING_DEBUGGING
                nslowdownloops += (islowdowntry + 1);
                tloopend = utils::GetMicroTime();
                slowdownlooptime += 0.000001f*(float)(tloopend - tloopstart);
#endif
                if (bShortcutTimeExceeded) {
                    break;
                }

                if (!bsuccess) {
                    continue;
                }

                if (accumoutramps.size() == 0) {
                    RAVELOG_WARN_FORMAT("env=%d, accumulated ramps are empty!", GetEnv()->GetId());
                    continue;
                }

                nNumTimeBasedConstraintsFailed = 0;
                // Shortcut is successful. Start inserting the segment into the original dynamicpath.
                shortcuts++;

                {
                    //  Keep track of the original waypoints which have not been shortcut yet.
                    dReal segmentEndTime = 0;
                    for (std::vector<ParabolicRamp::ParabolicRampND>::const_iterator itrampnd = accumoutramps.begin(); itrampnd != accumoutramps.end(); ++itrampnd) {
                        segmentEndTime += itrampnd->endTime;
                    }
                    dReal diff = (t2 - t1) - segmentEndTime;

                    int writeindex = 0;
                    for (size_t readindex = 0; readindex < _zerovelpoints.size(); ++readindex) {
                        if (_zerovelpoints[readindex] <= t1) {
                            writeindex += 1;
                        }
                        else if (_zerovelpoints[readindex] <= t2) {
                            // do nothing
                        }
                        else {
                            _zerovelpoints[writeindex++] = _zerovelpoints[readindex] - diff;
                        }
                    }
                    _zerovelpoints.resize(writeindex);
                }

                // Keep track of the multipliers
                fstarttimevelmult = min(1.0, fcurvelmult * fiSearchVelAccelMult);
                fstarttimeaccelmult = min(1.0, fcuraccelmult * fiSearchVelAccelMult);

                if (i1 == i2) {
                    // The same ramp is being cut on both sides, so copy the ramp
                    ramps.insert(ramps.begin() + i1, ramps.at(i1));
                    i2 = i1 + 1;
                }

                ramps.at(i1).TrimBack(ramps[i1].endTime - u1); // use at for bounds checking
                ramps[i1].x1 = accumoutramps.front().x0;
                ramps[i1].dx1 = accumoutramps.front().dx0;
                ramps.at(i2).TrimFront(u2); // use at for bounds checking
                ramps[i2].x0 = accumoutramps.back().x1;
                ramps[i2].dx0 = accumoutramps.back().dx1;

                // Replace with accumoutramps
                if (i1 + 1 < i2) {
                    ramps.erase(ramps.begin() + i1 + 1, ramps.begin() + i2);
                }
                ramps.insert(ramps.begin() + i1 + 1, accumoutramps.begin(), accumoutramps.end());
                iIterProgress += 0x10000000;

                // Check consistency
                if (IS_DEBUGLEVEL(Level_Verbose)) {
                    for (size_t i = 0; i + 1 < ramps.size(); ++i) {
                        for (size_t j = 0; j < ramps[i].x1.size(); ++j) {
                            OPENRAVE_ASSERT_OP(RaveFabs(ramps[i].x1[j] - ramps[i + 1].x0[j]), <=, ParabolicRamp::EpsilonX);
                            OPENRAVE_ASSERT_OP(RaveFabs(ramps[i].dx1[j] - ramps[i + 1].dx0[j]), <=, ParabolicRamp::EpsilonV);
                        }
                    }
                }
                iIterProgress += 0x10000000;

                // Revise the timing
                rampStartTime.resize(ramps.size());
                dummyEndTime = endTime;
                endTime=0;
                for(size_t i = 0; i < ramps.size(); ++i) {
                    rampStartTime[i] = endTime;
                    endTime += ramps[i].endTime;
                }
                dReal diff = dummyEndTime - endTime;
                vVisitedDiscretization.clear(); // have to clear so that can recreate the visited nodes
#ifdef SMOOTHER1_PROGRESS_DEBUG
                RAVELOG_DEBUG_FORMAT("env=%d: shortcut iter=%d/%d, slowdowns=%d, endTime: %.15e -> %.15e; diff = %.15e",GetEnv()->GetId()%iters%numIters%numslowdowns%dummyEndTime%endTime%diff);
#endif

                // Record the progress if in Verbose level
                if (IS_DEBUGLEVEL(Level_Verbose)) {
                    shortcutprogress << str(boost::format("\n%d %.15e %.15e %.15e %.15e")%iters%t1%t2%dummyEndTime%endTime);

                    sep = "\n";
                    FOREACHC(itval, x0) {
                        shortcutprogress << sep << *itval;
                        sep = " ";
                    }
                    sep = "\n";
                    FOREACHC(itval, x1) {
                        shortcutprogress << sep << *itval;
                        sep = " ";
                    }
                    sep = "\n";
                    FOREACHC(itval, dx0) {
                        shortcutprogress << sep << *itval;
                        sep = " ";
                    }
                    sep = "\n";
                    FOREACHC(itval, dx1) {
                        shortcutprogress << sep << *itval;
                        sep = " ";
                    }
                    sep = "\n";
                    FOREACHC(itval, _parameters->_vConfigLowerLimit) {
                        shortcutprogress << sep << *itval;
                        sep = " ";
                    }
                    sep = "\n";
                    FOREACHC(itval, _parameters->_vConfigUpperLimit) {
                        shortcutprogress << sep << *itval;
                        sep = " ";
                    }
                    sep = "\n";
                    FOREACHC(itval, vellimits) {
                        shortcutprogress << sep << *itval;
                        sep = " ";
                    }
                    sep = "\n";
                    FOREACHC(itval, accellimits) {
                        shortcutprogress << sep << *itval;
                        sep = " ";
                    }
                }

                score = diff/nItersFromPrevSuccessful;
                if (score > currentBestScore) {
                    currentBestScore = score;
                }
                nItersFromPrevSuccessful = 0;
                if ((score/currentBestScore < cutoffRatio) && (shortcuts > 5)) {
                    // We have already shortcut for a bit. The progress just made is below the
                    // cutoff. If we continue, it is unlikely that we will make much more
                    // progress. So stop here.
                    break;
                }

            }
            catch(const std::exception &ex) {
                RAVELOG_WARN_FORMAT("env=%d, exception happened during shortcut iterprogress = 0x%x: %s", GetEnv()->GetId()%iIterProgress%ex.what());
            }
        }
#ifdef OPENRAVE_TIMING_DEBUGGING
        uint32_t tshortcutend = utils::GetMicroTime();
        dReal tshortcuttotal = 0.000001f*(float)(tshortcutend - tshortcutstart);
#endif
        if (iters == numIters) {
            RAVELOG_DEBUG_FORMAT("env=%d, finished at shortcut iter=%d (normal exit), successful=%d, slowdowns=%d, nCutoffIters=%d, endTime: %.15e -> %.15e; diff = %.15e",GetEnv()->GetId()%iters%shortcuts%numslowdowns%nCutoffIters%originalEndTime%endTime%(originalEndTime - endTime));
        }
        else if (score/currentBestScore < cutoffRatio) {
            RAVELOG_DEBUG_FORMAT("env=%d, finished at shortcut iter=%d (current score %.15e falls below %.15e), successful=%d, slowdowns=%d, nCutoffIters=%d, endTime: %.15e -> %.15e; diff = %.15e",GetEnv()->GetId()%iters%(score/currentBestScore)%cutoffRatio%shortcuts%numslowdowns%nCutoffIters%originalEndTime%endTime%(originalEndTime - endTime));
        }
        else if (nItersFromPrevSuccessful + nNumTimeBasedConstraintsFailed > nCutoffIters) {
            RAVELOG_DEBUG_FORMAT("env=%d, finished at shortcut iter=%d (did not make progress in the last %d iterations), successful=%d, slowdowns=%d, nCutoffIters=%d, endTime: %.15e -> %.15e; diff = %.15e",GetEnv()->GetId()%iters%nCutoffIters%shortcuts%numslowdowns%nCutoffIters%originalEndTime%endTime%(originalEndTime - endTime));
        }
        else {
            RAVELOG_DEBUG_FORMAT("env=%d, finished at shortcut iter=%d, successful=%d, slowdowns=%d, nCutoffIters=%d, endTime: %.15e -> %.15e; diff = %.15e",GetEnv()->GetId()%iters%shortcuts%numslowdowns%nCutoffIters%originalEndTime%endTime%(originalEndTime - endTime));
        }

#ifdef OPENRAVE_TIMING_DEBUGGING
        RAVELOG_INFO_FORMAT("env=%d, shortcutting time = %.15e s.; numiters = %d; avg. time per iteration = %.15e s.", GetEnv()->GetId()%tshortcuttotal%iters%(tshortcuttotal/iters));
        RAVELOG_INFO_FORMAT("env=%d, measured %d slow-down loops, %.15e sec. = %.15e sec./loop", GetEnv()->GetId()%nslowdownloops%slowdownlooptime%(slowdownlooptime/nslowdownloops));
        RAVELOG_INFO_FORMAT("env=%d, measured %d interpolations, %.15e sec. = %.15e sec./interpolation", GetEnv()->GetId()%ninterpolations%interpolationtime%(interpolationtime/ninterpolations));
        RAVELOG_INFO_FORMAT("env=%d, measured %d checkings, %.15e sec. = %.15e sec./check", GetEnv()->GetId()%nchecks%checktime%(checktime/nchecks));
#endif
        _DumpDynamicPath(dynamicpath, _dumplevel, fileindex, 1);
        // Record the progress if in Verbose level
        if (IS_DEBUGLEVEL(Level_Verbose)) {
            std::string shortcutprogressfilename = str(boost::format("%s/shortcutprogress%d.xml")%RaveGetHomeDirectory()%fileindex);
            std::ofstream f(shortcutprogressfilename.c_str());
            f << shortcutprogress.str();
            RAVELOG_VERBOSE_FORMAT("shortcut progress is written to %s", shortcutprogressfilename);
        }

#ifdef SMOOTHER1_TIMING_DEBUG
        _numShortcutIters = iters;
#endif

        return shortcuts;
    }


    /// \brief extracts the unique switch points for every 1D ramp. endtime is included.
    ///
    /// \param binitialized if false then 0 is *not* included.
    static void _ExtractSwitchTimes(const ParabolicRamp::ParabolicRampND& rampnd, std::vector<dReal>& vswitchtimes, bool bincludezero=false)
    {
        vswitchtimes.resize(0);
        if( bincludezero ) {
            vswitchtimes.push_back(0);
        }
        vswitchtimes.push_back(rampnd.endTime);
        FOREACHC(itramp,rampnd.ramps) {
            vector<dReal>::iterator it;
            if( itramp->tswitch1 != 0 ) {
                it = lower_bound(vswitchtimes.begin(),vswitchtimes.end(),itramp->tswitch1);
                if( it != vswitchtimes.end() && RaveFabs(*it - itramp->tswitch1) > ParabolicRamp::EpsilonT ) {
                    vswitchtimes.insert(it,itramp->tswitch1);
                }
            }
            if( RaveFabs(itramp->tswitch1 - itramp->tswitch2) > ParabolicRamp::EpsilonT && RaveFabs(itramp->tswitch2) > ParabolicRamp::EpsilonT ) {
                it = lower_bound(vswitchtimes.begin(),vswitchtimes.end(),itramp->tswitch2);
                if( it != vswitchtimes.end() && RaveFabs(*it - itramp->tswitch2) > ParabolicRamp::EpsilonT ) {
                    vswitchtimes.insert(it,itramp->tswitch2);
                }
            }
            if( RaveFabs(itramp->ttotal - itramp->tswitch2) > ParabolicRamp::EpsilonT && RaveFabs(itramp->ttotal) > ParabolicRamp::EpsilonT ) {
                it = lower_bound(vswitchtimes.begin(),vswitchtimes.end(),itramp->ttotal);
                if( it != vswitchtimes.end() && RaveFabs(*it - itramp->ttotal) > ParabolicRamp::EpsilonT ) {
                    vswitchtimes.insert(it,itramp->ttotal);
                }
            }
        }
    }

    std::string _DumpTrajectory(TrajectoryBasePtr traj, DebugLevel level)
    {
        if( IS_DEBUGLEVEL(level) ) {
            std::string filename = _DumpTrajectory(traj);
            RavePrintfA(str(boost::format("env=%d, wrote parabolicsmoothing trajectory to %s")%GetEnv()->GetId()%filename), level);
            return filename;
        }
        return std::string();
    }

    std::string _DumpTrajectory(TrajectoryBasePtr traj)
    {
        // store the trajectory
        uint32_t randnum;
        if( !!_logginguniformsampler ) {
            randnum = _logginguniformsampler->SampleSequenceOneUInt32();
        }
        else {
            randnum = RaveRandomInt();
        }
        string filename = str(boost::format("%s/parabolicsmoother%d.traj.xml")%RaveGetHomeDirectory()%(randnum%1000));
        ofstream f(filename.c_str());
        f << std::setprecision(std::numeric_limits<dReal>::digits10+1);     /// have to do this or otherwise precision gets lost
        traj->serialize(f);
        return filename;
    }

    /*
       This function is used for dumping dynamicpaths before and after shortcutting. The integer
       option indicates whether it is called before (0) or after (1) shortcutting so as to set the
       file name accordingly.
     */
    void _DumpDynamicPath(ParabolicRamp::DynamicPath &path, DebugLevel level=Level_Verbose, uint32_t fileindex=1000, int option=-1) const {
        if (!IS_DEBUGLEVEL(level)) {
            return;
        }

        if (fileindex == 1000) {
            uint32_t randnum;
            if( !!_logginguniformsampler ) {
                randnum = _logginguniformsampler->SampleSequenceOneUInt32();
            }
            else {
                randnum = RaveRandomInt();
            }
            fileindex = randnum%1000;
        }

        std::string filename;
        if (option == 0) {
            filename = str(boost::format("%s/dynamicpath%d.beforeshortcut.xml")%RaveGetHomeDirectory()%fileindex);
        }
        else if (option == 1) {
            filename = str(boost::format("%s/dynamicpath%d.aftershortcut.xml")%RaveGetHomeDirectory()%fileindex);
        }
        else {
            filename = str(boost::format("%s/dynamicpath%d.xml")%RaveGetHomeDirectory()%fileindex);
        }

        path.Save(filename);
        dReal duration = 0;
        for (std::vector<ParabolicRamp::ParabolicRampND>::const_iterator it = path.ramps.begin(); it != path.ramps.end(); ++it) {
            duration += it->endTime;
        }
        RavePrintfA(str(boost::format("[%s:%d %s] env=%d, Wrote a dynamic path to %s (duration = %.15e)")%OpenRAVE::RaveGetSourceFilename(__FILE__)%__LINE__%__FUNCTION__%GetEnv()->GetId()%filename%duration), level);
    }

    ConstraintTrajectoryTimingParametersPtr _parameters;
    SpaceSamplerBasePtr _uniformsampler; ///< used for planning, seed is controlled
    SpaceSamplerBasePtr _logginguniformsampler; ///< used for logging, seed is random
    ConstraintFilterReturnPtr _constraintreturn;
    MyRampFeasibilityChecker _feasibilitychecker;
    boost::shared_ptr<ManipConstraintChecker> _manipconstraintchecker;
    uint32_t _basetime; ///< timestamp at the beginning of PlanPath. used for checking computation time.

    //@{ cache
    ParabolicRamp::DynamicPath _cacheintermediate, _cacheintermediate2, _cachedynamicpath;
    std::vector<ParabolicRamp::ParabolicRampND> _cacheaccumoutramps, _cacheoutramps, _cacheoutramps2;
    std::vector<dReal> _cachetrajpoints, _cacheswitchtimes;
    vector<ParabolicRamp::Vector> _cachepath;
    std::vector<dReal> _cachevellimits, _cacheaccellimits;
    std::vector<dReal> _x0cache, _dx0cache, _x1cache, _dx1cache;
    std::vector<bool> _vVisitedDiscretizationCache; ///< use bool to be memory efficient
    //@}

    TrajectoryBasePtr _dummytraj;
    PlannerProgress _progress;
    bool _bUsePerturbation;
    bool _bmanipconstraints; /// if true, check workspace manip constraints
    DebugLevel _dumplevel; ///< the loglevel that we start to dump trajectories for debugging

#ifdef SMOOTHER1_TIMING_DEBUG
    // Statistics
    uint32_t _tShortcutStart, _tShortcutEnd;
    int _numShortcutIters;

    size_t _nCallsCheckManip;
    dReal _totalTimeCheckManip;
    uint32_t _tStartCheckManip, _tEndCheckManip;

    size_t _nCallsInterpolator;
    dReal _totalTimeInterpolator;
    uint32_t _tStartInterpolator, _tEndInterpolator;

    size_t _nCallsCheckPathAllConstraints, _nCallsCheckPathAllConstraintsInVain;
    dReal _totalTimeCheckPathAllConstraints, _totalTimeCheckPathAllConstraintsInVain;
    // variables with suffix _SegmentFeasible2 are for measurement inside ConfigFeasible2 and
    // SegmentFeasible2. will be reset every time after a call to Check2 (because it is after a call
    // to Check2 we will know if this amount of calls to CheckPathAllConstriants are beneficial)
    size_t _nCallsCheckPathAllConstraints_SegmentFeasible2;
    dReal _totalTimeCheckPathAllConstraints_SegmentFeasible2;
    uint32_t _tStartCheckPathAllConstraints, _tEndCheckPathAllConstraints;
#endif

    std::vector<dReal> _zerovelpoints; ///< keeps track of the time instance of the original unshortcutted points of the original trajectory. Whenever we perform a shortcut, have to update this structure.
    bool _usingNewHeuristics;
};


PlannerBasePtr CreateParabolicSmoother(EnvironmentBasePtr penv, std::istream& sinput)
{
    return PlannerBasePtr(new ParabolicSmoother(penv,sinput));
}

} // using namespace rplanners

#ifdef RAVE_REGISTER_BOOST
#include BOOST_TYPEOF_INCREMENT_REGISTRATION_GROUP()
BOOST_TYPEOF_REGISTER_TYPE(ParabolicRamp::ParabolicRamp1D)
BOOST_TYPEOF_REGISTER_TYPE(ParabolicRamp::ParabolicRampND)
#endif<|MERGE_RESOLUTION|>--- conflicted
+++ resolved
@@ -819,17 +819,6 @@
                                         }
                                     }
                                     if( !bHasBadRamp ) {
-<<<<<<< HEAD
-                                        if( bTrimmed ) {
-                                            // have to retime the original ramp without trimming
-                                            // keep in mind that new ramps might be slower than endTime
-                                            if( !ParabolicRamp::SolveAccelBoundedND(rampnd.x0, rampnd.dx0, rampnd.x1, rampnd.dx1, endTime,  parameters->_vConfigAccelerationLimit, parameters->_vConfigVelocityLimit, parameters->_vConfigLowerLimit, parameters->_vConfigUpperLimit, tempramps1d, _parameters->_multidofinterp, rampndtrimmed.dx0.size()) ) {
-                                                break;
-                                            }
-                                            temprampsnd.resize(0);
-                                            CombineRamps(tempramps1d, temprampsnd);
-                                            endTime = temprampsnd[0].endTime;
-=======
                                         // Now that everything passes, put the results in temprampsnd
                                         temprampsnd.resize(0);
                                         temprampsnd.reserve(allCheckedRamps.size() + 1);
@@ -855,7 +844,6 @@
                                         else {
                                             bSuccess = true;
                                             break;
->>>>>>> 211a6251
                                         }
                                     }
                                 }
