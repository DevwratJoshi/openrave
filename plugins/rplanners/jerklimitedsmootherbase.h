// -*- coding: utf-8 -*-
// Copyright (C) 2021 Puttichai Lertkultanon
//
// This program is free software: you can redistribute it and/or modify it under the terms of the
// GNU Lesser General Public License as published by the Free Software Foundation, either version 3
// of the License, or at your option) any later version.
//
// This program is distributed in the hope that it will be useful, but WITHOUT ANY WARRANTY; without
// even the implied warranty of MERCHANTABILITY or FITNESS FOR A PARTICULAR PURPOSE.  See the GNU
// Lesser General Public License for more details.
//
// You should have received a copy of the GNU Lesser General Public License along with this program.
// If not, see <http://www.gnu.org/licenses/>.
#include "openraveplugindefs.h"
#include <fstream>
#include <openrave/planningutils.h>

#include "piecewisepolynomials/interpolatorbase.h"
#include "piecewisepolynomials/feasibilitychecker.h"
#include "manipconstraints3.h"

// #define JERK_LIMITED_SMOOTHER_TIMING_DEBUG
// #define JERK_LIMITED_SMOOTHER_PROGRESS_DEBUG
#define JERK_LIMITED_SMOOTHER_VALIDATE // for validating correctness of results

#ifdef JERK_LIMITED_SMOOTHER_VALIDATE
#ifndef JERK_LIMITED_POLY_CHECKER_DEBUG
#define JERK_LIMITED_POLY_CHECKER_DEBUG
#endif // #ifndef JERK_LIMITED_POLY_CHECKER_DEBUG
#ifndef JERK_LIMITED_SMOOTHER_PROGRESS_DEBUG
#define JERK_LIMITED_SMOOTHER_PROGRESS_DEBUG
#endif // # ifndef JERK_LIMITED_SMOOTHER_PROGRESS_DEBUG
#endif // #ifdef JERK_LIMITED_SMOOTHER_VALIDATE

namespace rplanners {

namespace PiecewisePolynomials = PiecewisePolynomialsInternal;

using PiecewisePolynomials::PolynomialCheckReturn;

class JerkLimitedSmootherBase : public PlannerBase {
public:
    JerkLimitedSmootherBase(EnvironmentBasePtr penv, std::istream& sinput) : PlannerBase(penv)
    {
        __description = "";
        _bManipConstraints = false;
        _constraintReturn.reset(new ConstraintFilterReturn());
        _loggingUniformSampler = RaveCreateSpaceSampler(GetEnv(), "mt19937");
        if (!!_loggingUniformSampler) {
            _loggingUniformSampler->SetSeed(utils::GetMicroTime());
        }
        _envId = GetEnv()->GetId();
        // Pre-allocate in order to keep memory growth predictable.
        _nMaxDiscretizationSize = 0x1000;
        _cacheVVisitedDiscretization.resize(_nMaxDiscretizationSize*_nMaxDiscretizationSize, 0);
#ifdef JERK_LIMITED_SMOOTHER_PROGRESS_DEBUG
        _vShortcutStats.resize(SS_ENDMARKER, 0);
#endif
    }

    virtual const char* GetPlannerName() const
    {
        return "jerklimitedsmootherbase";
    }

    virtual bool InitPlan(RobotBasePtr pbase, PlannerParametersConstPtr params)
    {
        EnvironmentMutex::scoped_lock lock(GetEnv()->GetMutex());
        _parameters.reset(new ConstraintTrajectoryTimingParameters());
        _parameters->copy(params);
        return _InitPlan();
    }

    virtual bool InitPlan(RobotBasePtr pbase, std::istream& sparams)
    {
        EnvironmentMutex::scoped_lock lock(GetEnv()->GetMutex());
        _parameters.reset(new ConstraintTrajectoryTimingParameters());
        sparams >> *_parameters;
        return _InitPlan();
    }

    virtual bool _InitPlan()
    {
        // Allow zero iterations.
        // if( _parameters->_nMaxIterations <= 0 ) {
        //     _parameters->_nMaxIterations = 100;
        // }
        _ndof = _parameters->GetDOF();
        _bUsePerturbation = true;
        _bExpectedModifiedConfigurations = (_parameters->fCosManipAngleThresh > -1 + g_fEpsilonLinear);

        // Initialize a uniform sampler
        if( !_uniformSampler ) {
            _uniformSampler = RaveCreateSpaceSampler(GetEnv(), "mt19937");
        }
        _uniformSampler->SetSeed(_parameters->_nRandomGeneratorSeed);
        _fileIndexMod = 1000;
#ifdef JERK_LIMITED_SMOOTHER_PROGRESS_DEBUG
        _dumpLevel = Level_Debug;
        std::fill(_vShortcutStats.begin(), _vShortcutStats.end(), 0);
#else
#ifdef JERK_LIMITED_SMOOTHER_VALIDATE
        _dumpLevel = Level_Debug;
#else
        _dumpLevel = Level_Verbose;
#endif
#endif
        _errorDumpLevel = Level_Info;

        // Initialize manip constraints checker
        RAVELOG_DEBUG_FORMAT("env=%d, manipname=%s; maxmanipspeed=%f; maxmanipaccel=%f", _envId%_parameters->manipname%_parameters->maxmanipspeed%_parameters->maxmanipaccel);
        _bManipConstraints = (_parameters->manipname.size() > 0) && (_parameters->maxmanipspeed > 0 || _parameters->maxmanipaccel > 0);
        if( _bManipConstraints ) {
            if( !_manipConstraintChecker ) {
                _manipConstraintChecker.reset(new ManipConstraintChecker3(GetEnv()));
            }
            _manipConstraintChecker->Init(_parameters->manipname, _parameters->_configurationspecification, _parameters->maxmanipspeed, _parameters->maxmanipaccel);
        }

        _limitsChecker.Initialize(_ndof, _envId);

        // Caching stuff
        _cacheX0Vect.reserve(_ndof);
        _cacheX1Vect.reserve(_ndof);
        _cacheV0Vect.reserve(_ndof);
        _cacheV1Vect.reserve(_ndof);
        _cacheA0Vect.reserve(_ndof);
        _cacheA1Vect.reserve(_ndof);
        _cacheX0Vect2.reserve(_ndof);
        _cacheX1Vect2.reserve(_ndof);
        _cacheV0Vect2.reserve(_ndof);
        _cacheV1Vect2.reserve(_ndof);
        _cacheA0Vect2.reserve(_ndof);
        _cacheA1Vect2.reserve(_ndof);

        _cacheLowerLimits.resize(_ndof);
        _cacheUpperLimits.resize(_ndof);
        _cacheResolutions.resize(_ndof);

        _InitializeInterpolator();
        if( _maskinterpolation == IT_Default ) {
            throw OPENRAVE_EXCEPTION_FORMAT0("interpolation type is not set by the smoother yet.", ORE_InvalidArguments);
        }

#ifdef JERK_LIMITED_SMOOTHER_TIMING_DEBUG
        _nCallsCheckManip = 0;
        _totalTimeCheckManip = 0;
        _tStartCheckManip = 0;
        _tEndCheckManip = 0;

        _nCallsInterpolator = 0;
        _totalTimeInterpolator = 0;
        _tStartInterpolator = 0;
        _tEndInterpolator = 0;

        _nCallsCheckPathAllConstraints = 0;
        _totalTimeCheckPathAllConstraints = 0;
        _tStartCheckPathAllConstraints = 0;
        _tEndCheckPathAllConstraints = 0;
#endif

        return !!_uniformSampler;
    }

    virtual PlannerParametersConstPtr GetParameters() const
    {
        return _parameters;
    }

    /// \brief Check if the given sequence of chunks violates any constraints (excluding joint velocity, acceleration,
    ///        and jerk limits, which are assumed to already be satisfied).
    virtual PiecewisePolynomials::CheckReturn CheckAllChunksAllConstraints(const std::vector<PiecewisePolynomials::Chunk>& vChunksIn, int options, std::vector<PiecewisePolynomials::Chunk>& vChunksOut)
    {
        throw OPENRAVE_EXCEPTION_FORMAT0("CheckAllChunksAllConstraints not implemented", ORE_NotImplemented);
    }

    virtual PiecewisePolynomials::CheckReturn CheckConfigAllConstraints(const std::vector<dReal>& xVect, const std::vector<dReal>& vVect, const std::vector<dReal>& aVect, int options)
    {
        if( _bUsePerturbation ) {
            options |= CFO_CheckWithPerturbation;
        }
        try {
<<<<<<< HEAD
            int ret = _parameters->CheckPathAllConstraints(xVect, xVect, vVect, vVect, aVect, aVect, 0, static_cast<IntervalType>(IT_OpenStart|_maskinterpolation), options, _constraintReturn);
=======
#ifdef JERK_LIMITED_SMOOTHER_TIMING_DEBUG
            _StartCaptureCheckPathAllConstraints();
#endif
            int ret = _parameters->CheckPathAllConstraints(xVect, xVect, vVect, vVect, aVect, aVect, 0, static_cast<IntervalType>(IT_OpenStart|_maskinterpolation), options, _constraintReturn);
#ifdef JERK_LIMITED_SMOOTHER_TIMING_DEBUG
            _EndCaptureCheckPathAllConstraints();
#endif
>>>>>>> f48b23e9
            PiecewisePolynomials::CheckReturn checkret(ret);
            if( ret == CFO_CheckTimeBasedConstraints ) {
                checkret.fTimeBasedSurpassMult = 0.98 * _constraintReturn->_fTimeBasedSurpassMult;
            }
            return checkret;
        }
        catch( const std::exception& ex ) {
            RAVELOG_WARN_FORMAT("env=%d, CheckPathAllConstraints threw an exception: %s", _envId%ex.what());
            return 0xffff|CFO_FromTrajectorySmoother;
        }
    }

    /// \brief Check if the given chunk violates any constraints (excluding joint velocity, acceleration, and jerk
    ///        limits, which are assumed to already be satisfied).
    ///        Important note: this function assumes that the first point of the input chunk has already been checked.
    virtual PiecewisePolynomials::CheckReturn CheckChunkAllConstraints(const PiecewisePolynomials::Chunk& chunkIn, int options, std::vector<PiecewisePolynomials::Chunk>& vChunksOut)
    {
        std::vector<dReal> &x0Vect = _cacheX0Vect2, &x1Vect = _cacheX1Vect2, &v0Vect = _cacheV0Vect2, &v1Vect = _cacheV1Vect2, &a0Vect = _cacheA0Vect2, &a1Vect = _cacheA1Vect2;
        chunkIn.Eval(0, x0Vect);

        const bool bMarkConstraintChecked = (options & requiredCheckOptions) == requiredCheckOptions;

        if( chunkIn.duration <= g_fEpsilon ) {
            vChunksOut.resize(1);
            vChunksOut[0].SetConstant(x0Vect, 0, 5);
            // TODO: correcrtly handle this case. Should we actually store boundary conditions (v0,
            // v1, a0, a1) directly in Chunk?
            vChunksOut[0].constraintChecked = bMarkConstraintChecked;
            return PiecewisePolynomials::CheckReturn(0);
        }

        vChunksOut.resize(0);

        if( _bUsePerturbation ) {
            options |= CFO_CheckWithPerturbation;
        }

#ifdef JERK_LIMITED_SMOOTHER_VALIDATE
        // Always get the intermediate configurations for validation
        options |= CFO_FillCheckedConfiguration;
        _constraintReturn->Clear();
#else
        if( _bExpectedModifiedConfigurations || _bManipConstraints ) {
            options |= CFO_FillCheckedConfiguration;
            _constraintReturn->Clear();
        }
#endif

        chunkIn.Eval(chunkIn.duration, x1Vect);
        chunkIn.Evald1(0, v0Vect);
        chunkIn.Evald1(chunkIn.duration, v1Vect);
        chunkIn.Evald2(0, a0Vect);
        chunkIn.Evald2(chunkIn.duration, a1Vect);

        // Check all constraints by the check functtion
        try {
#ifdef JERK_LIMITED_SMOOTHER_TIMING_DEBUG
            _StartCaptureCheckPathAllConstraints();
#endif
            int ret = _parameters->CheckPathAllConstraints(x0Vect, x1Vect, v0Vect, v1Vect, a0Vect, a1Vect, chunkIn.duration, static_cast<IntervalType>(IT_OpenStart|_maskinterpolation), options, _constraintReturn);
#ifdef JERK_LIMITED_SMOOTHER_TIMING_DEBUG
            _EndCaptureCheckPathAllConstraints();
#endif
            if( ret != 0 ) {
                PiecewisePolynomials::CheckReturn checkret(ret);
                if( ret == CFO_CheckTimeBasedConstraints ) {
                    checkret.fTimeBasedSurpassMult = 0.98 * _constraintReturn->_fTimeBasedSurpassMult;
                }
                return checkret;
            }
        }
        catch( const std::exception& ex ) {
            RAVELOG_WARN_FORMAT("env=%d, CheckPathAllConstraints threw an exception: %s", _envId%ex.what());
            return PiecewisePolynomials::CheckReturn(0xffff);
        }

#ifdef JERK_LIMITED_SMOOTHER_VALIDATE
        // Check that every pair of consecutive configs returned from the check function are no more than dof resolutions apart
        OPENRAVE_ASSERT_OP(_constraintReturn->_configurations.size(), ==, _constraintReturn->_configurationtimes.size()*_ndof);
        if( _constraintReturn->_configurationtimes.size() > 1 ) {
            std::vector<dReal>::const_iterator itconfig0 = _constraintReturn->_configurations.begin();
            std::vector<dReal>::const_iterator itconfig1 = _constraintReturn->_configurations.begin() + _ndof;
            std::vector<dReal>::const_iterator itres = _parameters->_vConfigResolution.begin();
            for( size_t itime = 1; itime < _constraintReturn->_configurationtimes.size(); ++itime, itconfig0 += _ndof, itconfig1 += _ndof ) {
                for( size_t idof = 0; idof < _ndof; ++idof ) {
                    const dReal posdiff = RaveFabs(*(itconfig1 + idof) - *(itconfig0 + idof));
                    const dReal jres = *(itres + idof);
                    const dReal fviolation = posdiff - jres;
                    if( posdiff > 1.01*jres ) {
                        std::stringstream ss;
                        ss << std::setprecision(std::numeric_limits<dReal>::digits10 + 1);
                        ss << "configurations=[";
                        SerializeValues(ss, _constraintReturn->_configurations);
                        ss << "]; configurationtimes=[";
                        SerializeValues(ss, _constraintReturn->_configurationtimes);
                        ss << "]; chunkData=\"\"\"";
                        chunkIn.Serialize(ss);
                        ss << "\"\"\"";
                        RAVELOG_WARN_FORMAT("env=%d, bHasRampDeviatedFromInterpolation=%d; %s", _envId%_constraintReturn->_bHasRampDeviatedFromInterpolation%ss.str());
                        OPENRAVE_ASSERT_OP_FORMAT(posdiff, <=, 1.01*jres,
                                                  "itime=%d/%d; idof=%d; posdiff=%.15e is larger than dof resolution=%.15e; violation=%.15e; violationratio=%.15e",
                                                  itime%_constraintReturn->_configurationtimes.size()%idof%posdiff%jres%fviolation%(posdiff/jres),
                                                  ORE_InconsistentConstraints);
                    }
                }
            }
        }
#endif

        // When _bExpectedModifiedConfigurations is true, the configurations between q0 and q1 do
        // not lie exactly on the polynomial path any more. So need to reconstruct the trajectory.

        // TODO: it seems that even though every neighstatefn call in CheckPathAllConstraints
        // returns NSS_Reached, there are still some discrepancies between checked configurations
        // (in _constraintReturn->_configurations) and the original configurations (evaluated from
        // chunkIn). These discrepancies eventually result in failure to reconstruct chunks from the
        // checked configurations. For now, check _bHasRampDeviatedFromInterpolation. If the flag is
        // false (i.e. all neighstatefn calls return NSS_Reached), then trust that the original
        // chunkIn is safe.
        if( _bExpectedModifiedConfigurations && _constraintReturn->_configurationtimes.size() > 0 && _constraintReturn->_bHasRampDeviatedFromInterpolation ) {
            OPENRAVE_ASSERT_OP(_constraintReturn->_configurations.size(), ==, _constraintReturn->_configurationtimes.size()*_ndof);
            PiecewisePolynomials::CheckReturn processret = _ProcessConstraintReturnIntoChunks(_constraintReturn, chunkIn,
                                                                                              bMarkConstraintChecked,
                                                                                              x0Vect, x1Vect, v0Vect, v1Vect, a0Vect, a1Vect,
                                                                                              vChunksOut);
            if( processret.retcode != 0 ) {
                return processret;
            }
        }
        else {
            vChunksOut.resize(1);
            vChunksOut[0] = chunkIn;
            vChunksOut[0].constraintChecked = bMarkConstraintChecked;
        }

        // RAVELOG_DEBUG_FORMAT("env=%d, _bExpectedModifiedConfigurations=%d, _bManipConstraints=%d; options=0x%x; num chunks=%d", _envId%_bExpectedModifiedConfigurations%_bManipConstraints%options%vChunksOut.size());
        // Check manip speed/accel constraints
        if( _bManipConstraints && (options & CFO_CheckTimeBasedConstraints) ) {
            try {
                // accumulate the results for all chunks here before returning from this function. for example, if 1st chunk has 2x violation and 2nd chunk has 5x violation, if we quit early, we need to call _ShortCut iteration twice (both for 2x and 5x violation). if we accumulate the results, e.g. take worst like 5x violation, we can reduce the _ShortCut iteration. note that this accumulate is beneficial if computation time of CheckChunkAllConstraints is lighter than that of _ShortCut iteration.
                PiecewisePolynomials::CheckReturn manipret; // manip constraint check return for the current chunk
                PiecewisePolynomials::CheckReturn manipRetAccum; // accumulated manipret for all vChunksOut
                bool bHasConstraintViolation = false; // true if at least one manip constraints is violated.
                size_t iChunk = 0;
                FOREACHC(itChunk, vChunksOut) {
#ifdef JERK_LIMITED_SMOOTHER_TIMING_DEBUG
                    _StartCaptureCheckManip();
#endif
                    manipret = _manipConstraintChecker->CheckChunkManipConstraints(*itChunk, IT_OpenStart);
<<<<<<< HEAD
                    if( iChunk == 0 ) {
                        manipRetAccum = manipret;
                    }
=======
#ifdef JERK_LIMITED_SMOOTHER_TIMING_DEBUG
                    _EndCaptureCheckManip();
#endif
>>>>>>> f48b23e9
                    ++iChunk;
                    if( manipret.retcode != 0 ) {
#ifdef JERK_LIMITED_SMOOTHER_PROGRESS_DEBUG
                        RAVELOG_DEBUG_FORMAT("env=%d, ichunk=%d/%d failed due to manip speed/accel constraints", _envId%(itChunk - vChunksOut.begin())%vChunksOut.size());
#endif
                        bHasConstraintViolation = true;
                        // accumulate the results. note that need to use both min and max according to the variables
                        manipRetAccum.fTimeBasedSurpassMult = std::min(manipRetAccum.fTimeBasedSurpassMult, manipret.fTimeBasedSurpassMult);
                        manipRetAccum.fMaxManipSpeed = std::max(manipRetAccum.fMaxManipSpeed, manipret.fMaxManipSpeed);
                        manipRetAccum.fMaxManipAccel = std::max(manipRetAccum.fMaxManipAccel, manipret.fMaxManipAccel);
                    }
                }
                // if not all chunks satisfied, return the accumulated results
                if( bHasConstraintViolation ) {
                    return manipRetAccum;
                }
            }
            catch( const std::exception& ex ) {
                RAVELOG_WARN_FORMAT("env=%d, CheckChunkManipConstraints threw an exception: %s", _envId%ex.what());
                return PiecewisePolynomials::CheckReturn(0xffff);
            }
        }

        return PiecewisePolynomials::CheckReturn(0);
    }

    virtual dReal Rand()
    {
        return _uniformSampler->SampleSequenceOneReal(IT_OpenEnd);
    }

protected:

    enum ShortcutStatus : uint8_t
    {
        SS_Successful = 0,
        SS_TimeInstantsTooClose,       // the sampled time instants t0 and t1 are closer than the specified threshold
        SS_RedundantShortcut,          // the sampled time instants t0 and t1 fall into the same bins as a previously failed shortcut. see vVisitedDiscretization for details.
        SS_InitialInterpolationFailed, // interpolation fails.
        SS_InterpolatedSegmentTooLong, // interpolated segment from t0 to t1 is not shorter than t1 - t0 by at least minTimeStep
        SS_InterpolatedSegmentTooLongFromSlowDown, // interpolated segment from t0 to t1 is not shorter than t1 - t0 by at least minTimeStep because of reduced vel/accel limits
        SS_CheckedSegmentTooLong,      // the processed segment is not shorter than t1 - t0 by at least minTimeStep
        SS_CheckFailedWithDifferentVelocity, // interpolated segment passes the check but the newly constructed segments after the checking process ends up with different final velocity
        SS_CheckFailedCollisions,      // interpolated segment is not collision-free.
        SS_CheckFailedTimeBasedConstraints, // interpolated segment violates time-based constraints.
        SS_CheckFailedUserConstraints, // interpolated segment violates some user-defined constraints.
        SS_SlowDownFailed,             // interpolated segment violates manip speed/accel constraints but cannot slow down further due to speed/accel multipliers getting too low
        SS_StateSettingFailed,         // error occured when setting a state
        SS_Failed,                     // other uncategorized failures

        SS_ENDMARKER,                  // marker for the end of ShortcutStatus enum. Do not add more enum after this.
    };
    std::vector<size_t> _vShortcutStats;

    inline void GetShortcutStatusString(std::stringstream& ss) const
    {
        ss << "  Successful = " << _vShortcutStats[SS_Successful];
        ss << "\n  TimeInstantsTooClose = " << _vShortcutStats[SS_TimeInstantsTooClose];
        ss << "\n  RedundantShortcut = " << _vShortcutStats[SS_RedundantShortcut];
        ss << "\n  InitialInterpolationFailed = " << _vShortcutStats[SS_InitialInterpolationFailed];
        ss << "\n  InterpolatedSegmentTooLong = " << _vShortcutStats[SS_InterpolatedSegmentTooLong];
        ss << "\n  InterpolatedSegmentTooLongFromSlowDown = " << _vShortcutStats[SS_InterpolatedSegmentTooLongFromSlowDown];
        ss << "\n  CheckedSegmentTooLong = " << _vShortcutStats[SS_CheckedSegmentTooLong];
        ss << "\n  CheckFailedWithDifferentVelocity = " << _vShortcutStats[SS_CheckFailedWithDifferentVelocity];
        ss << "\n  CheckFailedCollisions = " << _vShortcutStats[SS_CheckFailedCollisions];
        ss << "\n  CheckFailedTimeBasedConstraints = " << _vShortcutStats[SS_CheckFailedTimeBasedConstraints];
        ss << "\n  CheckFailedUserConstraints = " << _vShortcutStats[SS_CheckFailedUserConstraints];
        ss << "\n  SlowDownFailed = " << _vShortcutStats[SS_SlowDownFailed];
        ss << "\n  StateSettingFailed = " << _vShortcutStats[SS_StateSettingFailed];
    }

    /// \brief Initialize _pinterpolator. Also set _maskinterpolation.
    virtual void _InitializeInterpolator()=0;

    /// \brief Transfer information (configurations and timestamps) from constraintReturn into vChunksOut. Since the
    ///        configurations in constraintReturn could deviate from the original input chunk (chunkIn), we need to take
    ///        special care to construct new chunks that still respect all robot limits.
    ///
    /// \param[in] constraintReturn information returned from the Check function
    /// \param[in] chunkIn the original chunk being checked.
    /// \param[in] x0Vect for holding intermediate values
    /// \param[in] x1Vect for holding intermediate values
    /// \param[in] v0Vect for holding intermediate values
    /// \param[in] v1Vect for holding intermediate values
    /// \param[in] a0Vect for holding intermediate values
    /// \param[in] a1Vect for holding intermediate values
    /// \param[out] vChunksOut the resulting chunks reconstructed from constraintReturn
    /// \return CheckReturn struct containing check result.
    virtual PiecewisePolynomials::CheckReturn _ProcessConstraintReturnIntoChunks(ConstraintFilterReturnPtr contraintReturn, const PiecewisePolynomials::Chunk chunkIn,
                                                                                 const bool bMarkConstraintChecked,
                                                                                 std::vector<dReal>& x0Vect, std::vector<dReal>& x1Vect,
                                                                                 std::vector<dReal>& v0Vect, std::vector<dReal>& v1Vect,
                                                                                 std::vector<dReal>& a0Vect, std::vector<dReal>& a1Vect,
                                                                                 std::vector<PiecewisePolynomials::Chunk>& vChunksOut)
    {
        throw OPENRAVE_EXCEPTION_FORMAT0("ProcessConstraintReturnIntoChunks not implemented", ORE_NotImplemented);
    }

    /// \brief Given an OpenRAVE trajectory with the same type of joint values-interpolation as the initialized
    ///        interpolator, convert it into PiecewisePolynomialTrajectory representation by using the function
    ///        _pinterpolator->ComputeNDTrajectoryArbitraryTimeDerivativesFixedDuration to compute chunks.
    ///
    /// \param[in] ptraj
    /// \param[in] posSpec ConfigurationSpecification for joint values
    /// \param[in] velSpec ConfigurationSpecification for joint velocities
    /// \param[in] accelSpec ConfigurationSpecification for joint accelerations
    /// \param[in] timeSpec ConfigurationSpecification for deltatime
    /// \param[out] pwptraj
    /// \return true if successulf. false otherwise.
    virtual PlannerStatus ConvertOpenRAVETrajectoryToPiecewisePolynomialTrajectorySameInterpolation(TrajectoryBasePtr ptraj,
                                                                                                    ConfigurationSpecification& posSpec, ConfigurationSpecification& velSpec,
                                                                                                    ConfigurationSpecification& accelSpec, ConfigurationSpecification& timeSpec,
                                                                                                    PiecewisePolynomials::PiecewisePolynomialTrajectory& pwptraj)
    {
        // Cache stuff
        std::vector<dReal> &x0Vect = _cacheX0Vect, &x1Vect = _cacheX1Vect, &v0Vect = _cacheV0Vect, &v1Vect = _cacheV1Vect, &a0Vect = _cacheA0Vect, &a1Vect = _cacheA1Vect, &tVect = _cacheTVect;
        std::vector<PiecewisePolynomials::Chunk>& tempChunks = _cacheInterpolatedChunks;
        std::vector<PiecewisePolynomials::Chunk>& vChunks = _cacheCheckedChunks;

        // Convert the OpenRAVE trajectory to a PiecewisePolynomialTrajectory
        vChunks.resize(0);
        if( vChunks.capacity() < ptraj->GetNumWaypoints() - 1 ) {
            vChunks.reserve(ptraj->GetNumWaypoints() - 1);
        }
        ptraj->GetWaypoint(0, x0Vect, posSpec);
        ptraj->GetWaypoint(0, v0Vect, velSpec);
        ptraj->GetWaypoint(0, a0Vect, accelSpec);
        for( size_t iWaypoint = 1; iWaypoint < ptraj->GetNumWaypoints(); ++iWaypoint ) {
            ptraj->GetWaypoint(iWaypoint, tVect, timeSpec);
            if( tVect.at(0) > g_fEpsilonLinear ) {
                ptraj->GetWaypoint(iWaypoint, x1Vect, posSpec);
                ptraj->GetWaypoint(iWaypoint, v1Vect, velSpec);
                ptraj->GetWaypoint(iWaypoint, a1Vect, accelSpec);
                PolynomialCheckReturn ret = _pinterpolator->ComputeNDTrajectoryArbitraryTimeDerivativesFixedDuration(x0Vect, x1Vect, v0Vect, v1Vect, a0Vect, a1Vect, tVect[0], _parameters->_vConfigLowerLimit, _parameters->_vConfigUpperLimit, _parameters->_vConfigVelocityLimit, _parameters->_vConfigAccelerationLimit, _parameters->_vConfigJerkLimit, tempChunks);
                if( ret != PolynomialCheckReturn::PCR_Normal ) {
                    return PS_Failed;
                }
                vChunks.insert(vChunks.end(), tempChunks.begin(), tempChunks.end());
                x0Vect.swap(x1Vect);
                v0Vect.swap(v1Vect);
                a0Vect.swap(a1Vect);
            }
        }
        pwptraj.Initialize(vChunks);

        if( !_parameters->verifyinitialpath ) {
            // Since the path is perfectly modeled, we can skip checking at the end.
            FOREACH(itchunk, pwptraj.vchunks) {
                itchunk->constraintChecked = true;
            }
        }
        return PS_HasSolution;
    }

    /// \brief Given an OpenRAVE path (trajectory without any timing information) and with every pair of waypoints
    ///        connected via a straight line (i.e. using linear interpolation), compute a piecewise polynomial
    ///        trajectory based on the path.
    ///
    /// \param[in] ptraj
    /// \param[in] posSpec ConfigurationSpecification for joint values
    /// \param[out] pwptraj
    /// \return PS_HasSolution only if successful.
    PlannerStatus ConvertOpenRAVEPathToPiecewisePolynomialTrajectory(TrajectoryBasePtr ptraj, ConfigurationSpecification& posSpec, PiecewisePolynomials::PiecewisePolynomialTrajectory& pwptraj)
    {
        // Cache stuff
        std::vector<dReal> &x0Vect = _cacheX0Vect;
        std::vector<dReal> vAllWaypoints = _cacheAllWaypoints;
        std::vector<std::vector<dReal> >& vWaypoints = _cacheWaypoints;

        // If there is timing information, simply ignore it.
        vWaypoints.resize(0);
        if( vWaypoints.capacity() < ptraj->GetNumWaypoints() ) {
            vWaypoints.reserve(ptraj->GetNumWaypoints());
        }

        // Remove collinear waypoints. In the next stage, we are computing time-parameterization
        // such that the trajectory stops at every waypoint. Having too many waypoints will
        // simply slow down the overall trajectory.
        dReal collinearThresh = 1e-14;

        ptraj->GetWaypoints(0, ptraj->GetNumWaypoints(), vAllWaypoints, posSpec);
        for( size_t iWaypoint = 0; iWaypoint < ptraj->GetNumWaypoints(); ++iWaypoint ) {
            // Copy vAllWaypoints[iWaypoint] into x0Vect and check if x0Vect and the previous
            // two waypoints that just have been added to vWaypoints are collinear
            x0Vect.resize(_ndof);
            std::copy(vAllWaypoints.begin() + iWaypoint*_ndof, vAllWaypoints.begin() + (iWaypoint + 1)*_ndof, x0Vect.begin());

            // Check collinearity
            if( vWaypoints.size() > 1 ) {
                const std::vector<dReal>& xPrev1 = vWaypoints[vWaypoints.size() - 1];
                const std::vector<dReal>& xPrev2 = vWaypoints[vWaypoints.size() - 2];
                dReal dotProduct = 0;
                dReal xPrev1Length2 = 0;
                dReal xPrev2Length2 = 0;
                for( size_t idof = 0; idof < _ndof; ++idof ) {
                    dReal dx0 = xPrev1[idof] - x0Vect[idof];
                    dReal dx1 = xPrev2[idof] - x0Vect[idof];
                    dotProduct += dx0*dx1;
                    xPrev1Length2 += dx0*dx0;
                    xPrev2Length2 += dx1*dx1;
                }
                if( RaveFabs(dotProduct*dotProduct - xPrev1Length2*xPrev2Length2) <= collinearThresh ) {
                    // Waypoints are collinear. Update the last waypoint in vNewWaypoints and continue.
                    vWaypoints.back() = x0Vect;
                    continue;
                }
            }

            // Check if the new waypoint is the same as the previous one.
            if( vWaypoints.size() > 0 ) {
                dReal dist = 0;
                for( size_t idof = 0; idof < _ndof; ++idof ) {
                    dist += RaveFabs(x0Vect[idof] - vWaypoints.back()[idof]);
                }
                if( dist <= x0Vect.size()*std::numeric_limits<dReal>::epsilon() ) {
                    // This waypoint is redundant so continue.
                    continue;
                }
            }

            // The new waypoint is good. Add it to vNewWaypoints.
            vWaypoints.push_back(x0Vect);
        }

        // Time-parameterize the initial path
        if( !_ComputeInitialTiming(vWaypoints, pwptraj) ) {
            RAVELOG_WARN_FORMAT("env=%d, Failed to time-parameterize the initial piecewise linear path", _envId);
            _DumpOpenRAVETrajectory(ptraj, "failedinitial", _errorDumpLevel);
            return PS_Failed;
        }
        RAVELOG_DEBUG_FORMAT("env=%d, Finished time-parameterizating the initial piecewise linear path. numWaypoints: %d -> %d", _envId%ptraj->GetNumWaypoints()%vWaypoints.size());
        return PS_HasSolution;
    }

    /// \brief Compute an initial timing for an ordered set of waypoints. To maintain the geometry
    ///        of the initial path, the returned trajectory (PiecewisePolynomialTrajectory) will
    ///        stop at every waypoint. This function will also remove collinear waypoints.
    ///
    /// \param[in]  vWaypoints a vector of waypoints
    /// \param[out] pwptraj a PiecewisePolynomialTrajectory
    ///
    /// \return true if successful.
    bool _ComputeInitialTiming(const std::vector<std::vector<dReal> >&vWaypoints, PiecewisePolynomials::PiecewisePolynomialTrajectory& pwptraj)
    {
        if( vWaypoints.size() == 1) {
            pwptraj.vchunks.resize(1);
            pwptraj.vchunks[0].SetConstant(vWaypoints[0], 0, 5);
            return true;
        }

        int options = CFO_CheckTimeBasedConstraints;
        if( !_parameters->verifyinitialpath ) {
            // When verifyinitialpath is false, it means we trust the input waypoints are collision-free. Note also that
            // since these input waypoints are supposedly coming from RRT, it should be guaranteed that for each and
            // every pair of consecutive input waypoints q0 and q1, we have that dist(q0[idof], q1[idof]) <
            // resolutions[idof], for idof \in {0, 1, ..., _ndof}. It is possible that during initialization below,
            // additional waypoints being added to the piecewise polynomial trajectory might be *slightly* in
            // collision. But since such a waypoint lies on the straight line (in the robot joint space) connecting a
            // pair of waypoints that are sufficiently close (based on the robot joint resolutions), we assume that such
            // collisions are negligible.
            options = options & (~CFO_CheckEnvCollisions) & (~CFO_CheckSelfCollisions);
            RAVELOG_DEBUG_FORMAT("env=%d, Initial path verification is disabled using options=0x%x", _envId%options);
        }

        // Prepare waypoints. If _neighstatefn exists, make sure that every pair of consecutive waypoints is good.
        std::vector<std::vector<dReal> >& vNewWaypoints = _cacheNewWaypoints;
        std::vector<uint8_t> vForceInitialChecking(vWaypoints.size(), 0); // TODO: write a description for this variable
        if( !!_parameters->_neighstatefn ) {
            vNewWaypoints = vWaypoints;
            std::vector<dReal> xMid(_ndof), xMidDelta(_ndof);

            size_t iWaypoint = 0;
            // We add more waypoints between the original pair of waypoints x0 and x1 if the
            // constraint-satisfying middle point (computed using _neighstatefn) is far from the
            // expected middle point 0.5*(x0 + x1).
            // If we need to add too many waypoints in between the original pair, something might be wrong.
            int nConsecutiveExpansionsAllowed = 10;
            int nConsecutiveExpansions = 0;
            while( iWaypoint + 1 < vNewWaypoints.size() ) {
                for( size_t idof = 0; idof < _ndof; ++idof ) {
                    xMidDelta[idof] = 0.5*(vNewWaypoints[iWaypoint + 1][idof] - vNewWaypoints[iWaypoint][idof]);
                }
                xMid = vNewWaypoints[iWaypoint];
                // Need to set the state before calling _neighstatefn
                if( _parameters->SetStateValues(xMid) != 0 ) {
                    std::stringstream ss;
                    ss << std::setprecision(std::numeric_limits<dReal>::digits10 + 1);
                    ss << "xVect=[";
                    SerializeValues(ss, xMid);
                    ss << "]";
                    RAVELOG_WARN_FORMAT("env=%d, Setting state at iWaypoint=%d failed; %s", _envId%iWaypoint%ss.str());
                    return false;
                }

                int neighstateret = _parameters->_neighstatefn(xMid, xMidDelta, NSO_OnlyHardConstraints);
                if( neighstateret == NSS_Failed ) {
                    std::stringstream ss;
                    ss << std::setprecision(std::numeric_limits<dReal>::digits10 + 1);
                    ss << "xMid=[";
                    SerializeValues(ss, xMid);
                    ss << "]; xMidDelta=[";
                    SerializeValues(ss, xMidDelta);
                    ss << "];";
                    RAVELOG_WARN_FORMAT("env=%d, _neighstatefn failed at iWaypoint=%d failed; %s", _envId%iWaypoint%ss.str());
                    return false;
                }
                else if( neighstateret == NSS_Reached ) {
                    // The returned configuration from _neighstatefn is what we expected
                    if( nConsecutiveExpansions > 0 ) {
                        nConsecutiveExpansions--;
                    }
                }
                else {
                    RAVELOG_VERBOSE_FORMAT("env=%d, Adding extra waypoint into the segment (%d, %d)", _envId%iWaypoint%(iWaypoint + 1));
                    // The returned configuration from _neighstatefn deviates from the expected
                    // one. So insert it to the list of waypoints.
                    vNewWaypoints.insert(vNewWaypoints.begin() + iWaypoint + 1, xMid);
                    // Need to force checking constraints with the new pair of waypoints.
                    vForceInitialChecking[iWaypoint + 1] = 1;
                    vForceInitialChecking.insert(vForceInitialChecking.begin() + iWaypoint + 1, 1);
                    nConsecutiveExpansions += 2; // not sure why incrementing by 2 here
                    if( nConsecutiveExpansions > nConsecutiveExpansionsAllowed ) {
                        std::stringstream ss;
                        ss << std::setprecision(std::numeric_limits<dReal>::digits10 + 1);
                        ss << "waypoint0=[";
                        SerializeValues(ss, vNewWaypoints[iWaypoint]);
                        ss << "]; waypoint1=[";
                        SerializeValues(ss, vNewWaypoints[iWaypoint + 1]);
                        ss << "];";
                        RAVELOG_WARN_FORMAT("env=%d, Too many consecutive expansions. iWaypoint=%d is bad; %s", _envId%iWaypoint%ss.str());
                        return false;
                    }
                    continue; // not incrementing iWaypoint yet
                }
                iWaypoint += 1;
            }
        }
        else {
            vNewWaypoints = vWaypoints;
        }

        // Time-parameterize each pair of waypoints.
        pwptraj.vchunks.resize(0);
        pwptraj.vchunks.reserve(1000); // not sure what a good value is
        OPENRAVE_ASSERT_OP(vNewWaypoints[0].size(), ==, _ndof);
        std::vector<PiecewisePolynomials::Chunk>& vChunksOut = _cacheCheckedChunks;
        size_t numWaypoints = vNewWaypoints.size();

#ifdef JERK_LIMITED_SMOOTHER_VALIDATE
        PiecewisePolynomials::PiecewisePolynomialTrajectory testtraj;
        std::vector<dReal> startValues, endValues, intermediateValues;
        const dReal collinearThresh = 1e-12;
#endif

        for( size_t iWaypoint = 1; iWaypoint < numWaypoints; ++iWaypoint ) {
            OPENRAVE_ASSERT_OP(vNewWaypoints[iWaypoint].size(), ==, _ndof);
            if( !_ComputeSegmentWithZeroVelAccelEndpoints(vNewWaypoints[iWaypoint - 1], vNewWaypoints[iWaypoint], options, vChunksOut, iWaypoint, numWaypoints) ) {
                RAVELOG_WARN_FORMAT("env=%d, Failed to time-parameterize the path connecting iWaypoint %d and %d", _envId%(iWaypoint - 1)%iWaypoint);
                return false;
            }

            if( !_parameters->verifyinitialpath && !vForceInitialChecking[iWaypoint] ) {
                FOREACHC(itchunk, vChunksOut) {
                    itchunk->constraintChecked = true;
                }
            }

#ifdef JERK_LIMITED_SMOOTHER_VALIDATE
            // Check that all the joint values on the returned chunks are on a straight line in joint space
            testtraj.Initialize(vChunksOut);
            const dReal testStepSize = PiecewisePolynomials::Min(_parameters->_fStepLength, testtraj.duration * 0.25);
            testtraj.Eval(0, startValues);
            testtraj.Eval(testtraj.duration, endValues);
            dReal currentTime =  testStepSize;
            while( currentTime < testtraj.duration ) {
                testtraj.Eval(currentTime, intermediateValues);

                dReal dotProduct = 0;
                dReal bwDiffLength2 = 0;
                dReal fwDiffLength2 = 0;
                for( size_t idof = 0; idof < _ndof; ++idof ) {
                    const dReal bwDiff = intermediateValues[idof] - startValues[idof];
                    const dReal fwDiff = endValues[idof] - intermediateValues[idof];
                    dotProduct += bwDiff*fwDiff;
                    bwDiffLength2 += bwDiff*bwDiff;
                    fwDiffLength2 += fwDiff*fwDiff;
                }
                const dReal res = RaveFabs(dotProduct*dotProduct - bwDiffLength2*fwDiffLength2);
                if( res > collinearThresh ) {
                    std::stringstream ssdebug;
                    ssdebug << std::setprecision(std::numeric_limits<dReal>::digits10 + 1);
                    ssdebug << "vPrevWaypoint=[";
                    SerializeValues(ssdebug, vNewWaypoints[iWaypoint - 1]);
                    ssdebug << "]; vWaypoint=[";
                    SerializeValues(ssdebug, vNewWaypoints[iWaypoint]);
                    ssdebug << "];";
                    RAVELOG_WARN_FORMAT("env=%d, %s", _envId%ssdebug.str());
                    _DumpPiecewisePolynomialTrajectory(testtraj, boost::str(boost::format("collinearCheckFailed_wp%d")%iWaypoint).c_str(), static_cast<DebugLevel>(RaveGetDebugLevel()));
                    OPENRAVE_ASSERT_OP_FORMAT(res, <=, collinearThresh,
                                              "iWaypoint=%d; res=%.15e exceeds collinear threshold", iWaypoint%res,
                                              ORE_InconsistentConstraints);
                }

                currentTime += testStepSize;
            }
#endif

            FOREACHC(itChunk, vChunksOut) {
                pwptraj.vchunks.push_back(*itChunk);
            }

            // TODO: Maybe keeping track of zero velocity points as well.
        }
        pwptraj.Initialize();
        return true;
    }

    /// \brief Given two set of joint values, compute a set of quintic polynomials that connect them
    ///        while respecting all constraints. If time-based constraints are violated, we
    ///        iteratively scale velocity and accelration limits down until the constraints are
    ///        satisfied, the maximum number of iterations is exceeded, or some other types of
    ///        constraints are violated.
    ///
    /// \param[in]  x0VectIn
    /// \param[in]  x1VectIn
    /// \param[in]  options
    /// \param[out] chunk a chunk that contains all the polynomials
    /// \return true if successful. false otherwise.
    bool _ComputeSegmentWithZeroVelAccelEndpoints(const std::vector<dReal> &x0VectIn, const std::vector<dReal>& x1VectIn, int options, std::vector<PiecewisePolynomials::Chunk>& vChunksOut, size_t iWaypoint=0, size_t numWaypoints=0)
    {
        std::vector<dReal> &velLimits = _cacheVellimits, &accelLimits = _cacheAccelLimits, &jerkLimits = _cacheJerkLimits;
        velLimits = _parameters->_vConfigVelocityLimit;
        accelLimits = _parameters->_vConfigAccelerationLimit;
        jerkLimits = _parameters->_vConfigJerkLimit;

        dReal fCurVelMult = 1.0; ///< multiplier for the velocity limits.
        int numTries = 1000; // number of times to try scaling down velLimits and accelLimits before giving up
        int itry = 0;
        PiecewisePolynomials::CheckReturn checkret(0xffff);
        for(; itry < numTries; ++itry ) {
#ifdef JERK_LIMITED_SMOOTHER_TIMING_DEBUG
            _StartCaptureInterpolator();
#endif
            PolynomialCheckReturn interpolatorret = _pinterpolator->ComputeNDTrajectoryZeroTimeDerivativesOptimizedDuration(x0VectIn, x1VectIn, velLimits, accelLimits, jerkLimits, _cacheInterpolatedChunks);
#ifdef JERK_LIMITED_SMOOTHER_TIMING_DEBUG
            _EndCaptureInterpolator();
#endif
            if( interpolatorret != PolynomialCheckReturn::PCR_Normal ) {
                std::stringstream ss;
                ss << std::setprecision(std::numeric_limits<dReal>::digits10 + 1);
                ss << "x0Vect=[";
                SerializeValues(ss, x0VectIn);
                ss << "]; x1Vect=[";
                SerializeValues(ss, x1VectIn);
                ss << "]; velLimits=[";
                SerializeValues(ss, velLimits);
                ss << "]; accelLimits=[";
                SerializeValues(ss, accelLimits);
                ss << "]; jerkLimits=[";
                SerializeValues(ss, jerkLimits);
                ss << "]";
                RAVELOG_WARN_FORMAT("env=%d, Segment (%d, %d)/%d, itry=%d; Initial interpolation failed with interpolatorret=0x%x; %s; giving up.", _envId%(iWaypoint - 1)%iWaypoint%numWaypoints%itry%checkret.retcode%ss.str());
                return false;
            }
            checkret = CheckAllChunksAllConstraints(_cacheInterpolatedChunks, options, vChunksOut);
            if( checkret.retcode == 0 ) {
                break;
            }
            else if( checkret.retcode == CFO_CheckTimeBasedConstraints ) {
                // Time-based constraints are violated so scale the velocity and acceleration limits down and try again.
                RAVELOG_DEBUG_FORMAT("env=%d, Segment (%d, %d)/%d, itry=%d violated time-based constraints; fActualManipSpeed=%f; fActualManipAccel=%f; fTimeBasedSurpassMult=%f", _envId%(iWaypoint - 1)%iWaypoint%numWaypoints%itry%checkret.fMaxManipSpeed%checkret.fMaxManipAccel%checkret.fTimeBasedSurpassMult);
                fCurVelMult *= checkret.fTimeBasedSurpassMult;
                dReal fMult2 = checkret.fTimeBasedSurpassMult*checkret.fTimeBasedSurpassMult;
                for( size_t idof = 0; idof < _ndof; ++idof ) {
                    velLimits[idof] *= checkret.fTimeBasedSurpassMult;
                    accelLimits[idof] *= fMult2;
                }
                continue;
            }
            else {
                std::stringstream ss;
                ss << std::setprecision(std::numeric_limits<dReal>::digits10 + 1);
                ss << "x0Vect=[";
                SerializeValues(ss, x0VectIn);
                ss << "]; x1Vect=[";
                SerializeValues(ss, x1VectIn);
                ss << "]; velLimits=[";
                SerializeValues(ss, velLimits);
                ss << "]; accelLimits=[";
                SerializeValues(ss, accelLimits);
                ss << "]; jerkLimits=[";
                SerializeValues(ss, jerkLimits);
                ss << "]";
                RAVELOG_WARN_FORMAT("env=%d, Segment (%d, %d)/%d, itry=%d; CheckChunkAllConstraints failed with ret=0x%x; %s; giving up.", _envId%(iWaypoint - 1)%iWaypoint%numWaypoints%itry%checkret.retcode%ss.str());
                return false;
            }
        }
        if( checkret.retcode != 0 ) {
            std::stringstream ss;
            ss << std::setprecision(std::numeric_limits<dReal>::digits10 + 1);
            ss << "x0Vect=[";
            SerializeValues(ss, x0VectIn);
            ss << "]; x1Vect=[";
            SerializeValues(ss, x1VectIn);
            ss << "]; velLimits=[";
            SerializeValues(ss, velLimits);
            ss << "]; accelLimits=[";
            SerializeValues(ss, accelLimits);
            ss << "]; jerkLimits=[";
            SerializeValues(ss, jerkLimits);
            ss << "]";
            RAVELOG_WARN_FORMAT("env=%d, Segment (%d, %d)/%d; Initialization failed after %d trials. ret=0x%x; %s", _envId%(iWaypoint - 1)%iWaypoint%numWaypoints%itry%checkret.retcode%ss.str());
            return false;
        }
        else {
            if( checkret.bDifferentVelocity ) {
                RAVELOG_WARN_FORMAT("env=%d, Segment(%d, %d)/%d; Initialization failed after %d trials. bDifferentVelocity=true", _envId%(iWaypoint - 1)%(iWaypoint)%numWaypoints%itry);
                return false;
            }
        }
        return true;
    }

    /// \brief Perform shortcutting procedure on the given piecewise polynomial trajectory
    virtual int _Shortcut(PiecewisePolynomials::PiecewisePolynomialTrajectory& pwptraj, int numIters, dReal minTimeStep)
    {
        // Should be implemented in each derived class.
        return 0;
    }

    /// \brief Dump OpenRAVE Trajectory to file.
    ///        The filename will have the form "quinticsmoother_<fileIndex>_<suffix>.ortraj".
    ///
    /// \param[in] ptraj trajectory to dump to file
    /// \param[in] suffix The suffix to append to the filename
    /// \param[in] level Only dump the trajectory if the current debug level is not less than this.
    /// \return true if dumping is successful. false otherwise.
    bool _DumpOpenRAVETrajectory(TrajectoryBasePtr ptraj, const char* suffix, DebugLevel level)
    {
        if( IS_DEBUGLEVEL(level) ) {
            std::string filename = boost::str(boost::format("%s/%s_%d_%s.ortraj")%RaveGetHomeDirectory()%GetPlannerName()%_fileIndex%suffix);
            try {
                std::ofstream f(filename.c_str());
                f << std::setprecision(std::numeric_limits<dReal>::digits10 + 1);
                ptraj->serialize(f);
                RAVELOG_INFO_FORMAT("env=%s, dumped openrave trajectory to %s", GetEnv()->GetNameId()%filename);
            }
            catch (const std::exception& ex) {
                RAVELOG_WARN_FORMAT("env=%s, failed to dump openrave trajectory to %s: %s", GetEnv()->GetNameId()%filename%ex.what());
                return false;
            }
            return true;
        }
        else {
            return false;
        }
    }

    /// \brief Dump PiecewisePolynomialTrajectory to file.
    ///        The filename will have the form "quinticsmoother_<fileindex>_<suffix>.pwptraj".
    ///
    /// \param[in] ptraj trajectory to dump to file
    /// \param[in] suffix The suffix to append to the filename
    /// \param[in] level Only dump the trajectory if the current debug level is not less than this.
    /// \return true if dumping is successful. false otherwise.
    bool _DumpPiecewisePolynomialTrajectory(PiecewisePolynomials::PiecewisePolynomialTrajectory& pwptraj, const char* suffix, DebugLevel level)
    {
        if( IS_DEBUGLEVEL(level) ) {
            std::string filename = boost::str(boost::format("%s/%s_%d_%s.pwptraj")%RaveGetHomeDirectory()%GetPlannerName()%_fileIndex%suffix);
            try {
                std::ofstream f(filename.c_str());
                f << std::setprecision(std::numeric_limits<dReal>::digits10 + 1);
                pwptraj.Serialize(f);
                RAVELOG_INFO_FORMAT("env=%s, dumped pwp-trajectory to %s", GetEnv()->GetNameId()%filename);
            }
            catch (const std::exception& ex) {
                RAVELOG_WARN_FORMAT("env=%s, failed to dump pwp-trajectory to %s: %s", GetEnv()->GetNameId()%filename%ex.what());
                return false;
            }
            return true;
        }
        else {
            return false;
        }
    }

    void _FormatInterpolationConditions(std::stringstream& ss,
                                        const std::vector<dReal>& x0Vect, const std::vector<dReal>& x1Vect,
                                        const std::vector<dReal>& v0Vect, const std::vector<dReal>& v1Vect,
                                        const std::vector<dReal>& a0Vect, const std::vector<dReal>& a1Vect,
                                        const dReal deltaTime,
                                        const std::vector<dReal>& xminVect, const std::vector<dReal>& xmaxVect,
                                        const std::vector<dReal>& vmVect, const std::vector<dReal>& amVect, const std::vector<dReal>& jmVect)
    {
        ss << std::setprecision(std::numeric_limits<dReal>::digits10 + 1);
        ss << "x0Vect=[";
        SerializeValues(ss, x0Vect);
        ss << "]; x1Vect=[";
        SerializeValues(ss, x1Vect);
        ss << "]; v0Vect=[";
        SerializeValues(ss, v0Vect);
        ss << "]; v1Vect=[";
        SerializeValues(ss, v1Vect);
        ss << "]; a0Vect=[";
        SerializeValues(ss, a0Vect);
        ss << "]; a1Vect=[";
        SerializeValues(ss, a1Vect);
        ss << "]";
        if( deltaTime > 0 ) {
            ss << "; deltaTime=" << deltaTime;
        }
        ss << "; xminVect=[";
        SerializeValues(ss, xminVect);
        ss << "]; xmaxVect=[";
        SerializeValues(ss, xmaxVect);
        ss << "]; vmVect=[";
        SerializeValues(ss, vmVect);
        ss << "]; amVect=[";
        SerializeValues(ss, amVect);
        ss << "]; jmVect=[";
        SerializeValues(ss, jmVect);
        ss << "];";
    }

    //
    // Members
    //
    const int requiredCheckOptions = CFO_CheckEnvCollisions|CFO_CheckSelfCollisions|CFO_CheckTimeBasedConstraints|CFO_CheckUserConstraints; ///< option required each chunk is required to check with before it can be marked with constraintChecked=true.
    const int defaultCheckOptions = 0xffff; ///< default option for checking

    // for planning
    PiecewisePolynomials::InterpolatorBasePtr _pinterpolator;
    PiecewisePolynomials::PolynomialChecker _limitsChecker;
    size_t _ndof;
    ConstraintTrajectoryTimingParametersPtr _parameters;
    SpaceSamplerBasePtr _uniformSampler; ///< seed is controlled so that the behavior is reproducible
    bool _bUsePerturbation;
    bool _bExpectedModifiedConfigurations; ///<
    bool _bManipConstraints; ///< if true, then there are manip vel/accel constraints
    boost::shared_ptr<ManipConstraintChecker3> _manipConstraintChecker;
    PlannerProgress _progress;
    IntervalType _maskinterpolation = IT_Default; // a smoother derived from this class must set this according to their interpolation type

    // for logging
    int _envId;
    SpaceSamplerBasePtr _loggingUniformSampler; ///< used for logging. seed is randomly set.
    uint32_t _fileIndex;    ///< index of all the files saved within the current planning session
    uint32_t _fileIndexMod; ///< maximum number of trajectory index allowed when saving.
    DebugLevel _dumpLevel;  ///< minimum debug level that triggers trajectory saving.
    DebugLevel _errorDumpLevel; ///< minimum debug level that triggers trajectory saving when an unexpected error occurs.

    // cache
    size_t _nMaxDiscretizationSize;
    ConstraintFilterReturnPtr _constraintReturn;
    TrajectoryBasePtr _pDummyTraj; ///< for storing intermediate result during the process of converting pwptraj to openrave traj.
    PiecewisePolynomials::PiecewisePolynomialTrajectory _cacheTraj;

    std::vector<dReal> _cacheX0Vect, _cacheX1Vect, _cacheV0Vect, _cacheV1Vect, _cacheA0Vect, _cacheA1Vect, _cacheTVect;
    std::vector<dReal> _cacheAllWaypoints; ///< stores the concatenation of all waypoints from the initial trajectory
    std::vector<std::vector<dReal> > _cacheWaypoints, _cacheNewWaypoints;
    std::vector<dReal> _cacheVellimits, _cacheAccelLimits, _cacheJerkLimits;

    std::vector<PiecewisePolynomials::Chunk> _cacheInterpolatedChunks; ///< for storing interpolation results
    std::vector<PiecewisePolynomials::Chunk> _cacheCheckedChunks; ///< for storing results from CheckChunkAllConstraints

    // for use in CheckChunkAllConstraints.
    std::vector<dReal> _cacheX0Vect2, _cacheX1Vect2, _cacheV0Vect2, _cacheV1Vect2, _cacheA0Vect2, _cacheA1Vect2;
    std::vector<dReal> _cacheLowerLimits, _cacheUpperLimits, _cacheResolutions; // for use in ProcessConstraintReturnIntoChunks

    std::vector<uint8_t> _cacheVVisitedDiscretization;

#ifdef JERK_LIMITED_SMOOTHER_TIMING_DEBUG
    // For measuring timing of various processes during Shortcut.
    size_t _nCallsCheckManip;
    dReal _totalTimeCheckManip;
    uint32_t _tStartCheckManip, _tEndCheckManip;
    inline void _StartCaptureCheckManip()
    {
        _nCallsCheckManip++;
        _tStartCheckManip = utils::GetMicroTime();
    }
    inline void _EndCaptureCheckManip()
    {
        // Must be called after _StartCaptureCheckManip has been called.
        _tEndCheckManip = utils::GetMicroTime();
        _totalTimeCheckManip += 0.000001f*(dReal)(_tEndCheckManip - _tStartCheckManip);
    }

    size_t _nCallsInterpolator;
    dReal _totalTimeInterpolator;
    uint32_t _tStartInterpolator, _tEndInterpolator;
    inline void _StartCaptureInterpolator()
    {
        _nCallsInterpolator++;
        _tStartInterpolator = utils::GetMicroTime();
    }
    inline void _EndCaptureInterpolator()
    {
        // Must be called after _StartCaptureInterpolator has been called
        _tEndInterpolator = utils::GetMicroTime();
        _totalTimeInterpolator += 0.000001f*(dReal)(_tEndInterpolator - _tStartInterpolator);
    }

    size_t _nCallsCheckPathAllConstraints; // how many times CheckPathAllConstraints is called
    dReal _totalTimeCheckPathAllConstraints;
    uint32_t _tStartCheckPathAllConstraints, _tEndCheckPathAllConstraints;
    inline void _StartCaptureCheckPathAllConstraints()
    {
        _nCallsCheckPathAllConstraints++;
        _tStartCheckPathAllConstraints = utils::GetMicroTime();
    }
    inline void _EndCaptureCheckPathAllConstraints()
    {
        // Must be called after _StartCaptureCheckPathAllConstraints has been called
        _tEndCheckPathAllConstraints = utils::GetMicroTime();
        _totalTimeCheckPathAllConstraints += 0.000001f*(dReal)(_tEndCheckPathAllConstraints - _tStartCheckPathAllConstraints);
    }

    inline void _GetShortcutSubprocessesTiming(std::stringstream& ss) const
    {
        ss << std::setprecision(std::numeric_limits<dReal>::digits10 + 1);
        ss << "  measured " << _nCallsInterpolator << " interpolations; totalExecTime=" << _totalTimeInterpolator;
        if( _nCallsInterpolator > 0 ) {
            ss << "; timePerIter=" << _totalTimeInterpolator/(dReal)(_nCallsInterpolator);
        }
        ss << "\n  measured " << _nCallsCheckPathAllConstraints << " checkpathallconstraints; totalExecTime=" << _totalTimeCheckPathAllConstraints;
        if( _nCallsCheckPathAllConstraints > 0 ) {
            ss << "; timePerIter=" << _totalTimeCheckPathAllConstraints/(dReal)(_nCallsCheckPathAllConstraints);
        }
        ss << "\n  measured " << _nCallsCheckManip << " checkmanips; totalExecTime=" << _totalTimeCheckManip;
        if( _nCallsCheckManip > 0 ) {
            ss << "; timePerIter=" << _totalTimeCheckManip/(dReal)(_nCallsCheckManip);
        }
    }

#endif // CUBIC_SMOOTHER_TIMING_DEBUG

}; // end class QuinticSmoother

} // end namespace rplanners

#ifdef RAVE_REGISTER_BOOST
#include BOOST_TYPEOF_INCREMENT_REGISTRATION_GROUP()
BOOST_TYPEOF_REGISTER_TYPE(PiecewisePolynomials::Polynomial)
BOOST_TYPEOF_REGISTER_TYPE(PiecewisePolynomials::Chunk)
BOOST_TYPEOF_REGISTER_TYPE(PiecewisePolynomials::PiecewisePolynomialTrajectory)
#endif<|MERGE_RESOLUTION|>--- conflicted
+++ resolved
@@ -180,9 +180,6 @@
             options |= CFO_CheckWithPerturbation;
         }
         try {
-<<<<<<< HEAD
-            int ret = _parameters->CheckPathAllConstraints(xVect, xVect, vVect, vVect, aVect, aVect, 0, static_cast<IntervalType>(IT_OpenStart|_maskinterpolation), options, _constraintReturn);
-=======
 #ifdef JERK_LIMITED_SMOOTHER_TIMING_DEBUG
             _StartCaptureCheckPathAllConstraints();
 #endif
@@ -190,7 +187,6 @@
 #ifdef JERK_LIMITED_SMOOTHER_TIMING_DEBUG
             _EndCaptureCheckPathAllConstraints();
 #endif
->>>>>>> f48b23e9
             PiecewisePolynomials::CheckReturn checkret(ret);
             if( ret == CFO_CheckTimeBasedConstraints ) {
                 checkret.fTimeBasedSurpassMult = 0.98 * _constraintReturn->_fTimeBasedSurpassMult;
@@ -340,15 +336,12 @@
                     _StartCaptureCheckManip();
 #endif
                     manipret = _manipConstraintChecker->CheckChunkManipConstraints(*itChunk, IT_OpenStart);
-<<<<<<< HEAD
                     if( iChunk == 0 ) {
                         manipRetAccum = manipret;
                     }
-=======
 #ifdef JERK_LIMITED_SMOOTHER_TIMING_DEBUG
                     _EndCaptureCheckManip();
 #endif
->>>>>>> f48b23e9
                     ++iChunk;
                     if( manipret.retcode != 0 ) {
 #ifdef JERK_LIMITED_SMOOTHER_PROGRESS_DEBUG
