// -*- coding: utf-8 --*
// Copyright (C) 2014 Alejandro Perez & Rosen Diankov <rosen.diankov@gmail.com>
//
// Licensed under the Apache License, Version 2.0 (the "License");
// you may not use this file except in compliance with the License.
// You may obtain a copy of the License at
//     http://www.apache.org/licenses/LICENSE-2.0
//
// Unless required by applicable law or agreed to in writing, software
// distributed under the License is distributed on an "AS IS" BASIS,
// WITHOUT WARRANTIES OR CONDITIONS OF ANY KIND, either express or implied.
// See the License for the specific language governing permissions and
// limitations under the License.
#include <openraveplugindefs.h>

#ifdef OPENRAVE_HAS_LAPACK
// for jacobians
#include <boost/numeric/ublas/vector.hpp>
#include <boost/numeric/ublas/vector_proxy.hpp>
#include <boost/numeric/ublas/matrix.hpp>
#include <boost/numeric/ublas/triangular.hpp>
#include <boost/numeric/bindings/traits/ublas_matrix.hpp>
#include <boost/numeric/bindings/lapack/gesdd.hpp>
#endif

#include "configurationjitterer.h"

namespace configurationcache {

class ConfigurationJitterer : public SpaceSamplerBase
{
public:
    /// \param parameters The planner parameters used to define the configuration space to jitter. The following fields are required: _getstatefn, _setstatefn, _vConfigUpperLimit, _vConfigLowerLimit, _checkpathvelocityconstraintsfn, _diffstatefn, _nRandomGeneratorSeed, _samplefn. The following are used and optional : _neighstatefn (used for constraining on manifolds)
    ConfigurationJitterer(EnvironmentBasePtr penv, std::istream& is) : SpaceSamplerBase(penv)
    {
        __description = ":Interface Author: Alejandro Perez and Rosen Diankov\n\n\
If the current robot configuration is in collision, then jitters the robot until it is out of collision.\n\
By default will sample the robot's active DOFs. Parameters part of the interface name::\n\
\n\
  [robotname] [samplername]\n\
\n\
";
        RegisterCommand("SetMaxJitter",boost::bind(&ConfigurationJitterer::SetMaxJitterCommand,this,_1,_2),
                        "sets a new max jitter");
        RegisterCommand("SetMaxIterations",boost::bind(&ConfigurationJitterer::SetMaxIterationsCommand,this,_1,_2),
                        "sets a new max iterations");
        RegisterCommand("SetMaxLinkDistThresh",boost::bind(&ConfigurationJitterer::SetMaxLinkDistThreshCommand,this,_1,_2),
                        "sets a new max link dist threshold");
        RegisterCommand("SetPerturbation",boost::bind(&ConfigurationJitterer::SetPerturbationCommand,this,_1,_2),
                        "sets a new perturbation");
        RegisterCommand("SetResultOnRobot",boost::bind(&ConfigurationJitterer::SetResultOnRobotCommand,this,_1,_2),
                        "sets a new result on a robot");
        RegisterCommand("SetNeighDistThresh",boost::bind(&ConfigurationJitterer::SetNeighDistThreshCommand,this,_1,_2),
                        "sets the minimum distance that nodes can be with respect to each other for the cache");
        RegisterCommand("SetConstraintToolDirection", boost::bind(&ConfigurationJitterer::SetConstraintToolDirectionCommand,this,_1,_2),
                        "constrains an axis of the manipulator around a cone. manipname + 7 values: vManipDir, vGlobalDir, fCosAngleThresh.");
        RegisterCommand("SetConstraintToolPosition", boost::bind(&ConfigurationJitterer::SetConstraintToolPositionCommand,this,_1,_2),
                        "constrains the position of the manipulator around an obb: right, up, dir, pos, extents");
        RegisterCommand("SetResetIterationsOnSample",boost::bind(&ConfigurationJitterer::SetResetIterationsOnSampleCommand,this,_1,_2),
                        "sets the _bResetIterationsOnSample: whether or not to reset _nNumIterations every time Sample is called.");
        RegisterCommand("SetManipulatorBias",boost::bind(&ConfigurationJitterer::SetManipulatorBiasCommand,this,_1,_2),
                        "Sets a bias on the sampling so that the manipulator has a tendency to move along vbias direction::\n\n\
  [manipname] bias_dir_x bias_dir_y bias_dir_z [nullsampleprob] [nullbiassampleprob] [deltasampleprob]\n\
 //\n\
    bias_dir is the workspace direction to bias the sampling in.\n\
    nullsampleprob, nullbiassampleprob, and deltasampleprob are in [0,1]\n\
 //");
        RegisterJSONCommand("GetFailuresCount", boost::bind(&ConfigurationJitterer::GetFailuresCountCommand, this, _1, _2, _3),
                            "Gets the numbers of failing jittered configurations from the latest call categorized based on the failure reasons.");
        RegisterJSONCommand("GetCurrentParameters", boost::bind(&ConfigurationJitterer::GetCurrentParametersCommand, this, _1, _2, _3),
                            "Gets the current values of parameters.");

        bool bUseCache = false;
        std::string robotname, samplername = "MT19937";
        is >> robotname >> samplername >> bUseCache;
        _probot = GetEnv()->GetRobot(robotname);
        OPENRAVE_ASSERT_FORMAT(!!_probot, "could not find robot %s", robotname, ORE_InvalidArguments);

        _vActiveIndices = _probot->GetActiveDOFIndices();
        _nActiveAffineDOFs = _probot->GetAffineDOF();
        _vActiveAffineAxis = _probot->GetAffineRotationAxis();
        _vLinks = _probot->GetLinks();
        _vLinkAABBs.resize(_vLinks.size());
        for(size_t i = 0; i < _vLinks.size(); ++i) {
            _vLinkAABBs[i] = _vLinks[i]->ComputeLocalAABB();
        }

        std::vector<dReal> vweights;
        _probot->GetActiveDOFResolutions(vweights);

        // if weights are zero, used a default value
        FOREACH(itweight, vweights) {
            if( *itweight > 0 ) {
                *itweight = 1 / *itweight;
            }
            else {
                *itweight = 100;
            }
        }

        if( bUseCache ) {
            _cache.reset(new CacheTree(_probot->GetActiveDOF()));
            _cache->Init(vweights, 1);
        }

        _bSetResultOnRobot = true;
        _busebiasing = false;
        _bResetIterationsOnSample = true;

        // for selecting sampling modes
        if( samplername.size() == 0 ) {
            samplername = "mt19937";
        }
        _ssampler = RaveCreateSpaceSampler(penv,samplername);
        OPENRAVE_ASSERT_FORMAT(!!_ssampler, "sampler %s not found", samplername, ORE_InvalidArguments);
        _ssampler->SetSpaceDOF(1);

        size_t dof = _probot->GetActiveDOF();

        // use for sampling, perturbations
        _curdof.resize(dof,0);
        _newdof2.resize(dof);
        _deltadof.resize(dof);
        _deltadof2.resize(dof);
        _nRandomGeneratorSeed = 0;
        _nNumIterations = 0;

        _fulldof.resize(_probot->GetDOF(), 0);

        _report.reset(new CollisionReport());
        _maxiterations=5000;
        _maxjitter=0.02;
        _perturbation=1e-5;
        _linkdistthresh=0.02;
        _linkdistthresh2 = _linkdistthresh*_linkdistthresh;
        _neighdistthresh = 1;

        _UpdateLimits();
        _limitscallback = _probot->RegisterChangeCallback(RobotBase::Prop_JointLimits, boost::bind(&ConfigurationJitterer::_UpdateLimits,this));
        _UpdateGrabbed();
        _grabbedcallback = _probot->RegisterChangeCallback(RobotBase::Prop_RobotGrabbed, boost::bind(&ConfigurationJitterer::_UpdateGrabbed,this));

        if( !!_cache ) {
            _SetCacheMaxDistance();
        }
    }

    virtual ~ConfigurationJitterer(){
    }

    virtual void SetSeed(uint32_t seed) {
        _nRandomGeneratorSeed = seed;
        _nNumIterations = 0;
        _ssampler->SetSeed(seed);
    }

    virtual int GetDOF() const {
        return (int)_lower.size();
    }
    virtual int GetNumberOfValues() const {
        return (int)_lower.size();
    }

    virtual bool Supports(SampleDataType type) const {
        return type == SDT_Real;
    }

    virtual void GetLimits(std::vector<dReal>& vLowerLimit, std::vector<dReal>& vUpperLimit) const {
        vLowerLimit = _lower;
        vUpperLimit = _upper;
    }

    virtual void GetLimits(std::vector<uint32_t>& vLowerLimit, std::vector<uint32_t>& vUpperLimit) const {
        BOOST_ASSERT(0);
    }

    virtual bool SetMaxJitterCommand(std::ostream& sout, std::istream& sinput)
    {
        dReal maxjitter=0;
        sinput >> maxjitter;
        if( !sinput || maxjitter < 0 ) {
            return false;
        }
        _maxjitter = maxjitter;
        if( !!_cache ) {
            _SetCacheMaxDistance();
        }
        return true;
    }

    bool SetMaxIterationsCommand(std::ostream& sout, std::istream& sinput)
    {
        int maxiterations=0;
        sinput >> maxiterations;
        if( !sinput || maxiterations < 0 ) {
            return false;
        }
        _maxiterations = maxiterations;
        return true;
    }

    bool SetMaxLinkDistThreshCommand(std::ostream& sout, std::istream& sinput)
    {
        dReal linkdistthresh=0;
        sinput >> linkdistthresh;
        if( linkdistthresh < 0 || !sinput ) {
            return false;
        }
        _linkdistthresh = linkdistthresh;
        _linkdistthresh2 = _linkdistthresh*_linkdistthresh;
        return true;
    }

    bool SetPerturbationCommand(std::ostream& sout, std::istream& sinput)
    {
        dReal perturbation=0;
        sinput >> perturbation;
        if( perturbation < 0 ) {
            return false;
        }
        _perturbation = perturbation;
        return true;
    }

    bool SetResultOnRobotCommand(std::ostream& sout, std::istream& sinput)
    {
        int bSetResultOnRobot = 0;
        sinput >> bSetResultOnRobot;
        if( bSetResultOnRobot < 0 ) {
            return false;
        }
        _bSetResultOnRobot = bSetResultOnRobot;
        return true;
    }

    bool SetNeighDistThreshCommand(std::ostream& sout, std::istream& sinput)
    {
        dReal neighdistthresh = 0;
        sinput >> neighdistthresh;
        if( neighdistthresh <= 0 ) {
            return false;
        }
        _neighdistthresh = neighdistthresh;
        return true;
    }

    bool SetConstraintToolDirectionCommand(std::ostream& sout, std::istream& sinput)
    {
        std::string manipname;
        ManipDirectionThreshPtr thresh(new ManipDirectionThresh());
        sinput >> manipname;
        if( manipname.size() == 0 ) {
            // reset the tool direction
            if( !!_pConstraintToolDirection ) {
                if( !!_cache ) {
                    _cache->Reset(); // need this here in order to invalidate cache.
                }
            }
            _pConstraintToolDirection.reset();
            return true;
        }
        sinput >> thresh->vManipDir.x >> thresh->vManipDir.y >> thresh->vManipDir.z >> thresh->vGlobalDir.x >> thresh->vGlobalDir.y >> thresh->vGlobalDir.z >> thresh->fCosAngleThresh;
        if( !sinput ) {
            return false;
        }
        RobotBase::ManipulatorConstPtr pmanip = _probot->GetManipulator(manipname);
        if( !pmanip ) {
            return false;
        }
        _pmanip = pmanip;
        _pConstraintToolDirection = thresh;
        if( !!_cache ) {
            _cache->Reset(); // need this here in order to invalidate cache.
        }
        return true;
    }

    bool SetConstraintToolPositionCommand(std::ostream& sout, std::istream& sinput)
    {
        std::string manipname;
        ManipPositionConstraintsPtr constraint(new ManipPositionConstraints());
        sinput >> manipname;
        if( manipname.size() == 0 ) {
            // reset the tool position
            if( !!_pConstraintToolPosition ) {
                if( !!_cache ) {
                    _cache->Reset(); // need this here in order to invalidate cache.
                }
            }
            _pConstraintToolPosition.reset();
            return true;
        }
        sinput >> constraint->obb.right.x >> constraint->obb.right.y >> constraint->obb.right.z >> constraint->obb.up.x >> constraint->obb.up.y >> constraint->obb.up.z >> constraint->obb.dir.x >> constraint->obb.dir.y >> constraint->obb.dir.z >> constraint->obb.pos.x >> constraint->obb.pos.y >> constraint->obb.pos.z >> constraint->obb.extents.x >> constraint->obb.extents.y >> constraint->obb.extents.z;
        if( !sinput ) {
            return false;
        }
        RobotBase::ManipulatorConstPtr pmanip = _probot->GetManipulator(manipname);
        if( !pmanip ) {
            return false;
        }
        _pmanip = pmanip;
        _pConstraintToolPosition = constraint;
        if( !!_cache ) {
            _cache->Reset(); // need this here in order to invalidate cache.
        }
        return true;
    }

    bool SetResetIterationsOnSampleCommand(std::ostream& sout, std::istream& sinput)
    {
        sinput >> _bResetIterationsOnSample;
        return !!sinput;
    }

    virtual int SampleSequence(std::vector<dReal>& samples, size_t num=1,IntervalType interval=IT_Closed)
    {
        samples.resize(0);
        for(size_t i = 0; i < num; ++i) {
            int ret = Sample(_vonesample, interval);
            if( ret == 1 ) {
                samples.insert(samples.end(), _vonesample.begin(), _vonesample.end());
            }
            else {
                return ret;
            }
        }
        return (int)num;
    }

    virtual dReal SampleSequenceOneReal(IntervalType interval) {
        BOOST_ASSERT(0);
        return 0;
    }
    virtual uint32_t SampleSequenceOneUInt32()
    {
        BOOST_ASSERT(0);
        return 0;
    }

    virtual int SampleComplete(std::vector<dReal>& samples, size_t num, IntervalType interval=IT_Closed) {
        // have to reset the seed
        _ssampler->SetSeed(_nRandomGeneratorSeed);
        _nNumIterations = 0;
        return SampleSequence(samples, num, interval);
    }

    virtual int SampleComplete(std::vector<uint32_t>& samples, size_t num) {
        BOOST_ASSERT(0);
        return 0;
    }

    virtual bool SetManipulatorBiasCommand(std::ostream& sout, std::istream& sinput)
    {
        std::string manipname;
        Vector vbiasdirection(0,0,0.1);
        dReal nullsampleprob = 0.60, nullbiassampleprob = 0.50, deltasampleprob = 0.50;
        sinput >> manipname >> vbiasdirection.x >> vbiasdirection.y >> vbiasdirection.z >> nullsampleprob >> nullbiassampleprob >> deltasampleprob;
        RobotBase::ManipulatorConstPtr pmanip = _probot->GetManipulator(manipname);
        if( !pmanip ) {
            return false;
        }
        if( vbiasdirection.lengthsqr3() <= g_fEpsilon ) {
            return false;
        }
        //vbiasdirection.normalize3();
        SetManipulatorBias(pmanip, vbiasdirection, nullsampleprob, nullbiassampleprob, deltasampleprob);
        return true;
    }

    void SetManipulatorBias(RobotBase::ManipulatorConstPtr pmanip, const Vector& vbiasdirection, dReal nullsampleprob, dReal nullbiassampleprob, dReal deltasampleprob)
    {
#ifdef OPENRAVE_HAS_LAPACK
        _pmanip = pmanip;
        _vbiasdirection = vbiasdirection;
        _vbiasdofdirection.resize(0);
        _vbiasnullspace.resize(0);
        _nullsampleprob = nullsampleprob;
        _nullbiassampleprob = nullbiassampleprob;
        _deltasampleprob = deltasampleprob;
        _busebiasing = true;
        RAVELOG_VERBOSE_FORMAT("set bias nullsampleprob %f nullbiassampleprob %f deltasampleprob %f", _nullsampleprob%_nullbiassampleprob%_deltasampleprob);
#else
        throw OPENRAVE_EXCEPTION_FORMAT0(_("cannot set manipulator bias since lapack is not supported"), ORE_CommandNotSupported);
#endif
    }

    void SetNeighStateFn(const OpenRAVE::NeighStateFn& neighstatefn)
    {
        _neighstatefn = neighstatefn;
    }

    virtual bool GetFailuresCountCommand(const rapidjson::Value& input, rapidjson::Value& output, rapidjson::Document::AllocatorType& alloc)
    {
        _counter.SaveToJson(output, alloc);
        return true;
    }

    virtual bool GetCurrentParametersCommand(const rapidjson::Value& input, rapidjson::Value& output, rapidjson::Document::AllocatorType& alloc)
    {
        output.SetObject();
        if( _busebiasing ) {
            orjson::SetJsonValueByKey(output, "jitterBiasDirection", _vbiasdirection, alloc);
            orjson::SetJsonValueByKey(output, "nullSampleProb", _nullsampleprob, alloc);
            orjson::SetJsonValueByKey(output, "nullBiasSampleProb", _nullbiassampleprob, alloc);
            orjson::SetJsonValueByKey(output, "deltaSampleProb", _deltasampleprob, alloc);
        }
        orjson::SetJsonValueByKey(output, "currentJointValues", _fulldof, alloc);
        orjson::SetJsonValueByKey(output, "maxJitter", _maxjitter, alloc);
        orjson::SetJsonValueByKey(output, "maxJitterIterations", _maxiterations, alloc);
        orjson::SetJsonValueByKey(output, "maxJitterLinkDist", _linkdistthresh, alloc);
        orjson::SetJsonValueByKey(output, "jitterPerturbation", _perturbation, alloc);
        orjson::SetJsonValueByKey(output, "jitterNeighDistThresh", _neighdistthresh, alloc);
        orjson::SetJsonValueByKey(output, "resetIterationsOnSample", _bResetIterationsOnSample, alloc);
        if( !!_pmanip ) {
            orjson::SetJsonValueByKey(output, "manipName", _pmanip->GetName(), alloc);
            rapidjson::Value rTransform;
            rTransform.SetArray();
            rTransform.Reserve(7, alloc);
            rTransform.PushBack(_tLocalTool.rot[0], alloc);
            rTransform.PushBack(_tLocalTool.rot[1], alloc);
            rTransform.PushBack(_tLocalTool.rot[2], alloc);
            rTransform.PushBack(_tLocalTool.rot[3], alloc);
            rTransform.PushBack(_tLocalTool.trans[0], alloc);
            rTransform.PushBack(_tLocalTool.trans[1], alloc);
            rTransform.PushBack(_tLocalTool.trans[2], alloc);
            orjson::SetJsonValueByKey(output, "localToolPose", rTransform, alloc);
            if( !!_pConstraintToolDirection ) {
                rapidjson::Value rConstraintToolDirection;
                _pConstraintToolDirection->SaveToJson(rConstraintToolDirection, alloc);
                orjson::SetJsonValueByKey(output, "constraintToolDirection", rConstraintToolDirection, alloc);
            }
            if( !!_pConstraintToolPosition ) {
                rapidjson::Value rConstraintToolPosition;
                _pConstraintToolPosition->SaveToJson(rConstraintToolPosition, alloc);
                orjson::SetJsonValueByKey(output, "constraintToolPosition", rConstraintToolPosition, alloc);
            }
        }
    }

    /// \brief Jitters the current configuration and sets a new configuration on the environment. The jittered
    ///        configuration will also be checked with small perturbations to make sure that it is not too close to
    ///        boundaries of collision constraints and tool direction constraints.
    ///
    int Sample(std::vector<dReal>& vnewdof, IntervalType interval=IT_Closed)
    {
        RobotBase::RobotStateSaver robotsaver(_probot, KinBody::Save_LinkTransformation|KinBody::Save_ActiveDOF);
        _InitRobotState();
        const dReal linkdistthresh = _linkdistthresh;
        const dReal linkdistthresh2 = _linkdistthresh2;

        if( _bResetIterationsOnSample ) {
            _nNumIterations = 0;
        }

        vector<AABB> newLinkAABBs;
        bool bCollision = false;
        bool bConstraintFailed = false;
        bool bConstraint = !!_neighstatefn;

        // have to test with perturbations since very small changes in angles can produce collision inconsistencies
        std::vector<dReal> perturbations;
        if( _perturbation > 0 ) {
            perturbations.resize(3,0);
            perturbations[0] = _perturbation;
            perturbations[1] = -_perturbation;
        }
        else {
            perturbations.resize(1,0);
        }
        vnewdof.resize(GetDOF());

        // count of types of failures to better give user that info
        _counter.Reset();

        if( _nNumIterations == 0 ) {
            FOREACH(itperturbation,perturbations) {
                // Perturbation is added to a config to make sure that the config is not too close to collision and tool
                // direction/position constraint boundaries. So we do not use _neighstatefn to compute perturbed
                // configurations.
                for(size_t i = 0; i < vnewdof.size(); ++i) {
                    vnewdof[i] = _curdof[i]+*itperturbation;
                    if( vnewdof[i] > _upper.at(i) ) {
                        vnewdof[i] = _upper.at(i);
                    }
                    else if( vnewdof[i] < _lower.at(i) ) {
                        vnewdof[i] = _lower.at(i);
                    }
                }

                // don't need to set state since CheckPathAllConstraints does it
                _probot->SetActiveDOFValues(vnewdof);

                if( !!_pConstraintToolDirection && !!_pmanip ) {
                    if( !_pConstraintToolDirection->IsInConstraints(_pmanip->GetTransform()) ) {
                        _counter.nConstraintToolDirFailure++;
                        bConstraintFailed = true;
                        break;

                    }
                }
                if( !!_pConstraintToolPosition && !!_pmanip ) {
                    if( !_pConstraintToolPosition->IsInConstraints(_pmanip->GetTransform()) ) {
                        _counter.nConstraintToolPositionFailure++;
                        bConstraintFailed = true;
                        break;

                    }
                }
                if( GetEnv()->CheckCollision(_probot, _report) ) {
                    if( IS_DEBUGLEVEL(Level_Verbose) ) {
                        stringstream ss; ss << std::setprecision(std::numeric_limits<OpenRAVE::dReal>::digits10+1);
                        ss << "colvalues=[";
                        FOREACHC(itval, vnewdof) {
                            ss << *itval << ",";
                        }
                        ss << "]";
                        RAVELOG_VERBOSE_FORMAT("env=%d, original env collision failed. report=%s; %s", GetEnv()->GetId()%_report->__str__()%ss.str());
                    }
                    _counter.nEnvCollisionFailure++;
                    bCollision = true;
                    break;
                }

                if( _probot->CheckSelfCollision(_report) ) {
                    if( IS_DEBUGLEVEL(Level_Verbose) ) {
                        stringstream ss; ss << std::setprecision(std::numeric_limits<OpenRAVE::dReal>::digits10+1);
                        ss << "colvalues=[";
                        FOREACHC(itval, vnewdof) {
                            ss << *itval << ",";
                        }
                        ss << "]";
                        RAVELOG_VERBOSE_FORMAT("env=%d, original self collision failed. report=%s; %s", GetEnv()->GetId()%_report->__str__()%ss.str());
                    }
                    _counter.nSelfCollisionFailure++;
                    bCollision = true;
                    break;
                }
            }

            if( (!bCollision && !bConstraintFailed) || _maxjitter <= 0 ) {
<<<<<<< HEAD
                if( _counter.nNeighStateFailure > 0 ) {
                    RAVELOG_DEBUG_FORMAT("env=%d jitterer returning initial point is good, but neigh state failed %d times", GetEnv()->GetId()%_counter.nNeighStateFailure);
=======
                if( nNeighStateFailure > 0 ) {
                    RAVELOG_DEBUG_FORMAT("env=%d, jitterer returning initial point is good, but neigh state failed %d times", GetEnv()->GetId()%nNeighStateFailure);
>>>>>>> 1acdb141
                }
                return -1;
            }

            _nNumIterations++;
        }
        else {
            RAVELOG_VERBOSE_FORMAT("env=%d, skipping orig pos check", GetEnv()->GetId());
        }

        if( !!_cache ) {
            _cache->InsertNode(_curdof, CollisionReportPtr(), _neighdistthresh);
            _cachehit = 0;
        }

        BOOST_ASSERT(!_busebiasing || _vbiasdofdirection.size() > 0);
        const boost::array<dReal, 3> rayincs = {{0.2, 0.5, 0.9}};

        bool busebiasing = _busebiasing;
        const int nMaxIterRadiusThresh=_maxiterations/2;
        const dReal imaxiterations = 2.0/dReal(_maxiterations);
        const dReal fJitterLowerThresh=0.2, fJitterHigherThresh=0.8;
        dReal fBias = _vbiasdirection.lengthsqr3();
        if( fBias > g_fEpsilon ) {
            fBias = RaveSqrt(fBias);
        }

        uint64_t starttime = utils::GetNanoPerformanceTime();
        for(int iter = 0; iter < _maxiterations; ++iter) {
            if( (iter%10) == 0 ) { // not sure what a good rate is...
                _CallStatusFunctions(iter);
            }

            _nNumIterations++;
            if( busebiasing && iter+((int)_nNumIterations-2) < (int)rayincs.size() ) {
                int iray = iter+(_nNumIterations-2);
                // start by checking samples directly above the current configuration
                for (size_t j = 0; j < vnewdof.size(); ++j) {
                    vnewdof[j] = _curdof[j] + (rayincs.at(iray) * _vbiasdofdirection.at(j));
                }
            }
            else {
                // ramp of the jitter as iterations increase
                dReal jitter = _maxjitter;
                if( iter < nMaxIterRadiusThresh ) {
                    jitter = _maxjitter*dReal(iter+1)*imaxiterations;
                }

                bool samplebiasdir = false;
                bool samplenull = false;
                bool sampledelta = false;
                if (busebiasing && _ssampler->SampleSequenceOneReal() < _nullsampleprob)
                {
                    samplenull = true;
                }
                if (busebiasing && _ssampler->SampleSequenceOneReal() < _nullbiassampleprob) {
                    samplebiasdir = true;
                }
                if( (!samplenull && !samplebiasdir) || _ssampler->SampleSequenceOneReal() < _deltasampleprob ) {
                    sampledelta = true;
                }

                bool deltasuccess = false;
                if( sampledelta ) {
                    // check which third the sampled dof is in
                    for(size_t j = 0; j < vnewdof.size(); ++j) {
                        dReal f = 2*_ssampler->SampleSequenceOneReal(interval)-1; // f in [-1,1]
                        if( RaveFabs(f) < fJitterLowerThresh ) {
                            _deltadof[j] = 0;
                        }
                        else if( f < -fJitterHigherThresh ) {
                            _deltadof[j] = -jitter;
                        }
                        else if( f > fJitterHigherThresh ) {
                            _deltadof[j] = jitter;
                        }
                        else {
                            _deltadof[j] = jitter*f;
                        }
                    }
                    deltasuccess = true;
                }

                if (!samplebiasdir && !samplenull && !deltasuccess) {
                    _counter.nSameSamples++;
                    continue;
                }
                // (lambda * biasdir) + (Nx) + delta + _curdofs
                dReal fNullspaceMultiplier = linkdistthresh*2;
                if( fNullspaceMultiplier <= 0 ) {
                    fNullspaceMultiplier = fBias;
                }
                for (size_t k = 0; k < vnewdof.size(); ++k) {
                    vnewdof[k] = _curdof[k];
                    if (samplebiasdir) {
                        vnewdof[k] += _ssampler->SampleSequenceOneReal() * _vbiasdofdirection[k];
                    }
                    if (samplenull) {
                        for (size_t j = 0; j < _vbiasnullspace.size(); ++j) {
                            dReal nullx = (_ssampler->SampleSequenceOneReal()*2-1)*fNullspaceMultiplier;
                            vnewdof[k] += nullx * _vbiasnullspace[j][k];
                        }
                    }
                    if (sampledelta) {
                        vnewdof[k] += _deltadof[k];
                    }
                }
            }

            // get new state
            for(size_t j = 0; j < _deltadof.size(); ++j) {
                if( vnewdof[j] > _upper.at(j) ) {
                    vnewdof[j] = _upper.at(j);
                }
                else if( vnewdof[j] < _lower.at(j) ) {
                    vnewdof[j] = _lower.at(j);
                }
            }

            // Compute a neighbor of _curdof that satisfies constraints. If _neighstatefn is not initialized, then the neighbor is vnewdof itself.
            if( bConstraint ) {
                // Obtain the delta dof values computed from the jittering above.
                for(size_t idof = 0; idof < _deltadof.size(); ++idof) {
                    _deltadof[idof] = vnewdof[idof] - _curdof[idof];
                }
                vnewdof = _curdof;
                _probot->SetActiveDOFValues(vnewdof); // need to set robot configuration before calling _neighstatefn
                if( _neighstatefn(vnewdof, _deltadof, 0) == NSS_Failed) {
                    _counter.nNeighStateFailure++;
                    continue;
                }
            }

            if( !!_cache ) {
                if( !!_cache->FindNearestNode(vnewdof, _neighdistthresh).first ) {
                    _cachehit++;
                    _counter.nCacheHitSamples++;
                    continue;
                }
            }

            //int ret = cache.InsertNode(vnewdof, CollisionReportPtr(), _neighdistthresh);
            //BOOST_ASSERT(ret==1);

            _probot->SetActiveDOFValues(vnewdof);
#ifdef _DEBUG
            dReal fmaxtransdist = 0;
#endif
            bool bSuccess = true;
            if( linkdistthresh > 0 ) {
                for (size_t ilink = 0; ilink < _vLinkAABBs.size(); ++ilink) {
                    // check for an elipse
                    // L^2 (b*v)^2 + |v|^2|b|^4 - (b*v)^2 |b|^2 <= |b|^4 * L^2
                    Transform tnewlink = _vLinks[ilink]->GetTransform();
                    TransformMatrix projdelta = _vOriginalInvTransforms[ilink] * tnewlink;
                    projdelta.m[0] -= 1;
                    projdelta.m[5] -= 1;
                    projdelta.m[10] -= 1;
                    Vector projextents = _vLinkAABBs[ilink].extents;
                    Vector projboxright(projdelta.m[0]*projextents.x, projdelta.m[4]*projextents.x, projdelta.m[8]*projextents.x);
                    Vector projboxup(projdelta.m[1]*projextents.y, projdelta.m[5]*projextents.y, projdelta.m[9]*projextents.y);
                    Vector projboxdir(projdelta.m[2]*projextents.z, projdelta.m[6]*projextents.z, projdelta.m[10]*projextents.z);
                    Vector projboxpos = projdelta * _vLinkAABBs[ilink].pos;

                    Vector b;
                    if( busebiasing ) {
                        b = _vOriginalInvTransforms[ilink].rotate(_vbiasdirection); // inside link coordinate system
                    }
                    else {
                        // doesn't matter which vector we pick since it is just a sphere.
                        b = Vector(0,0,linkdistthresh);
                    }

                    dReal blength2 = b.lengthsqr3();
                    dReal blength4 = blength2*blength2;
                    dReal rhs = blength4 * linkdistthresh2;
                    //dReal rhs = (b.lengthsqr3()) * linkdistthresh;
                    dReal ellipdist = 0;
                    // now figure out what is the max distance
                    for(int ix = 0; ix < 2; ++ix) {
                        Vector projvx = ix > 0 ? projboxpos + projboxright : projboxpos - projboxright;
                        for(int iy = 0; iy < 2; ++iy) {
                            Vector projvy = iy > 0 ? projvx + projboxup : projvx - projboxup;
                            for(int iz = 0; iz < 2; ++iz) {
                                Vector projvz = iz > 0 ? projvy + projboxdir : projvy - projboxdir;
                                Vector v = projvz; // inside link coordinate system
                                dReal bv = (v.dot3(b));
                                dReal bv2 = bv*bv;
                                dReal flen2 = (linkdistthresh2 - blength2) * bv2 + v.lengthsqr3()*blength4;

                                if( ellipdist < flen2 ) {
                                    ellipdist = flen2;
#ifdef _DEBUG
                                    fmaxtransdist = flen2;
#endif
                                    if (ellipdist > rhs) {
                                        bSuccess = false;
                                        break;
                                    }
                                }
                            }

                            if (ellipdist > rhs) {
                                bSuccess = false;
                                break;
                            }
                        }
                        if (ellipdist > rhs) {
                            bSuccess = false;
                            break;
                        }
                    }
                    if( !bSuccess ) {
                        break;
                    }
                }

                if (!bSuccess) {
                    _counter.nLinkDistThreshRejections++;
                    continue;
                }
            }

            // check perturbation
            bCollision = false;
            bConstraintFailed = false;
            FOREACH(itperturbation,perturbations) {
                // Perturbation is added to a config to make sure that the config is not too close to collision and tool
                // direction/position constraint boundaries. So we do not use _neighstatefn to compute perturbed
                // configurations.
                _newdof2 = vnewdof;
                for(size_t idof = 0; idof < _newdof2.size(); ++idof) {
                    _newdof2[idof] += *itperturbation;
                    if( _newdof2[idof] > _upper.at(idof) ) {
                        _newdof2[idof] = _upper.at(idof);
                    }
                    else if( _newdof2[idof] < _lower.at(idof) ) {
                        _newdof2[idof] = _lower.at(idof);
                    }
                }
                _probot->SetActiveDOFValues(_newdof2);
                if( !!_pConstraintToolDirection ) {
                    if( !_pConstraintToolDirection->IsInConstraints(_pmanip->GetTransform()) ) {
                        bConstraintFailed = true;
                        _counter.nConstraintToolDirFailure++;
                        if( IS_DEBUGLEVEL(Level_Verbose) ) {
                            stringstream ss; ss << std::setprecision(std::numeric_limits<OpenRAVE::dReal>::digits10+1);
                            ss << "env=" << _probot->GetEnv()->GetId() << ", direction constraints failed, ";
                            for(size_t i = 0; i < _newdof2.size(); ++i ) {
                                if( i > 0 ) {
                                    ss << "," << _newdof2[i];
                                }
                                else {
                                    ss << "colvalues=[" << _newdof2[i];
                                }
                            }
                            ss << "]; cosangle=" << _pConstraintToolDirection->ComputeCosAngle(_pmanip->GetTransform()) << "; quat=[" << _pmanip->GetTransform().rot.x << ", " << _pmanip->GetTransform().rot.y << ", " << _pmanip->GetTransform().rot.z << ", " << _pmanip->GetTransform().rot.w << "]";
                            RAVELOG_VERBOSE(ss.str());
                        }
                        break;
                    }
                }
                if( !!_pConstraintToolPosition ) {
                    if( !_pConstraintToolPosition->IsInConstraints(_pmanip->GetTransform()) ) {
                        bConstraintFailed = true;
                        _counter.nConstraintToolPositionFailure++;
                        if( IS_DEBUGLEVEL(Level_Verbose) ) {
                            stringstream ss; ss << std::setprecision(std::numeric_limits<OpenRAVE::dReal>::digits10+1);
                            ss << "env=" << _probot->GetEnv()->GetId() << ", position constraints failed, ";
                            for(size_t i = 0; i < _newdof2.size(); ++i ) {
                                if( i > 0 ) {
                                    ss << "," << _newdof2[i];
                                }
                                else {
                                    ss << "colvalues=[" << _newdof2[i];
                                }
                            }
                            ss << "]; trans=[" << _pmanip->GetTransform().trans.x << ", " << _pmanip->GetTransform().trans.y << ", " << _pmanip->GetTransform().trans.z << "]";
                            RAVELOG_VERBOSE(ss.str());
                        }
                        break;
                    }
                }

                if( GetEnv()->CheckCollision(_probot, _report) ) {
                    bCollision = true;
                    _counter.nEnvCollisionFailure++;
                }
                if( !bCollision && _probot->CheckSelfCollision(_report)) {
                    bCollision = true;
                    _counter.nSelfCollisionFailure++;
                }

                if( bCollision ) {
                    if( IS_DEBUGLEVEL(Level_Verbose) ) {
                        stringstream ss; ss << std::setprecision(std::numeric_limits<OpenRAVE::dReal>::digits10+1);
                        ss << "env=" << _probot->GetEnv()->GetId() << ", iter=" << iter << "; collision failed, ";
                        for(size_t i = 0; i < _newdof2.size(); ++i ) {
                            if( i > 0 ) {
                                ss << "," << _newdof2[i];
                            }
                            else {
                                ss << "colvalues=[" << _newdof2[i];
                            }
                        }
                        ss << "], report=" << _report->__str__();
                        RAVELOG_VERBOSE(ss.str());
                    }
                    break;
                }
            }

            if( !bCollision && !bConstraintFailed ) {
                // the last perturbation is 0, so state is already set to the correct jittered value
                if( IS_DEBUGLEVEL(Level_Verbose) ) {
                    _probot->GetActiveDOFValues(vnewdof);
                    stringstream ss; ss << std::setprecision(std::numeric_limits<OpenRAVE::dReal>::digits10+1);
                    ss << "jitter iter=" << iter << " ";
#ifdef _DEBUG
                    ss << "maxtrans=" << fmaxtransdist << " ";
#endif
                    for(size_t i = 0; i < vnewdof.size(); ++i ) {
                        if( i > 0 ) {
                            ss << "," << vnewdof[i];
                        }
                        else {
                            ss << "jitteredvalues=[" << vnewdof[i];
                        }
                    }
                    ss << "]";
                    RAVELOG_VERBOSE(ss.str());
                }

                if( _bSetResultOnRobot ) {
                    // have to release the saver so it does not restore the old configuration
                    robotsaver.Release();
                }

                RAVELOG_DEBUG_FORMAT("env=%s, succeed iterations=%d, computation=%fs, bConstraint=%d, neighstate=%d, constraintToolDir=%d, constraintToolPos=%d, envCollision=%d, selfCollision=%d", GetEnv()->GetNameId()%iter%(1e-9*(utils::GetNanoPerformanceTime() - starttime))%bConstraint%_counter.nNeighStateFailure%_counter.nConstraintToolDirFailure%_counter.nConstraintToolPositionFailure%_counter.nEnvCollisionFailure%_counter.nSelfCollisionFailure);
                //RAVELOG_VERBOSE_FORMAT("succeed iterations=%d, cachehits=%d, cache size=%d, originaldist=%f, computation=%fs\n",iter%_cachehit%cache.GetNumNodes()%cache.ComputeDistance(_curdof, vnewdof)%(1e-9*(utils::GetNanoPerformanceTime() - starttime)));
                return 1;
            }
        }

        RAVELOG_INFO_FORMAT("env=%s, failed iterations=%d (max=%d), computation=%fs, bConstraint=%d, neighstate=%d, constraintToolDir=%d, constraintToolPos=%d, envCollision=%d, selfCollision=%d, cachehit=%d, samesamples=%d, nLinkDistThreshRejections=%d", GetEnv()->GetNameId()%_nNumIterations%_maxiterations%(1e-9*(utils::GetNanoPerformanceTime() - starttime))%bConstraint%_counter.nNeighStateFailure%_counter.nConstraintToolDirFailure%_counter.nConstraintToolPositionFailure%_counter.nEnvCollisionFailure%_counter.nSelfCollisionFailure%_counter.nCacheHitSamples%_counter.nSameSamples%_counter.nLinkDistThreshRejections);
        //RAVELOG_WARN_FORMAT("failed iterations=%d, cachehits=%d, cache size=%d, jitter time=%fs", _maxiterations%_cachehit%cache.GetNumNodes()%(1e-9*(utils::GetNanoPerformanceTime() - starttime)));
        return 0;
    }

protected:

    /// \brief extracts all used bodies from the configurationspecification and computes AABBs, transforms, and limits for links
    void _InitRobotState()
    {
        _probot->SetActiveDOFs(_vActiveIndices, _nActiveAffineDOFs, _vActiveAffineAxis);
        _probot->GetActiveDOFValues(_curdof);
        _probot->GetDOFValues(_fulldof);
        if( !!_pmanip ) {
            _tLocalTool = _pmanip->GetLocalToolTransform();
        }

        _vOriginalTransforms.resize(_vLinks.size());
        _vOriginalInvTransforms.resize(_vLinks.size());
        for(size_t i = 0; i < _vLinks.size(); ++i) {
            _vOriginalTransforms[i] = _vLinks[i]->GetTransform();
            _vOriginalInvTransforms[i] = _vOriginalTransforms[i].inverse();
        }
#ifdef OPENRAVE_HAS_LAPACK
        if( _busebiasing ) {
            using namespace boost::numeric::ublas;
            _pmanip->CalculateJacobian(_mjacobian);
            boost::numeric::ublas::matrix<double, boost::numeric::ublas::column_major> J(3,_pmanip->GetArmIndices().size());
            boost::numeric::ublas::vector<double> P(3);
            for(size_t i = 0; i < 3; ++i) {
                P(i) = _vbiasdirection[i];
                for(size_t j = 0; j < _pmanip->GetArmIndices().size(); ++j) {
                    J(i,j) = _mjacobian[i][j]; // *_viweights.at(j), will have to scale output also?, needs testing
                }
            }

            dReal zerothresh = 1e-7;
            boost::numeric::ublas::vector<double> S(P.size());
            size_t numdof = _pmanip->GetArmIndices().size();
            boost::numeric::ublas::matrix<double, column_major> U(P.size(),P.size()), V(numdof,numdof);
            // J * dofvelocities = P
            // compute single value decomposition: Jacobian = U*diag(S)*transpose(V)
            int ret = boost::numeric::bindings::lapack::gesdd('O','A',J,S,U,V);
            if( ret != 0 ) {
                RAVELOG_WARN("failed to compute SVD for jacobian, disabling bias\n");
                return;
            }
            // diag(S) * transpose(V) * dofvelocities = transpose(U) * P = P2
            // transpose(V) * dofvelocities = diag(1/S) * P2 = P3
            boost::numeric::ublas::vector<double> P2 = prod(trans(U),P);
            boost::numeric::ublas::vector<double> P3(numdof);
            for(size_t i = 0; i < numdof; ++i) {
                if( i < S.size() ) {
                    if( RaveFabs(S(i)) < zerothresh ) {
                        P3(i) = 0;
                    }
                    else {
                        P3(i) = P2(i)/S(i);
                    }
                }
                else {
                    P3(i) = 0;
                }
            }
            // dofvelocities = P3
            P3 = prod(trans(V),P3);
            _vbiasdofdirection.resize(numdof);
            for(size_t i = 0; i < numdof; ++i) {
                _vbiasdofdirection[i] = P3(i);
            }

            size_t istart = 0;
            for(istart = 0; istart < S.size(); ++istart ) {
                if( RaveFabs(S(istart)) < zerothresh ) {
                    break;
                }
            }

            if( istart >= numdof ) {
                // no _vbiasnullspace, so extract _vbiasdofdirection
                _vbiasnullspace.resize(0);
            }
            else {
                _vbiasnullspace.resize(numdof - istart);
                for(size_t i = istart; i < numdof; ++i) {
                    _vbiasnullspace[i-istart].resize(numdof);
                    for(size_t j = 0; j < numdof; ++j) {
                        _vbiasnullspace[i-istart][j] = V(i,j);
                    }
                }
            }
        }
#endif

        // update all the links (since geometry could have changed)
        _vLinkAABBs.resize(_vLinks.size());
        for(size_t i = 0; i < _vLinks.size(); ++i) {
            _vLinkAABBs[i] = _vLinks[i]->ComputeLocalAABB();
        }


        if( !!_cache ) {
            _cache->Reset(); // need this here in order to invalidate cache.
        }
    }

    void _UpdateGrabbed()
    {
        vector<KinBodyPtr> vgrabbedbodies;
        _probot->GetGrabbed(vgrabbedbodies);
        _vLinks = _probot->GetLinks(); // robot itself might have changed?
        FOREACHC(itgrabbed, vgrabbedbodies) {
            FOREACHC(itlink2, (*itgrabbed)->GetLinks()) {
                _vLinks.push_back(*itlink2);
            }
        }

        // update all the grabbed links
        _vLinkAABBs.resize(_vLinks.size());
        for(size_t i = 0; i < _vLinks.size(); ++i) {
            _vLinkAABBs[i] = _vLinks[i]->ComputeLocalAABB();
        }

        //_SetCacheMaxDistance();
    }

    void _UpdateLimits()
    {
        _probot->SetActiveDOFs(_vActiveIndices, _nActiveAffineDOFs, _vActiveAffineAxis);
        _probot->GetActiveDOFLimits(_lower, _upper);
        _range.resize(_lower.size());
        // even though jitter is limited, if bias is enabled
        for(size_t i = 0; i < _range.size(); ++i) {
            _range[i] = _upper[i] - _lower[i];
        }

        //_SetCacheMaxDistance();
    }

    /// sets the cache's max configuration distance
    void _SetCacheMaxDistance()
    {
        dReal maxdistance=0;
        for(size_t i = 0; i < _cache->GetWeights().size(); ++i) {
            dReal f = _range[i] * _cache->GetWeights()[i];
            maxdistance += f*f;
        }
        maxdistance = RaveSqrt(maxdistance);
        if( maxdistance > _cache->GetMaxDistance()+g_fEpsilonLinear ) {
            _cache->SetMaxDistance(maxdistance);
        }
    }

    RobotBasePtr _probot;
    std::vector<dReal> _lower, _upper, _range, _rangescaled;
    std::vector<int> _vActiveIndices;
    int _nActiveAffineDOFs;
    Vector _vActiveAffineAxis;
    std::vector<KinBody::LinkPtr> _vLinks; ///< links tracking for linkdistthresh
    std::vector<AABB> _vLinkAABBs; ///< indexed according to _vLinks
    std::vector<Transform> _vOriginalTransforms, _vOriginalInvTransforms; ///< indexed according to _vLinks
    CollisionReportPtr _report;

    OpenRAVE::NeighStateFn _neighstatefn; ///< if initialized, then use this function to get nearest neighbor
    ///< Advantage of using neightstatefn is that user constraints can be met like maintaining a certain orientation of the gripper.

    UserDataPtr _limitscallback, _grabbedcallback; ///< limits,grabbed change handles

    FailureCounter _counter;

    /// \return Return 0 if jitter failed and constraints are not satisfied. -1 if constraints are originally satisfied. 1 if jitter succeeded, configuration is different, and constraints are satisfied.

    uint32_t _nRandomGeneratorSeed;
    uint32_t _nNumIterations; ///< maintains the iteration count from start of SetSeed to how many iterations Sample has undergone. Used to consecutively call Sample without re-sampling the same _curdof. When > 0, then will skip some commonly tested configurations not randomized
    int _maxiterations; ///< number of different configurations to test
    dReal _maxjitter; ///< The max deviation of a dof value to jitter. value +- maxjitter
    dReal _perturbation; ///< Test with perturbations since very small changes in angles can produce collision inconsistencies
    dReal _linkdistthresh, _linkdistthresh2; ///< the maximum distance to allow a link to move. If 0, then will disable checking

    std::vector<dReal> _curdof, _newdof2, _deltadof, _deltadof2, _vonesample;
    std::vector<dReal> _fulldof; ///< full robot dof values

    CacheTreePtr _cache; ///< caches the visisted configurations
    int _cachehit;
    dReal _neighdistthresh; ///< the minimum distance that nodes can be with respect to each other for the cache

    // for biasing
    SpaceSamplerBasePtr _ssampler;
    dReal _nullsampleprob;
    dReal _nullbiassampleprob;
    dReal _deltasampleprob;
    RobotBase::ManipulatorConstPtr _pmanip;
    boost::multi_array<OpenRAVE::dReal,2> _mjacobian;
    Vector _vbiasdirection; // direction to bias in workspace. magnitude is the max bias distance
    std::vector<dReal> _vbiasdofdirection; // direction to bias in configuration space (from jacobian)
    std::vector< std::vector<dReal> > _vbiasnullspace; // configuration nullspace that does not constraint rotation. vectors are unit

    // manip constraints
    ManipDirectionThreshPtr _pConstraintToolDirection; ///< constrain direction
    ManipPositionConstraintsPtr _pConstraintToolPosition; ///< constraint position
    Transform _tLocalTool; ///< manipulator local tool pose

    //Vector vManipConstraintBoxMin, vManipConstraintBoxMax; // constraint position

    bool _bSetResultOnRobot; ///< if true, will set the final result on the robot DOF values
    bool _busebiasing; ///< if true will bias the end effector along a certain direction using the jacobian and nullspace.
    bool _bResetIterationsOnSample; ///< if true, when Sample or SampleSequence is called, will reset the _nNumIterations to 0. O
};

SpaceSamplerBasePtr CreateConfigurationJitterer(EnvironmentBasePtr penv, std::istream& sinput)
{
    return SpaceSamplerBasePtr(new ConfigurationJitterer(penv, sinput));
}

}<|MERGE_RESOLUTION|>--- conflicted
+++ resolved
@@ -538,13 +538,8 @@
             }
 
             if( (!bCollision && !bConstraintFailed) || _maxjitter <= 0 ) {
-<<<<<<< HEAD
                 if( _counter.nNeighStateFailure > 0 ) {
-                    RAVELOG_DEBUG_FORMAT("env=%d jitterer returning initial point is good, but neigh state failed %d times", GetEnv()->GetId()%_counter.nNeighStateFailure);
-=======
-                if( nNeighStateFailure > 0 ) {
-                    RAVELOG_DEBUG_FORMAT("env=%d, jitterer returning initial point is good, but neigh state failed %d times", GetEnv()->GetId()%nNeighStateFailure);
->>>>>>> 1acdb141
+                    RAVELOG_DEBUG_FORMAT("env=%d, jitterer returning initial point is good, but neigh state failed %d times", GetEnv()->GetId()%_counter.nNeighStateFailure);
                 }
                 return -1;
             }
