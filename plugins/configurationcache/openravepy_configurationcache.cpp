--- conflicted
+++ resolved
@@ -62,11 +62,7 @@
 using openravepy::ConvertStringToUnicode;
 
 using namespace OpenRAVE;
-<<<<<<< HEAD
-
-namespace configurationcachepy {
-
-=======
+
 namespace py = boost::python;
 using py::object;
 using py::extract;
@@ -282,7 +278,6 @@
     return toPyArrayN(&v[0],v.size());
 }
 
->>>>>>> 05f2a8f5
 class PyConfigurationCache
 {
 public:
@@ -391,14 +386,10 @@
             return py::none_(); // didn't find anything
         }
         else {
-<<<<<<< HEAD
-           return py::make_tuple(openravepy::toPyArray(nn.first), nn.second);
-=======
-           return py::make_tuple(toPyArray(nn.first), nn.second);
->>>>>>> 05f2a8f5
+            return py::make_tuple(toPyArray(nn.first), nn.second);
         }
     }
-    
+
     dReal ComputeDistance(object oconfi, object oconff) {
         return _cache->ComputeDistance(openravepy::ExtractArray<dReal>(oconfi), openravepy::ExtractArray<dReal>(oconff));
     }
