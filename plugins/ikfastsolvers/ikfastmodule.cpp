// -*- coding: utf-8 -*-
// Copyright (C) 2006-2012 Rosen Diankov <rosen.diankov@gmail.com>
//
// This program is free software: you can redistribute it and/or modify
// it under the terms of the GNU Lesser General Public License as published by
// the Free Software Foundation, either version 3 of the License, or
// at your option) any later version.
//
// This program is distributed in the hope that it will be useful,
// but WITHOUT ANY WARRANTY; without even the implied warranty of
// MERCHANTABILITY or FITNESS FOR A PARTICULAR PURPOSE.  See the
// GNU Lesser General Public License for more details.
//
// You should have received a copy of the GNU Lesser General Public License
// along with this program.  If not, see <http://www.gnu.org/licenses/>.
#include "plugindefs.h"
#include <boost/algorithm/string.hpp>
#include <boost/lexical_cast.hpp>

#ifdef Boost_IOSTREAMS_FOUND
#include <boost/iostreams/device/file_descriptor.hpp>
#include <boost/iostreams/stream.hpp>
#include <boost/version.hpp>

// used for inverse jacobian computation
#include <boost/numeric/ublas/vector.hpp>
#include <boost/numeric/ublas/vector_proxy.hpp>
#include <boost/numeric/ublas/matrix.hpp>
#include <boost/numeric/ublas/triangular.hpp>
#include <boost/numeric/ublas/lu.hpp>
#include <boost/numeric/ublas/io.hpp>


#if BOOST_VERSION >= 104400
#define FILE_DESCRIPTOR_FLAG boost::iostreams::never_close_handle
#else
#define FILE_DESCRIPTOR_FLAG false
#endif
#endif

#include <errno.h>
#include <stdio.h>
#include <stdlib.h>

#ifdef _WIN32
#define WIN32_LEAN_AND_MEAN
#include <windows.h>
#define PLUGIN_EXT ".dll"
#define MYPOPEN _popen
#define MYPCLOSE _pclose
#else

#ifdef __APPLE_CC__
#define PLUGIN_EXT ".dylib"
#else
#define PLUGIN_EXT ".so"
#endif

#include <dlfcn.h>
#include <sys/types.h>
#include <dirent.h>
#define MYPOPEN popen
#define MYPCLOSE pclose
#endif

#ifdef HAVE_BOOST_FILESYSTEM
#include <boost/filesystem/operations.hpp>
#endif

#include <boost/numeric/ublas/matrix.hpp>
#include <boost/numeric/ublas/lu.hpp>

#if OPENRAVE_RAPIDJSON
#include <rapidjson/error/en.h>
#endif

#include "next_combination.h"

#define LOAD_IKFUNCTION0(fnname) { \
        ikfunctions->_ ## fnname = (typename ikfast::IkFastFunctions<T>::fnname ## Fn)SysLoadSym(plib, # fnname); \
}

#define LOAD_IKFUNCTION(fnname) { \
        LOAD_IKFUNCTION0(fnname); \
        if( !ikfunctions->_ ## fnname ) { \
            RAVELOG_WARN(str(boost::format("failed to find " # fnname " in %s. If the library is correct, have you compiled with IKFAST_CLIBRARY define that enables extern \"C\"?")%_libraryname)); \
            return false; \
        } \
}

class IkFastModule : public ModuleBase
{
    static int determinant_sign(const boost::numeric::ublas::permutation_matrix<std::size_t>& pm)
    {
        int pm_sign=1;
        std::size_t size = pm.size();
        for (std::size_t i = 0; i < size; ++i) {
            if (i != pm(i)) {
                pm_sign *= -1.0; // swap_rows would swap a pair of rows here, so we change sign
            }
        }
        return pm_sign;
    }


    static dReal determinant( boost::numeric::ublas::matrix<dReal>& m ) {
        boost::numeric::ublas::permutation_matrix<std::size_t> pm(m.size1());
        dReal det = 1.0;
        if( boost::numeric::ublas::lu_factorize(m,pm) ) {
            det = 0.0;
        }
        else {
            for(size_t i = 0; i < m.size1(); i++) {
                det *= m(i,i);                                  // multiply by elements on diagonal
            }
            det = det * determinant_sign( pm );
        }
        return det;
    }

    class IkLibrary : public boost::enable_shared_from_this<IkLibrary>
    {
public:
        template <typename T>
        class MyFunctions : public ikfast::IkFastFunctions<T>
        {
public:
            MyFunctions() : ikfast::IkFastFunctions<T>() {
            }
            MyFunctions(const MyFunctions& r) {
                *this = r;
            }
            boost::shared_ptr<IkLibrary> _library;
        };

        IkLibrary() : plib(NULL) {
        }
        ~IkLibrary() {
#ifdef OPENRAVE_IKFAST_FLOAT32
            _ikfloat.reset();
#endif
            _ikdouble.reset();
            if( plib != NULL ) {
                SysCloseLibrary(plib);
            }
        }

        bool Init(const string& ikname, const string& libraryname)
        {
            _viknames.resize(0);
            AddIkName(ikname);
            _libraryname = libraryname;
            plib = SysLoadLibrary(_libraryname.c_str());
            if( plib == NULL ) {
                RAVELOG_WARN(str(boost::format("failed to load library %s")%_libraryname));
                return false;
            }

            // don't matter what the template is
            ikfast::IkFastFunctions<void>::GetIkRealSizeFn GetIkRealSize = (ikfast::IkFastFunctions<void>::GetIkRealSizeFn)SysLoadSym(plib, "GetIkRealSize");
            if( GetIkRealSize == NULL ) {
                RAVELOG_WARN(str(boost::format("failed to find GetIkRealSize in %s")%_libraryname));
                return false;
            }

            int realsize = GetIkRealSize();
#ifdef OPENRAVE_IKFAST_FLOAT32
            if( realsize == 4 ) {
                boost::shared_ptr<MyFunctions<float> > ikfunctions(new MyFunctions<float>());
                _InitFunctions(ikfunctions);
                _ikfloat=ikfunctions;
            }
            else
#endif
            if( realsize == 8 ) {
                boost::shared_ptr<MyFunctions<double> > ikfunctions(new MyFunctions<double>());
                _InitFunctions(ikfunctions);
                _ikdouble=ikfunctions;
            }
            else {
                RAVELOG_WARN(str(boost::format("unsupported size ikfast real size %d")%realsize));
                return false;
            }
            return true;
        }

        template <typename T>
        bool _InitFunctions(boost::shared_ptr<MyFunctions<T> > ikfunctions)
        {
            LOAD_IKFUNCTION0(ComputeIk);
            LOAD_IKFUNCTION0(ComputeIk2);
            LOAD_IKFUNCTION(ComputeFk);
            LOAD_IKFUNCTION(GetNumFreeParameters);
<<<<<<< HEAD
            LOAD_IKFUNCTION0(GetFreeIndices);
            if( !ikfunctions->_GetFreeIndices ) {
                ikfunctions->_GetFreeIndices = (typename ikfast::IkFastFunctions<T>::GetFreeIndicesFn)SysLoadSym(plib, "GetFreeParameters"); \
            }
=======
            LOAD_IKFUNCTION(GetFreeIndices);
>>>>>>> f97fb047
            LOAD_IKFUNCTION(GetNumJoints);
            LOAD_IKFUNCTION(GetIkRealSize);
            LOAD_IKFUNCTION(GetIkFastVersion);
            LOAD_IKFUNCTION(GetIkType);
            LOAD_IKFUNCTION(GetKinematicsHash);
            return true;
        }

        IkSolverBasePtr CreateSolver(EnvironmentBasePtr penv, const vector<dReal>& vfreeinc, dReal ikthreshold)
        {
            std::stringstream sversion(GetIkFastVersion());
            uint32_t ikfastversion = 0;
            sversion >> std::hex >> ikfastversion;
            if( ikfastversion < 60 ) {
                throw OPENRAVE_EXCEPTION_FORMAT(_("ikfast version %d not supported"), ikfastversion, ORE_InvalidArguments);
            }
            std::stringstream ss;
#ifdef OPENRAVE_IKFAST_FLOAT32
            if( !!_ikfloat ) {
                boost::shared_ptr<MyFunctions<float> > newfunctions(new MyFunctions<float>(*_ikfloat));
                newfunctions->_library = shared_from_this();
                return CreateIkFastSolver(penv,ss,newfunctions,vfreeinc,ikthreshold);
            }
#endif
            if( !!_ikdouble ) {
                boost::shared_ptr<MyFunctions<double> > newfunctions(new MyFunctions<double>(*_ikdouble));
                newfunctions->_library = shared_from_this();
                return CreateIkFastSolver(penv,ss,newfunctions,vfreeinc,ikthreshold);
            }
            throw OPENRAVE_EXCEPTION_FORMAT0(_("uninitialized ikfast functions"),ORE_InvalidState);
        }

        const vector<string>& GetIkNames() const {
            return _viknames;
        }

        /// \brief adds ikname entry in lower case since all interface types are case insensitive
        void AddIkName(const string& ikname) {
            size_t index = _viknames.size();
            _viknames.resize(index+1);
            _viknames.back().resize(ikname.size());
            std::transform(ikname.begin(), ikname.end(), _viknames.back().begin(), ::tolower);
        }

        const string& GetLibraryName() const {
            return _libraryname;
        }

        int GetIKType() {
#ifdef OPENRAVE_IKFAST_FLOAT32
            if( !!_ikfloat ) {
                return _ikfloat->_GetIkType();
            }
#endif
            if( !!_ikdouble ) {
                return _ikdouble->_GetIkType();
            }
            throw OPENRAVE_EXCEPTION_FORMAT0(_("uninitialized ikfast functions"),ORE_InvalidState);
        }
        std::string GetIkFastVersion() {
#ifdef OPENRAVE_IKFAST_FLOAT32
            if( !!_ikfloat ) {
                return _ikfloat->_GetIkFastVersion();
            }
#endif
            if( !!_ikdouble ) {
                return _ikdouble->_GetIkFastVersion();
            }
            throw OPENRAVE_EXCEPTION_FORMAT0(_("uninitialized ikfast functions"),ORE_InvalidState);
        }

#ifdef OPENRAVE_IKFAST_FLOAT32
        boost::shared_ptr<MyFunctions<float> > _ikfloat;
#endif
        boost::shared_ptr<MyFunctions<double> > _ikdouble;
private:
        void* SysLoadLibrary(const char* lib)
        {
#ifdef _WIN32
            void* plib = LoadLibraryA(lib);
            if( plib == NULL ) {
                RAVELOG_WARN("Failed to load %s\n", lib);
            }
#else
            void* plib = dlopen(lib, RTLD_NOW);
            if( plib == NULL ) {
                RAVELOG_WARN("%s\n", dlerror());
            }
#endif
            return plib;
        }

        void* SysLoadSym(void* lib, const char* sym)
        {
#ifdef _WIN32
            return GetProcAddress((HINSTANCE)lib, sym);
#else
            return dlsym(lib, sym);
#endif
        }

        void SysCloseLibrary(void* lib)
        {
#ifdef _WIN32
            FreeLibrary((HINSTANCE)lib);
#else
            dlclose(lib);
#endif
        }

        void* plib;
        string _libraryname;
        vector<string> _viknames;
    };

    inline boost::shared_ptr<IkFastModule> shared_problem() {
        return boost::static_pointer_cast<IkFastModule>(shared_from_this());
    }
    inline boost::shared_ptr<IkFastModule const> shared_problem_const() const {
        return boost::static_pointer_cast<IkFastModule const>(shared_from_this());
    }

public:
    IkFastModule(EnvironmentBasePtr penv, std::istream& sinput) : ModuleBase(penv)
    {
        __description = ":Interface Author: Rosen Diankov\n\nAllows dynamic loading and registering of ikfast shared objects to openrave plugins.\nAlso contains several test routines for inverse kinematics.";
        RegisterCommand("AddIkLibrary",boost::bind(&IkFastModule::AddIkLibrary,this,_1,_2),
                        "Dynamically adds an ik solver to openrave by loading a shared object (based on ikfast code generation).\n"
                        "Usage::\n\n  AddIkLibrary iksolvername iklibrarypath\n\n"
                        "return the type of inverse kinematics solver (IkParamterization::Type)");
#ifdef Boost_IOSTREAMS_FOUND

#if OPENRAVE_RAPIDJSON
        RegisterJSONCommand("LoadIKFastFromXMLId",boost::bind(&IkFastModule::_LoadIKFastFromXMLIdCommand, this, _1, _2, _3), "Loads ikfast module from xmlid");
#endif

        RegisterCommand("LoadIKFastSolver",boost::bind(&IkFastModule::LoadIKFastSolver,this,_1,_2),
                        "Dynamically calls the inversekinematics.py script to generate an ik solver for a robot, or to load an existing one\n"
                        "Usage::\n\n  LoadIKFastSolver robotname iktype_id [free increment]\n\n"
                        "return nothing, but does call the SetIKSolver for the robot");
#endif
        RegisterCommand("PerfTiming",boost::bind(&IkFastModule::PerfTiming,this,_1,_2),
                        "Times the ik call of a given library.\n"
                        "Usage::\n\n  PerfTiming [options] iklibrarypath\n\n"
                        "return the set of time measurements made in nano-seconds");
        RegisterCommand("IKTest",boost::bind(&IkFastModule::IKtest,this,_1,_2),
                        "Tests for an IK solution if active manipulation has an IK solver attached");
        RegisterCommand("DebugIK",boost::bind(&IkFastModule::DebugIK,this,_1,_2),
                        "Function used for debugging and testing an IK solver. Input parameters are:\n\n\
* string readfile - file containing joint values to read, starts with number of entries.\n\n\
* int numtests - if file not specified, number of random tests to perform (defualt is 1000).\n\n\
* float sampledegeneratecases - probability in [0,1] specifies the probability of sampling joint values on [-pi/2,0,pi/2] (default is 0.2).\n\n\
* int selfcollision - if true, will check IK only for non-self colliding positions of the robot (default is 0).\n\n\
* string robot - name of the robot to test. the active manipulator of the roobt is used.\n\n");
    }

    virtual ~IkFastModule() {
    }

    int main(const string& cmd)
    {
        if( cmd.size() > 0 ) {
#if OPENRAVE_RAPIDJSON
            rapidjson::Document document;  ///< contains entire rapid json document to parse parameters.
            if (document.Parse(cmd.c_str(), cmd.size()).HasParseError()) {
                throw OPENRAVE_EXCEPTION_FORMAT("Failed to parse cmd (offset %u): %s, data=%s", ((unsigned)document.GetErrorOffset())%(GetParseError_En(document.GetParseError()))%cmd, ORE_InvalidState);
            }
            rapidjson::Value root(document, document.GetAllocator());
            if( root.IsObject() ) {
                if( root.HasMember("ikfastversion") ) {
                    _ikfastversion = root["ikfastversion"].GetString();
                }
                if( root.HasMember("platform") ) {
                    _platform = root["platform"].GetString();
                }
            }
#endif
        }
        return 0;
    }

    virtual void Destroy()
    {
    }

    bool AddIkLibrary(ostream& sout, istream& sinput)
    {
        if( sinput.eof() ) {
            return false;
        }
        string ikname, libraryname;
        sinput >> ikname;
        std::transform(ikname.begin(), ikname.end(), ikname.begin(), ::tolower);
        if (!getline(sinput, libraryname) ) {
            return false;
        }
        boost::trim(libraryname);
        if( !sinput ||( libraryname.size() == 0) ||( ikname.size() == 0) ) {
            RAVELOG_DEBUG("bad input\n");
            return false;
        }

        boost::shared_ptr<IkLibrary> lib = _AddIkLibrary(ikname,libraryname);
        if( !lib ) {
            return false;
        }
        sout << lib->GetIKType();
        return true;
    }

    boost::shared_ptr<IkLibrary> _AddIkLibrary(const string& ikname, const string& _libraryname)
    {
//#ifdef HAVE_BOOST_FILESYSTEM
//        string libraryname = boost::filesystem::system_complete(boost::filesystem::path(_libraryname)).string();
//#else
        string libraryname=_libraryname;
//#endif

        // before adding a new library, check for existing
        boost::mutex::scoped_lock lock(GetLibraryMutex());
        boost::shared_ptr<IkLibrary> lib;
        FOREACH(it, *GetLibraries()) {
            if( libraryname == (*it)->GetLibraryName() ) {
                lib = *it;
                lib->AddIkName(ikname);
                break;
            }
        }
        if( !lib ) {
            lib.reset(new IkLibrary());
            if( !lib->Init(ikname, libraryname) ) {
                return boost::shared_ptr<IkLibrary>();
            }
            GetLibraries()->push_back(lib);
        }
        return lib;
    }

    void Clone(InterfaceBaseConstPtr preference, int cloningoptions)
    {
        InterfaceBase::Clone(preference,cloningoptions);
        boost::shared_ptr<IkFastModule const> r = RaveInterfaceConstCast<IkFastModule>(preference);
        _ikfastversion = r->_ikfastversion;
        _platform = r->_platform;
    }

#ifdef Boost_IOSTREAMS_FOUND

#if OPENRAVE_RAPIDJSON
    bool _LoadIKFastFromXMLIdCommand(const rapidjson::Value& input, rapidjson::Value& output, rapidjson::Document::AllocatorType& allocator)
    {
        if( !input.HasMember("xmlid") ) {
            return false;
        }

        std::string xmlid = input["xmlid"].GetString();
        // xmlid should be in format "ikfast ikfast.09e74dc1d2c33a495e0c82e69d49e14e.Transform6D.suction0"
        std::vector<std::string> vtokens;
        utils::TokenizeString(xmlid, " ", vtokens);
        if( vtokens.size() < 2 ) {
            RAVELOG_WARN_FORMAT("not enough tokens for: %s", xmlid);
            return false;
        }

        std::vector<std::string> vikfasttokens;
        utils::TokenizeString(vtokens[1], ".", vikfasttokens);
        if( vikfasttokens.size() != 4 || vikfasttokens[0] != "ikfast" ) {
            RAVELOG_WARN_FORMAT("not enough tokens for: %s", xmlid);
            return false;
        }

        std::string kinematicshash = vikfasttokens[1];
        std::string striktype = vikfasttokens[2];
        std::string manipname = vikfasttokens[3];

        _EnsureIkFastVersion();
        std::string kinematicsfilename = str(boost::format("kinematics.%s")%kinematicshash);
        std::string kinematicsfullpath = RaveFindDatabaseFile(kinematicsfilename);
        if( kinematicsfullpath.size() == 0 ) {
            RAVELOG_WARN_FORMAT("cannot find kinematics file %s", kinematicsfilename);
            return false;
        }

        // search for all files in kinematicsfullpath that match ikfilenameprefix and PLUGIN_EXT
        std::string ikfilenameprefix = str(boost::format("ikfast%s.%s.%s.")%_ikfastversion%striktype%_platform);
        std::string pluginext = PLUGIN_EXT;
        std::string ikfilenamefound; /// set to non-empty when ikfile was found

        for (boost::filesystem::directory_iterator itr(kinematicsfullpath); itr!=boost::filesystem::directory_iterator(); ++itr) {
            std::string ikfilename = itr->path().filename().string();
            if( ikfilename.size() >= ikfilenameprefix.size() && ikfilename.substr(0, ikfilenameprefix.size()) == ikfilenameprefix ) {
                if( ikfilename.size() >= pluginext.size() && ikfilename.compare(ikfilename.size() - pluginext.size(), pluginext.size(), pluginext) == 0 ) {
                    ikfilenamefound = itr->path().string();
                    break;
                }
            }
        }

        if( ikfilenamefound.size() == 0 ) {
            RAVELOG_WARN_FORMAT("could not find any %s in %s", pluginext%kinematicsfullpath);
            return false;
        }

        string ikfastname = str(boost::format("ikfast.%s.%s.%s")%kinematicshash%striktype%manipname);
        boost::shared_ptr<IkLibrary> lib = _AddIkLibrary(ikfastname,ikfilenamefound);
        bool bsuccess = true;
        if( !lib ) {
            bsuccess = false;
        }
        else {
//            if( lib->GetIKType() != (int)iktype ) {
//                bsuccess = false;
//            }
//            else {
            IkSolverBasePtr iksolver = RaveCreateIkSolver(GetEnv(),string("ikfast ")+ikfastname);
            if( !iksolver ) {
                RAVELOG_WARN(str(boost::format("failed to create ik solver %s!")%ikfastname));
                bsuccess = false;
            }
//            else {
//                bsuccess = pmanip->SetIkSolver(iksolver);
//            }
        }
        // if not forcing the ik, then return true as long as a valid ik solver is set
        return bsuccess;
    }

#endif

    bool LoadIKFastSolver(ostream& sout, istream& sinput)
    {
        EnvironmentMutex::scoped_lock envlock(GetEnv()->GetMutex());
        string robotname;
        string striktype;
        bool bForceIK = false;
        sinput >> robotname;
        sinput >> striktype;
        if( !sinput ) {
            return false;
        }
        sinput >> bForceIK;     // optional
        RobotBasePtr probot = GetEnv()->GetRobot(robotname);
        if( !probot || !probot->GetActiveManipulator() ) {
            return false;
        }
        RobotBase::ManipulatorPtr pmanip = probot->GetActiveManipulator();
        IkParameterizationType iktype = IKP_None;
        try {
            iktype = static_cast<IkParameterizationType>(boost::lexical_cast<int>(striktype));
            striktype = RaveGetIkParameterizationMap().find(iktype)->second;
        }
        catch(const boost::bad_lexical_cast&) {
            // striktype is already correct, so check that it exists in RaveGetIkParameterizationMap
            std::transform(striktype.begin(), striktype.end(), striktype.begin(), ::tolower);
            FOREACHC(it,RaveGetIkParameterizationMap()) {
                string mapiktype = it->second;
                std::transform(mapiktype.begin(), mapiktype.end(), mapiktype.begin(), ::tolower);
                if( mapiktype == striktype ) {
                    iktype = it->first;
                    striktype = it->second; // get the correct capitalizations
                    break;
                }
            }
            if(iktype == IKP_None) {
                throw openrave_exception(str(boost::format(_("could not find iktype %s"))%striktype));
            }
        }

        _EnsureIkFastVersion();

        string ikfilename;
        for(int iter = 0; iter < 2; ++iter) {
            string ikfilenamefound;
            // check if exists and is loadable, if not, regenerate the IK.
            std::string ikfilenameprefix = str(boost::format("kinematics.%s/ikfast%s.%s.%s.")%pmanip->GetInverseKinematicsStructureHash(iktype)%_ikfastversion%striktype%_platform);
            int ikdof = IkParameterization::GetDOF(iktype);
            if( ikdof > pmanip->GetArmDOF() ) {
                RAVELOG_WARN(str(boost::format("not enough joints (%d) for ik %s")%pmanip->GetArmIndices().size()%striktype));
            }
            if( ikdof < pmanip->GetArmDOF() ) {
                std::vector<int> vindices = pmanip->GetArmIndices();
                std::vector<int> vsolveindices(ikdof), vfreeindices(vindices.size()-ikdof);
                do {
                    std::copy(vindices.begin(),vindices.begin()+ikdof,vsolveindices.begin());
                    sort(vsolveindices.begin(),vsolveindices.end());
                    std::copy(vindices.begin()+ikdof,vindices.end(),vfreeindices.begin());
                    sort(vfreeindices.begin(),vfreeindices.end());
                    ikfilename=ikfilenameprefix;
                    for(size_t i = 0; i < vsolveindices.size(); ++i) {
                        ikfilename += boost::lexical_cast<std::string>(vsolveindices[i]);
                        ikfilename += '_';
                    }
                    ikfilename += "f";
                    for(size_t i = 0; i < vfreeindices.size(); ++i) {
                        if( i > 0 ) {
                            ikfilename += '_';
                        }
                        ikfilename += boost::lexical_cast<std::string>(vfreeindices[i]);
                    }
                    ikfilename += PLUGIN_EXT;
                    ikfilenamefound = RaveFindDatabaseFile(ikfilename);
                    if (ikfilenamefound.size() > 0 ) {
                        break;
                    }
                } while (next_combination(&vindices[0], &vindices[ikdof], &vindices[vindices.size()]));
            }
            else {
                ikfilename=ikfilenameprefix;
                for(size_t i = 0; i < pmanip->GetArmIndices().size(); ++i) {
                    if( i > 0 ) {
                        ikfilename += '_';
                    }
                    ikfilename += boost::lexical_cast<std::string>(pmanip->GetArmIndices().at(i));
                }
                ikfilename += PLUGIN_EXT;
                ikfilenamefound = RaveFindDatabaseFile(ikfilename);
            }

            if( ikfilenamefound.size() == 0 ) {
                if( iter > 0 ) {
                    RAVELOG_WARN(str(boost::format("failed to find ikfile: %s")%ikfilename));
                    return false;
                }

                // create a temporary file and store COLLADA kinematics representation
                AttributesList atts;
                atts.emplace_back("skipwrite", "visual readable sensors physics");
                atts.emplace_back("target",  probot->GetName());
                string tempfilename = RaveGetHomeDirectory() + str(boost::format("/testikfastrobot%d.dae")%(RaveRandomInt()%1000));
                // file not found, so create
                RAVELOG_INFO(str(boost::format("Generating inverse kinematics %s for manip %s:%s, hash=%s, saving intermediate data to %s, will take several minutes...\n")%striktype%probot->GetName()%pmanip->GetName()%pmanip->GetInverseKinematicsStructureHash(iktype)%tempfilename));
                GetEnv()->Save(tempfilename,EnvironmentBase::SO_Body,atts);
                string cmdgen = str(boost::format("openrave.py --database inversekinematics --usecached --robot=\"%s\" --manipname=%s --iktype=%s --filepermissions=%i")%tempfilename%pmanip->GetName()%striktype%0777);
                // use raw system call, popen causes weird crash in the inversekinematics compiler
                int generateexit = system(cmdgen.c_str());
                //FILE* pipe = MYPOPEN(cmdgen.c_str(), "r");
                //int generateexit = MYPCLOSE(pipe);
                if( generateexit != 0 ) {
                    usleep(100000);
                    RAVELOG_DEBUG("failed to close pipe\n");
                }
                continue;
            }

            // check for file
            if( !ifstream(ikfilenamefound.c_str()) ) {
                RAVELOG_INFO(str(boost::format("could not find: %s")%ikfilenamefound));
                return false;
            }

            string ikfastname = str(boost::format("ikfast.%s.%s.%s")%pmanip->GetInverseKinematicsStructureHash(iktype)%striktype%pmanip->GetName());
            boost::shared_ptr<IkLibrary> lib = _AddIkLibrary(ikfastname,ikfilenamefound);
            bool bsuccess = true;
            if( !lib ) {
                bsuccess = false;
            }
            else {
                if( lib->GetIKType() != (int)iktype ) {
                    bsuccess = false;
                }
                else {
                    IkSolverBasePtr iksolver = RaveCreateIkSolver(GetEnv(),string("ikfast ")+ikfastname);
                    if( !iksolver ) {
                        RAVELOG_WARN(str(boost::format("failed to create ik solver %s!")%ikfastname));
                        bsuccess = false;
                    }
                    else {
                        bsuccess = pmanip->SetIkSolver(iksolver);
                    }
                }
            }
            // if not forcing the ik, then return true as long as a valid ik solver is set
            if( bForceIK && !bsuccess ) {
                return false;
            }
            return !!pmanip->GetIkSolver() && pmanip->GetIkSolver()->Supports(iktype);
        }

        return false;
    }

    /// \brief makes sure ikfast version is already retrieved
    void _EnsureIkFastVersion()
    {
        // get ikfast version
        if( _ikfastversion.size() == 0 || _platform.size() == 0 ) {
            RAVELOG_INFO("Getting ikfast version from existing python.\n");
            string output;
            FILE* pipe = MYPOPEN(OPENRAVE_PYTHON_EXECUTABLE " -c \"import openravepy.ikfast; import platform; print(openravepy.ikfast.__version__+' '+platform.machine())\"", "r");
            if (pipe == NULL) {
                RAVELOG_WARN("Failed to open pipe\n");
                return;
            }
            {
                boost::iostreams::stream_buffer<boost::iostreams::file_descriptor_source> fpstream(fileno(pipe),FILE_DESCRIPTOR_FLAG);
                std::istream in(&fpstream);
                std::getline(in, output);
            }
            int generateexit = MYPCLOSE(pipe);
            if( generateexit != 0 ) {
                usleep(100000);
                RAVELOG_VERBOSE("failed to close pipe\n"); // not sure how critical this error is
            }
            boost::trim(output);
            size_t index = output.find_first_of(' ');
            if( index == std::string::npos ) {
                RAVELOG_WARN_FORMAT("failed to parse string: %s", output);
            }
            else {
                _ikfastversion = output.substr(0,index);
                _platform = output.substr(index+1);
            }
        }
    }

#endif

    bool PerfTiming(ostream& sout, istream& sinput)
    {
        EnvironmentMutex::scoped_lock lock(GetEnv()->GetMutex());
        string cmd, libraryname;
        int num=1000;
        dReal maxtime = 1200;
        while(!sinput.eof()) {
            istream::streampos pos = sinput.tellg();
            sinput >> cmd;
            if( !sinput ) {
                break;
            }
            std::transform(cmd.begin(), cmd.end(), cmd.begin(), ::tolower);

            if( cmd == "num" ) {
                sinput >> num;
            }
            else if( cmd == "maxtime" ) {
                sinput >> maxtime;
            }
            else {
                sinput.clear();     // have to clear eof bit
                sinput.seekg(pos);
                getline(sinput, libraryname);
                break;
            }
        }

        boost::trim(libraryname);
        if( libraryname.size() == 0 ) {
            return false;
        }
        boost::shared_ptr<IkLibrary> lib(new IkLibrary());
        if( !lib->Init("", libraryname) ) {
            RAVELOG_WARN(str(boost::format("failed to init library %s\n")%libraryname));
            return false;
        }

#ifdef OPENRAVE_IKFAST_FLOAT32
        if( !!lib->_ikfloat ) {
            return _PerfTiming<float>(sout,lib->_ikfloat,num, maxtime);
        }
        else
#endif
        if( !!lib->_ikdouble ) {
            return _PerfTiming<double>(sout,lib->_ikdouble,num, maxtime);
        }
        else {
            throw openrave_exception(_("bad real size"));
        }
        return true;
    }

    template<typename T> bool _PerfTiming(ostream& sout, boost::shared_ptr<ikfast::IkFastFunctions<T> > ikfunctions, int num, dReal maxtime)
    {
        OPENRAVE_ASSERT_OP(ikfunctions->_GetIkRealSize(),==,sizeof(T));
        BOOST_ASSERT((!!ikfunctions->_ComputeIk || !!ikfunctions->_ComputeIk2) && !!ikfunctions->_ComputeFk);

        vector<uint64_t> vtimes(num);
        ikfast::IkSolutionList<T> solutions;
        vector<T> vjoints(ikfunctions->_GetNumJoints()), vfree(ikfunctions->_GetNumFreeParameters());
        T eerot[9],eetrans[3];
        uint32_t runstarttimems = utils::GetMilliTime();
        uint32_t runmaxtimems = (uint32_t)(1000*maxtime);
        size_t i = 0;
        for(i = 0; i < vtimes.size(); ++i) {
            // don't want to slow down the tests too much with polling
            if(( (i%100) == 0) &&( (utils::GetMilliTime() - runstarttimems) > runmaxtimems) ) {
                break;
            }
            for(size_t j = 0; j < vjoints.size(); ++j) {
                vjoints[j] = RaveRandomDouble()*2*PI;
            }
            for(size_t j = 0; j < vfree.size(); ++j) {
                vfree[j] = vjoints[ikfunctions->_GetFreeIndices()[j]];
            }
            ikfunctions->_ComputeFk(&vjoints[0],eetrans,eerot);
            solutions.Clear();
            uint64_t numtoaverage=10;
            uint64_t starttime = utils::GetNanoPerformanceTime();
            if( !!ikfunctions->_ComputeIk2 ) {
                for(uint64_t j = 0; j < numtoaverage; ++j) {
                    ikfunctions->_ComputeIk2(eetrans,eerot,vfree.size() > 0 ? &vfree[0] : NULL, solutions, NULL);
                }
            }
            else if( !!ikfunctions->_ComputeIk ) {
                for(uint64_t j = 0; j < numtoaverage; ++j) {
                    ikfunctions->_ComputeIk(eetrans,eerot,vfree.size() > 0 ? &vfree[0] : NULL,solutions);
                }
            }
            vtimes[i] = (utils::GetNanoPerformanceTime()-starttime)/numtoaverage;
        }
        while(i-- > 0) {
            sout << vtimes[i] << " ";
        }
        return true;
    }

    bool IKtest(ostream& sout, istream& sinput)
    {
        EnvironmentMutex::scoped_lock lock(GetEnv()->GetMutex());
        RAVELOG_DEBUG("Starting IKtest...\n");
        vector<dReal> varmjointvals, values;
        bool bInitialized=false;
        int filteroptions = IKFO_CheckEnvCollisions;
        RobotBasePtr robot;
        RobotBase::ManipulatorConstPtr pmanip;
        IkParameterization ikparam;
        string cmd;
        while(!sinput.eof()) {
            sinput >> cmd;
            if( !sinput ) {
                break;
            }
            std::transform(cmd.begin(), cmd.end(), cmd.begin(), ::tolower);
            if( cmd == "matrix" ) {
                TransformMatrix handTm;
                sinput >> handTm;
                ikparam.SetTransform6D(handTm);
                bInitialized = true;
            }
            else if( cmd == "ikparam" ) {
                sinput >> ikparam;
            }
            else if( cmd == "armjoints" ) {
                varmjointvals.resize(pmanip->GetArmIndices().size());
                FOREACH(it, varmjointvals) {
                    sinput >> *it;
                }
            }
            else if( cmd == "nocol" ) {
                filteroptions = 0;
            }
            else if( cmd == "robot" ) {
                string name;
                sinput >> name;
                robot = GetEnv()->GetRobot(name);
                pmanip = robot->GetActiveManipulator();
            }
            else {
                RAVELOG_WARN(str(boost::format("unrecognized command: %s\n")%cmd));
                break;
            }

            if( !sinput ) {
                RAVELOG_ERROR(str(boost::format("failed processing command %s\n")%cmd));
                return false;
            }
        }

        if( !robot ) {
            return false;
        }
        RobotBase::RobotStateSaver saver(robot);

        if( !bInitialized ) {
            ikparam = pmanip->GetIkParameterization(IKP_Transform6D);
        }
        robot->GetDOFValues(values);

        for(size_t i = 0; i < varmjointvals.size(); i++) {
            values[pmanip->GetArmIndices()[i]] = varmjointvals[i];
        }
        robot->SetDOFValues(values);

        vector<dReal> q1;
        if( !pmanip->FindIKSolution(ikparam, q1, filteroptions) ) {
            RAVELOG_WARN("No IK solution found\n");
            return false;
        }

        stringstream s2;
        s2 << std::setprecision(std::numeric_limits<dReal>::digits10+1);     /// have to do this or otherwise precision gets lost
        s2 << "ik sol: ";
        FOREACH(it, q1) {
            s2 << *it << " ";
            sout << *it << " ";
        }
        s2 << endl;
        RAVELOG_DEBUG(s2.str());
        return true;
    }

    bool DebugIKFindSolution(RobotBase::ManipulatorPtr pmanip, const IkParameterization& twrist, std::vector<dReal>& viksolution, int filteroptions, std::vector<dReal>& parameters, int paramindex, dReal deltafree)
    {
        // ignore boundary cases since next to limits and can fail due to limit errosr
        for(dReal f = 0; f <= 1; f += deltafree) {
            parameters[paramindex] = f;
            if( paramindex > 0 ) {
                if( DebugIKFindSolution(pmanip, twrist, viksolution, filteroptions, parameters, paramindex-1,deltafree) ) {
                    return true;
                }
            }
            else {
                if( pmanip->FindIKSolution(twrist, parameters, viksolution, filteroptions) ) {
                    return true;
                }
            }
        }

        return false;
    }

    void DebugIKFindSolutions(RobotBase::ManipulatorPtr pmanip, const IkParameterization& twrist, vector< vector<dReal> >& viksolutions, int filteroptions, std::vector<dReal>& parameters, int paramindex, dReal deltafree)
    {
        // ignore boundary cases since next to limits and can fail due to limit errosr
        for(dReal f = 0; f <= 1; f += deltafree) {
            parameters.at(paramindex) = f;
            if( paramindex > 0 ) {
                DebugIKFindSolutions(pmanip, twrist, viksolutions, filteroptions, parameters, paramindex-1,deltafree);
            }
            else {
                vector< vector<dReal> > vtempsol;
                if( pmanip->FindIKSolutions(twrist, parameters, vtempsol, filteroptions) ) {
                    viksolutions.insert(viksolutions.end(), vtempsol.begin(), vtempsol.end());
                }
            }
        }
    }

    bool DebugIK(ostream& sout, istream& sinput)
    {
        using namespace boost::numeric;
        EnvironmentMutex::scoped_lock lock(GetEnv()->GetMutex());

        int num_itrs = 1000;
        stringstream s;
        s << std::setprecision(std::numeric_limits<dReal>::digits10+1);     /// have to do this or otherwise precision gets lost
        fstream fsfile;
        string readfilename;
        bool bReadFile = false, bTestSelfCollision = false;
        dReal sampledegeneratecases = 0.2f, fthreshold = 0.000001f;

        // if nonzero, checks the jacobian of the end effector and only accepts the solution if all its eigenvalues are > than jacobianthreshold
        dReal jacobianthreshold=0;

        int filteroptions = IKFO_IgnoreJointLimits|IKFO_IgnoreSelfCollisions|IKFO_IgnoreCustomFilters;
        RobotBasePtr robot;
        string cmd;
        while(!sinput.eof()) {
            sinput >> cmd;
            if( !sinput ) {
                break;
            }
            std::transform(cmd.begin(), cmd.end(), cmd.begin(), ::tolower);

            if( cmd == "readfile" ) {
                sinput >> readfilename;
                bReadFile = true;
            }
            else if( cmd == "numtests" ) {
                sinput >> num_itrs;
            }
            else if( cmd == "sampledegeneratecases" ) {
                sinput >> sampledegeneratecases;
            }
            else if( cmd == "selfcollision" ) {
                sinput >> bTestSelfCollision;
            }
            else if( cmd == "robot" ) {
                string name;
                sinput >> name;
                robot = GetEnv()->GetRobot(name);
            }
            else if( cmd == "threshold" ) {
                sinput >> fthreshold;
                fthreshold *= fthreshold;
            }
            else if( cmd == "jacobianthreshold" ) {
                sinput >> jacobianthreshold;
                RAVELOG_INFO("using jacobianthreshold %e\n", jacobianthreshold);
            }
            else {
                RAVELOG_WARN(str(boost::format("unrecognized command: %s\n")%cmd));
                break;
            }

            if( !sinput ) {
                RAVELOG_ERROR(str(boost::format("failed processing command %s\n")%cmd));
                return false;
            }
        }

        RAVELOG_DEBUG("Starting DebugIK... max iterations=%d\n", num_itrs);
        RobotBase::RobotStateSaver saver(robot);
        robot->Enable(bTestSelfCollision);
        RobotBase::ManipulatorPtr pmanip = robot->GetActiveManipulator();
        if( !pmanip->GetIkSolver() ) {
            RAVELOG_ERROR(str(boost::format("no ik solver set on manipulator %s")%pmanip->GetName()));
            return false;
        }

        // set the ik threshold to something big so wrong solutions can be returned
        stringstream soutik, sinputik; sinputik << "SetIkThreshold 1000";
        pmanip->GetIkSolver()->SendCommand(soutik,sinputik);

        vector<dReal> vrealsolution(pmanip->GetArmIndices().size(),0), vrand(pmanip->GetArmIndices().size(),0);
        vector<dReal> vlowerlimit, vupperlimit, viksolution;
        vector< vector<dReal> > viksolutions, viksolutions2;

        robot->SetActiveDOFs(pmanip->GetArmIndices());
        robot->GetActiveDOFLimits(vlowerlimit, vupperlimit);
        // shrink the limits to prevent solutions close to limits from returning errors
        for(size_t i = 0; i < vlowerlimit.size(); ++i) {
            dReal newlower = vlowerlimit[i]*0.9999+0.0001*vupperlimit[i];
            dReal newupper = vlowerlimit[i]*0.0001+0.9999*vupperlimit[i];
            vlowerlimit[i] = newlower;
            vupperlimit[i] = newupper;
        }

        if(bReadFile) {
            fsfile.open(readfilename.c_str(),ios_base::in);
            if(!fsfile.is_open()) {
                RAVELOG_ERROR("IkFastModule::DebugIK - Error: Cannot open specified file.\n");
                return false;
            }
            fsfile >> num_itrs;
        }

        RaveInitRandomGeneration(utils::GetMilliTime());     // have to seed a new number

        IkParameterization twrist, twrist_out;
        vector<dReal> vfreeparameters_real, vfreeparameters, vfreeparameters_out;
        boost::array<vector<pair<IkParameterization, vector<dReal> > >, 3> vsolutionresults;
        vector<pair<IkParameterization, vector<dReal> > >& vwrongsolutions = vsolutionresults[0];     // wrong solution is returned
        vector<pair<IkParameterization, vector<dReal> > >& vnosolutions = vsolutionresults[1];     // no solution found
        vector<pair<IkParameterization, vector<dReal> > >& vnofullsolutions = vsolutionresults[2];     // solution returned, but not all of them
        int success=0;
        int nTotalIterations = 0;
        int nNumFreeTests = 100*pmanip->GetIkSolver()->GetNumFreeParameters();

        std::vector<dReal> vjacobian;
        boost::numeric::ublas::matrix<dReal> J, Jt, JJt;
        ublas::matrix<dReal, boost::numeric::ublas::column_major > U(6, 6), Vt(6,6);
        ublas::vector<dReal> S(6);
        J.resize(6,pmanip->GetArmIndices().size());

        FOREACHC(itiktype, RaveGetIkParameterizationMap()) {
            if( !pmanip->GetIkSolver()->Supports(itiktype->first) ) {
                continue;
            }
            nTotalIterations += num_itrs;
            int i = 0;
            while(i < num_itrs) {
                if(bReadFile) {
                    FOREACH(it, vrealsolution) {
                        fsfile >> *it;
                    }
                    if( !fsfile ) {
                        break;
                    }
                }
                else {
                    if( i == 0 ) {
                        // test the all 0s case (it is so common to get this imperfect)
                        for(int j = 0; j < (int)vrealsolution.size(); j++) {
                            vrealsolution[j] = 0;
                        }
                    }
                    else {
                        if( jacobianthreshold > 0 ) {
                            // don't want any degenerate cases
                            for(int j = 0; j < (int)vrealsolution.size(); j++) {
                                int dof = pmanip->GetArmIndices().at(j);
                                if( robot->GetJointFromDOFIndex(dof)->IsCircular(dof-robot->GetJointFromDOFIndex(dof)->GetDOFIndex()) ) {
                                    vrealsolution[j] = -PI + 2*PI*RaveRandomFloat();
                                }
                                else {
                                    vrealsolution[j] = vlowerlimit[j] + (vupperlimit[j]-vlowerlimit[j])*RaveRandomFloat();
                                }
                            }
                        }
                        else {
                            for(int j = 0; j < (int)vrealsolution.size(); j++) {
                                if( RaveRandomFloat() >= sampledegeneratecases ) {
                                    int dof = pmanip->GetArmIndices().at(j);
                                    if( robot->GetJointFromDOFIndex(dof)->IsCircular(dof-robot->GetJointFromDOFIndex(dof)->GetDOFIndex()) ) {
                                        vrealsolution[j] = -PI + 2*PI*RaveRandomFloat();
                                    }
                                    else {
                                        vrealsolution[j] = vlowerlimit[j] + (vupperlimit[j]-vlowerlimit[j])*RaveRandomFloat();
                                    }
                                }
                                else {
                                    switch(RaveRandomInt()%3) {
                                    case 0: vrealsolution[j] = utils::ClampOnRange(dReal(-PI*0.5),vlowerlimit[j],vupperlimit[j]); break;
                                    case 2: vrealsolution[j] = utils::ClampOnRange(dReal(PI*0.5),vlowerlimit[j],vupperlimit[j]); break;
                                    default: vrealsolution[j] = utils::ClampOnRange(dReal(0),vlowerlimit[j],vupperlimit[j]); break;
                                    }
                                }
                            }
                        }
                    }
                }

                robot->SetActiveDOFValues(vrealsolution,false);
                if( itiktype->first == IKP_Lookat3D) {
                    twrist.SetLookat3D(Vector(RaveRandomFloat()-0.5,RaveRandomFloat()-0.5,RaveRandomFloat()-0.5)*10);
                    twrist = pmanip->GetIkParameterization(twrist);
                }
                else if( itiktype->first == IKP_TranslationLocalGlobal6D) {
                    twrist.SetTranslationLocalGlobal6D(Vector(RaveRandomFloat()-0.5,RaveRandomFloat()-0.5,RaveRandomFloat()-0.5),Vector());
                    twrist = pmanip->GetIkParameterization(twrist);
                }
                else {
                    twrist = pmanip->GetIkParameterization(itiktype->first);
                }

                if( jacobianthreshold > 0 ) {
                    // compute the jacobian and get its determinant
                    // compute jacobians, make sure to transform by the world frame
                    pmanip->CalculateAngularVelocityJacobian(vjacobian);
                    size_t armdof = pmanip->GetArmIndices().size();
                    for(size_t j = 0; j < armdof; ++j) {
                        J(0,j) = vjacobian[j];
                        J(1,j) = vjacobian[armdof+j];
                        J(2,j) = vjacobian[2*armdof+j];
                    }
                    pmanip->CalculateJacobian(vjacobian);
                    for(size_t j = 0; j < armdof; ++j) {
                        J(3+0,j) = vjacobian[j];
                        J(3+1,j) = vjacobian[armdof+j];
                        J(3+2,j) = vjacobian[2*armdof+j];
                    }
                    // pseudo inverse of jacobian
                    Jt = ublas::trans(J);
                    JJt = ublas::prod(J,Jt);
                    //boost::numeric::bindings::lapack::gesvd(JJt, S, U, Vt);
                    dReal jdeterminant = RaveFabs(determinant(JJt));
                    // because the original eigenvalues are squared the multiplier is 6*2=12
                    if( RaveLog(jdeterminant) <= 12*RaveLog(jacobianthreshold) ) {
                        RAVELOG_VERBOSE("determinant is too small\n");
                        continue;
                    }
                }

                if( !pmanip->GetIkSolver()->GetFreeParameters(vfreeparameters_real) ) {
                    RAVELOG_WARN("failed to get freeparameters");
                }
                if( bTestSelfCollision && robot->CheckSelfCollision()) {
                    RAVELOG_VERBOSE("robot in self-collision\n");
                    continue;
                }

                // have to start at a random config
                while(1) {
                    for(int j = 0; j < (int)vrand.size(); j++) {
                        vrand[j] = vlowerlimit[j] + (vupperlimit[j]-vlowerlimit[j])*RaveRandomFloat();
                    }
                    robot->SetActiveDOFValues(vrand, false);
                    if(!bTestSelfCollision || !robot->CheckSelfCollision()) {
                        break;
                    }
                }
                RAVELOG_DEBUG("iteration %d\n",i);
                if( !pmanip->GetIkSolver()->GetFreeParameters(vfreeparameters) ) {
                    RAVELOG_WARN("failed to get freeparameters");
                }
                vfreeparameters_out.resize(vfreeparameters.size());

                bool bsuccess = true;
                bool bnoiksolution = false;
                if( !pmanip->FindIKSolution(twrist, viksolution, filteroptions) ) {
                    if( !bnoiksolution ) {
                        vnosolutions.emplace_back(twrist, vfreeparameters);
                        bnoiksolution = true;
                    }
                    bsuccess = false;
                    s.str("");
                    s << "FindIKSolution: No ik solution found, i = " << i << endl << "jointvalues=[";
                    FOREACH(it, vrealsolution) {
                        s << *it << ", ";
                    }
                    s << "]" << endl << "ikparameterization=\"" << twrist << "\"" << endl;
                    s << "raw ik command: ";
                    GetIKFastCommand(s, twrist, pmanip);
                    FOREACH(itfree,vfreeparameters) {
                        s << *itfree << " ";
                    }
                    s << endl << endl;
                    RAVELOG_WARN(s.str());
                }
                else {
                    robot->SetActiveDOFValues(viksolution,false);
                    twrist_out = pmanip->GetIkParameterization(twrist);
                    if( !pmanip->GetIkSolver()->GetFreeParameters(vfreeparameters_out) ) {
                        RAVELOG_WARN("failed to get freeparameters");
                    }
                    if( twrist.ComputeDistanceSqr(twrist_out) > fthreshold) {
                        vwrongsolutions.emplace_back(twrist, vfreeparameters_out);
                        bsuccess = false;
                        s.str("");
                        s << "FindIKSolution: Incorrect IK, i = " << i <<" error: " << RaveSqrt(twrist.ComputeDistanceSqr(twrist_out)) << endl
                          << "originaljointvalues=[";
                        FOREACH(it, vrealsolution) {
                            s << *it << ", ";
                        }
                        s << "]" << endl << "returnedjointvalues=[";
                        FOREACH(it, viksolution) {
                            s << *it << ", ";
                        }
                        s << "]" << endl << "ikparamin=\"" << twrist << "\"" << endl;
                        s << "ikparamout=\"" << twrist_out << "\"" << endl;
                        s << "raw ik command: ";
                        GetIKFastCommand(s, twrist, pmanip);
                        FOREACH(itfree,vfreeparameters_out) {
                            s << *itfree << " ";
                        }
                        s << endl << endl;
                        RAVELOG_ERROR(s.str());
                        ++i;
                        continue;
                    }
                }

                // test all possible solutions
                robot->SetActiveDOFValues(vrand, false);
                pmanip->FindIKSolutions(twrist, viksolutions, filteroptions); // Returning all the IK solutions with all the free variables searched for.
                if( vfreeparameters_real.size() > 0 ) {
                    // has specific free variables, use them to get all the IK solutions with free variables fixed to the real reference solution
                    pmanip->FindIKSolutions(twrist, vfreeparameters_real, viksolutions2, filteroptions);
                    viksolutions.insert(viksolutions.end(),viksolutions2.begin(),viksolutions2.end()); // append to viksolutions
                }
                if( viksolutions.size() == 0 ) {
                    FOREACH(itfree,vfreeparameters_out) {
                        *itfree = -1;
                    }
                    if( !bnoiksolution ) {
                        vnosolutions.emplace_back(twrist, vfreeparameters_out);
                        bnoiksolution = true;
                    }
                    bsuccess = false;
                    s.str("");
                    s << "FindIKSolutions: No ik solution found for, i = " << i << endl << "Joint Val: ";
                    FOREACH(it, vrealsolution) {
                        s << *it << " ";
                    }
                    s << endl << "Transform: " << twrist << endl << endl;
                    RAVELOG_WARN(s.str());
                }
                else {
                    bool bfail = false;
                    bool bfoundinput = false;
                    FOREACH(itsol, viksolutions) {
                        robot->SetActiveDOFValues(*itsol, false);
                        twrist_out = pmanip->GetIkParameterization(twrist);
                        if( !pmanip->GetIkSolver()->GetFreeParameters(vfreeparameters_out) ) {
                            RAVELOG_WARN("failed to get freeparameters");
                        }
                        if(twrist.ComputeDistanceSqr(twrist_out) > fthreshold ) {
                            vwrongsolutions.emplace_back(twrist, vfreeparameters_out);
                            s.str("");
                            s << "FindIKSolutions: Incorrect IK, i = " << i << " error: " << RaveSqrt(twrist.ComputeDistanceSqr(twrist_out)) << endl
                              << "originalJointValues=[";
                            FOREACH(it, vrealsolution) {
                                s << *it << ", ";
                            }
                            s << "]" << endl << "Returned Joint Val=[";
                            FOREACH(it, *itsol) {
                                s << *it << ", ";
                            }
                            s << "]" << endl << "in: " << twrist << endl;
                            s << "out: " << twrist_out << endl;
                            s << "raw ik command: ";
                            GetIKFastCommand(s, twrist, pmanip);
                            FOREACH(itfree,vfreeparameters_out) {
                                s << *itfree << " ";
                            }
                            s << endl << endl;
                            RAVELOG_ERROR(s.str());
                            bfail = true;
                            break;
                        }
                        robot->SubtractActiveDOFValues(*itsol,vrealsolution);
                        dReal diff = 0;
                        FOREACHC(it,*itsol) {
                            diff += *it**it;
                        }
                        if( diff <= fthreshold ) {
                            bfoundinput = true;
                        }
                    }

                    if( bfail ) {
                        ++i;
                        continue;
                    }
                    if( !bfoundinput ) {
                        s.str("");
                        s << "FindIKSolutions: expected ik solution not found." << std::endl << "originalJointValues=[";
                        FOREACH(it, vrealsolution) {
                            s << *it << ", ";
                        }
                        s << "]" << std::endl;
                        RAVELOG_VERBOSE(s.str());
                        vnofullsolutions.emplace_back(twrist, vfreeparameters_real);
                    }
                }

                if( pmanip->GetIkSolver()->GetNumFreeParameters() > 0 && nNumFreeTests > 0 ) {
                    dReal freerange = 1;
                    dReal deltafree = freerange/dReal(exp(log(double(nNumFreeTests))/double(pmanip->GetIkSolver()->GetNumFreeParameters())));

                    // test with the free parameters
                    robot->SetActiveDOFValues(vrand, false);
                    if( DebugIKFindSolution(pmanip, twrist, viksolution, filteroptions, vfreeparameters, vfreeparameters_out.size()-1,deltafree) ) {
                        robot->SetActiveDOFValues(viksolution, false);
                        twrist_out = pmanip->GetIkParameterization(twrist);
                        if(twrist.ComputeDistanceSqr(twrist_out) > fthreshold ) {
                            vwrongsolutions.emplace_back(twrist, vfreeparameters);
                            bsuccess = false;
                            s.str("");
                            s << "FindIKSolution (freeparams): Incorrect IK, i = " << i << " error: " << RaveSqrt(twrist.ComputeDistanceSqr(twrist_out)) << endl
                              << "freeparams: ";
                            FOREACH(it, vfreeparameters) {
                                s << *it << " ";
                            }
                            s << endl << "originalJointValues=[";
                            FOREACH(it, vrealsolution) {
                                s << *it << ", ";
                            }
                            s << "]" << endl << "Returned Joint Val=[";
                            FOREACH(it, viksolution) {
                                s << *it << ", ";
                            }
                            s << "]" << endl << "in: " << twrist << endl;
                            s << "out: " << twrist_out << endl << endl;
                            RAVELOG_ERROR(s.str());
                            ++i;
                            continue;
                        }

                        // make sure they are the same
                        if( !pmanip->GetIkSolver()->GetFreeParameters(vfreeparameters_out) ) {
                            RAVELOG_WARN("failed to get freeparameters");
                        }
                        for(int j = 0; j < pmanip->GetIkSolver()->GetNumFreeParameters(); ++j) {
                            if( fabsf(vfreeparameters.at(j)-vfreeparameters_out.at(j)) > 0.0001f ) {
                                RAVELOG_WARN(str(boost::format("free params %d not equal: %f!=%f\n")%j%vfreeparameters[j]%vfreeparameters_out[j]));
                                vnofullsolutions.emplace_back(twrist, vfreeparameters);
                                bsuccess = false;
                                break;
                            }
                        }
                    }
                    else {
                        // not sure if should record failure here... the free parameters increment are different than the IK one
                    }

                    // test the multiple solution function
                    robot->SetActiveDOFValues(vrand, false);
                    viksolutions.resize(0);
                    DebugIKFindSolutions(pmanip, twrist, viksolutions, filteroptions, vfreeparameters_out, vfreeparameters_out.size()-1,deltafree);
                    // not sure if should record failure if no solutions found... the free parameters increment are different than the IK one
                    bool bfail = false;
                    FOREACH(itsol, viksolutions) {
                        robot->SetActiveDOFValues(*itsol, false);
                        twrist_out = pmanip->GetIkParameterization(twrist);
                        if(twrist.ComputeDistanceSqr(twrist_out) > fthreshold ) {
                            vwrongsolutions.emplace_back(twrist, vfreeparameters_out);
                            s.str("");
                            s << "FindIKSolutions (freeparams): Incorrect IK, i = " << i <<" error: " << RaveSqrt(twrist.ComputeDistanceSqr(twrist_out)) << endl
                              << "originalJointValues=[";
                            FOREACH(it, vrealsolution) {
                                s << *it << ", ";
                            }
                            s << endl << "]" << endl << "; returnedJointValues=[";
                            FOREACH(it, *itsol) {
                                s << *it << ", ";
                            }
                            s << endl << "]" << endl << "in: " << twrist << endl;
                            s << "out: " << twrist_out << endl;
                            s << "raw ik command: ";
                            GetIKFastCommand(s, twrist, pmanip);
                            FOREACH(itfree,vfreeparameters_out) {
                                s << *itfree << " ";
                            }
                            s << endl << endl;
                            RAVELOG_ERROR(s.str());
                            bfail = true;
                            break;
                        }
                    }
                    if( bfail ) {
                        ++i;
                        continue;
                    }
                }

                if( bsuccess ) {
                    if( IS_DEBUGLEVEL(Level_Verbose) ) {
                        s.str("");
                        s << "raw ik command: ";
                        GetIKFastCommand(s, twrist, pmanip);
                        FOREACH(itfree,vfreeparameters_real) {
                            s << *itfree << " ";
                        }
                        s << endl << endl;
                        RAVELOG_VERBOSE(s.str());
                    }
                    success++;
                }
                i++;
            }
        }

        dReal itotal = dReal(1.0)/nTotalIterations;
        RAVELOG_DEBUG(str(boost::format("DebugIK done, rates %f, %f, %f, %f\n")%(success*itotal)%(vwrongsolutions.size()*itotal)%(vnosolutions.size()*itotal)%(vnofullsolutions.size()*itotal)));
        sout << num_itrs << " " << success << " ";
        FOREACH(itresults,vsolutionresults) {
            sout << itresults->size() << " ";
            FOREACH(it, *itresults) {
                sout << it->first << " ";
                FOREACH(itfree,it->second) {
                    sout << *itfree << " ";
                }
            }
        }

        // restore the ik threshold
        sinputik.str(""); sinputik.clear();
        sinputik << "SetIkThreshold 1e-6";
        pmanip->GetIkSolver()->SendCommand(soutik,sinputik);

        return true;
    }

    static void GetIKFastCommand(std::ostream& o, const IkParameterization& globalparam, RobotBase::ManipulatorPtr pmanip)
    {
        IkParameterization param = pmanip->GetBase()->GetTransform().inverse()*globalparam;
        switch(param.GetType()) {
        case IKP_Transform6D: {
            TransformMatrix tm = param.GetTransform6D()*pmanip->GetLocalToolTransform().inverse(); ///< ik takes the original matrix
            o << tm.m[0] << " " << tm.m[1] << " " << tm.m[2] << " " << tm.trans[0] << " " << tm.m[4] << " " << tm.m[5] << " " << tm.m[6] << " " << tm.trans[1] << " " << tm.m[8] << " " << tm.m[9] << " " << tm.m[10] << " " << tm.trans[2] << " ";
            break;
        }
        case IKP_Rotation3D: {
            TransformMatrix tm = matrixFromQuat(param.GetRotation3D());
            o << tm.m[0] << " " << tm.m[1] << " " << tm.m[2] << " 0 " << tm.m[4] << " " << tm.m[5] << " " << tm.m[6] << " 0 " << tm.m[8] << " " << tm.m[9] << " " << tm.m[10] << " 0 ";
            break;
        }
        case IKP_Translation3D: {
            Vector v = param.GetTranslation3D();
            o << "0 0 0 " << v.x << " 0 0 0 " << v.y << " 0 0 0 " << v.z << " ";
            break;
        }
        case IKP_Direction3D: {
            Vector dir = param.GetDirection3D();
            o << dir.x << " " << dir.y << " " << dir.z << " 0 0 0 0 0 0 0 0 0 ";
            break;
        }
        case IKP_Ray4D: {
            Vector pos = param.GetRay4D().pos;
            Vector dir = param.GetRay4D().dir;
            o << dir.x << " " << dir.y << " " << dir.z << " " << pos.x << " 0 0 0 " << pos.y << " 0 0 0 " << pos.z << " ";
            break;
        }
        case IKP_Lookat3D: {
            Vector v = param.GetLookat3D();
            o << "0 0 0 " << v.x << " 0 0 0 " << v.y << " 0 0 0 " << v.z << " ";
            break;
        }
        case IKP_TranslationDirection5D: {
            Vector dir = param.GetTranslationDirection5D().dir;
            Vector pos = param.GetTranslationDirection5D().pos;
            o << dir.x << " " << dir.y << " " << dir.z << " " << pos.x << " 0 0 0 " << pos.y << " 0 0 0 " << pos.z << " ";
            break;
        }
        case IKP_TranslationXY2D: {
            Vector v = param.GetTranslationXY2D();
            o << "0 0 0 " << v.x << " 0 0 0 " << v.y << " 0 0 0 0 ";
            break;
        }
        case IKP_TranslationXYOrientation3D: {
            Vector v = param.GetTranslationXYOrientation3D();
            o << "0 0 0 " << v.x << " 0 0 0 " << v.y << " 0 0 0 " << v.z << " ";
            break;
        }
        case IKP_TranslationLocalGlobal6D: {
            std::pair<Vector,Vector> p = param.GetTranslationLocalGlobal6D();
            o << p.first.x << " 0 0 " << p.second.x << " 0 " << p.first.y << " 0 " << p.second.y << " 0 0 " << p.first.z << " " << p.second.z << " ";
            break;
        }
        case IKP_TranslationXAxisAngle4D: {
            std::pair<Vector,dReal> p = param.GetTranslationXAxisAngle4D();
            o << p.second << " 0 0 " << p.first.x << " 0 0 0 " << p.first.y << " 0 0 0 " << p.first.z << " ";
            break;
        }
        case IKP_TranslationYAxisAngle4D: {
            std::pair<Vector,dReal> p = param.GetTranslationYAxisAngle4D();
            o << p.second << " 0 0 " << p.first.x << " 0 0 0 " << p.first.y << " 0 0 0 " << p.first.z << " ";
            break;
        }
        case IKP_TranslationZAxisAngle4D: {
            std::pair<Vector,dReal> p = param.GetTranslationZAxisAngle4D();
            o << p.second << " 0 0 " << p.first.x << " 0 0 0 " << p.first.y << " 0 0 0 " << p.first.z << " ";
            break;
        }
        case IKP_TranslationXAxisAngleZNorm4D: {
            std::pair<Vector,dReal> p = param.GetTranslationXAxisAngleZNorm4D();
            o << p.second << " 0 0 " << p.first.x << " 0 0 0 " << p.first.y << " 0 0 0 " << p.first.z << " ";
            break;
        }
        case IKP_TranslationYAxisAngleXNorm4D: {
            std::pair<Vector,dReal> p = param.GetTranslationYAxisAngleXNorm4D();
            o << p.second << " 0 0 " << p.first.x << " 0 0 0 " << p.first.y << " 0 0 0 " << p.first.z << " ";
            break;
        }
        case IKP_TranslationZAxisAngleYNorm4D: {
            std::pair<Vector,dReal> p = param.GetTranslationZAxisAngleYNorm4D();
            o << p.second << " 0 0 " << p.first.x << " 0 0 0 " << p.first.y << " 0 0 0 " << p.first.z << " ";
            break;
        }
        default:
            BOOST_ASSERT(0);
        }
    }

    static list< boost::shared_ptr<IkLibrary> >*& GetLibraries()
    {
        static list< boost::shared_ptr<IkLibrary> >* s_vStaticLibraries=NULL;
        if( s_vStaticLibraries == NULL ) {
            s_vStaticLibraries = new list< boost::shared_ptr<IkLibrary> >();
        }
        return s_vStaticLibraries;
    }

    static boost::mutex& GetLibraryMutex()
    {
        static boost::mutex s_LibraryMutex;
        return s_LibraryMutex;
    }

    /// sinput holds the freeindices and other run-time configuraiton parameters
    static IkSolverBasePtr CreateIkSolver(const string& _name, const std::vector<dReal>& vfreeinc, dReal ikthreshold, EnvironmentBasePtr penv)
    {
        string name; name.resize(_name.size());
        std::transform(_name.begin(), _name.end(), name.begin(), ::tolower);
        /// start from the newer libraries
        boost::mutex::scoped_lock lock(GetLibraryMutex());
        for(list< boost::shared_ptr<IkLibrary> >::reverse_iterator itlib = GetLibraries()->rbegin(); itlib != GetLibraries()->rend(); ++itlib) {
            FOREACHC(itikname,(*itlib)->GetIkNames()) {
                if( name == *itikname ) {
                    return (*itlib)->CreateSolver(penv,vfreeinc,ikthreshold);
                }
            }
        }
        return IkSolverBasePtr();
    }

    string _ikfastversion; ///< current ikfast version (assuming doesn't change during process lifetime)
    string _platform; ///<  current platform architecture. ie x86-64
};

ModuleBasePtr CreateIkFastModule(EnvironmentBasePtr penv, std::istream& sinput)
{
    return ModuleBasePtr(new IkFastModule(penv,sinput));
}

void DestroyIkFastLibraries() {
    delete IkFastModule::GetLibraries();
    IkFastModule::GetLibraries() = NULL;
}

IkSolverBasePtr CreateIkSolverFromName(const string& _name, const std::vector<dReal>& vfreeinc, dReal ikthreshold, EnvironmentBasePtr penv)
{
    return IkFastModule::CreateIkSolver(_name,vfreeinc,ikthreshold, penv);
}<|MERGE_RESOLUTION|>--- conflicted
+++ resolved
@@ -191,14 +191,10 @@
             LOAD_IKFUNCTION0(ComputeIk2);
             LOAD_IKFUNCTION(ComputeFk);
             LOAD_IKFUNCTION(GetNumFreeParameters);
-<<<<<<< HEAD
             LOAD_IKFUNCTION0(GetFreeIndices);
             if( !ikfunctions->_GetFreeIndices ) {
                 ikfunctions->_GetFreeIndices = (typename ikfast::IkFastFunctions<T>::GetFreeIndicesFn)SysLoadSym(plib, "GetFreeParameters"); \
             }
-=======
-            LOAD_IKFUNCTION(GetFreeIndices);
->>>>>>> f97fb047
             LOAD_IKFUNCTION(GetNumJoints);
             LOAD_IKFUNCTION(GetIkRealSize);
             LOAD_IKFUNCTION(GetIkFastVersion);
