###########################################
# fclrave openrave plugin
###########################################
find_package(PkgConfig QUIET)
if(PKG_CONFIG_FOUND)
  pkg_check_modules(FCL fcl)
else()
  message("PackageConfig is supposed to be installed...")
endif()

if(NARROW_COLLISION_CACHING)
  add_definitions(-DNARROW_COLLISION_CACHING)
endif()


if(FCL_USE_STATISTICS)
  add_definitions(-DFCLUSESTATISTICS)
  if(FCL_STATISTICS_DISPLAY_CONTINUOUSLY)
    add_definitions(-DFCL_STATISTICS_DISPLAY_CONTINUOUSLY)
  endif()
endif()

if(FCLRAVE_USE_COLLISION_STATISTICS)
  add_definitions(-DFCLRAVE_COLLISION_OBJECTS_STATISTICS)
endif()

if(FCLRAVE_DEBUG_COLLISION_OBJECTS)
  add_definitions(-DFCLRAVE_DEBUG_COLLISION_OBJECTS)
endif()


if( FCL_FOUND )
  STRING( REGEX REPLACE "[0-9]+.([0-9]+).[0-9]+" "\\1" FCL_MINOR_VERSION ${FCL_VERSION})

  if(FCL_MINOR_VERSION GREATER "4")
    string(REPLACE ";" " " FCL_LDFLAGS_STR "${FCL_LDFLAGS}")
    set(CMAKE_REQUIRED_INCLUDES ${FCL_INCLUDE_DIRS} ${FCL_INCLUDEDIR})
    set(CMAKE_REQUIRED_FLAGS "${PLUGIN_COMPILE_FLAGS} ${FCL_CFLAGS_OTHER} -std=c++11 ${PLUGIN_LINK_FLAGS} ${FCL_LDFLAGS_STR}")
    set(CMAKE_REQUIRED_LIBRARIES fcl)
    check_cxx_source_compiles("
      #include <fcl/broadphase/broadphase.h>

      int main() {
        fcl::NaiveCollisionManager manager;
        manager.replaceObject(nullptr, nullptr, false);
        return 0;
      }"
      FCL_HAS_REPLACEOBJECT)

    if( FCL_HAS_REPLACEOBJECT )
      add_definitions(-DFCLRAVE_USE_REPLACEOBJECT)
    endif()


    check_cxx_source_compiles("
      #include <fcl/broadphase/broadphase.h>

      int main() {
        fcl::DynamicAABBTreeCollisionManager manager;
        std::vector<fcl::CollisionObject*> v;
        manager.update(v, false);
        return 0;
      }"
      FCL_SUPPORT_BULK_UPDATE)

    if( FCL_SUPPORT_BULK_UPDATE )
      add_definitions(-DFCLRAVE_USE_BULK_UPDATE)
    endif()

    link_directories(${OPENRAVE_LINK_DIRS} ${FCL_LIBRARY_DIRS})
    include_directories(${FCL_INCLUDE_DIRS} ${FCL_INCLUDEDIR})
    add_library(fclrave SHARED fclrave.cpp fclcollision.h fclstatistics.h fclspace.h plugindefs.h)
<<<<<<< HEAD
    target_link_libraries(fclrave libopenrave ${FCL_LIBRARIES})
    target_link_libraries(fclrave PRIVATE boost_assertion_failed)
    if( CMAKE_COMPILER_IS_GNUCC OR CMAKE_COMPILER_IS_GNUCXX OR COMPILER_IS_CLANG)
      add_definitions("-std=c++11")
    endif()
    set_target_properties(fclrave PROPERTIES COMPILE_FLAGS "${PLUGIN_COMPILE_FLAGS} ${FCL_CFLAGS_OTHER} -std=c++11" LINK_FLAGS "${PLUGIN_LINK_FLAGS} ${FCL_LDFLAGS_STR}")
=======
    target_link_libraries(fclrave PRIVATE boost_assertion_failed PUBLIC libopenrave ${FCL_LIBRARIES})
    # ${FCL_CFLAGS_OTHER} is useless as CMAKE_CXX_STANDARD now requires 14
    set_target_properties(fclrave PROPERTIES COMPILE_FLAGS "${PLUGIN_COMPILE_FLAGS}" LINK_FLAGS "${PLUGIN_LINK_FLAGS} ${FCL_LDFLAGS}")
>>>>>>> 64f1c12f
    install(TARGETS fclrave DESTINATION ${OPENRAVE_PLUGINS_INSTALL_DIR} COMPONENT ${COMPONENT_PREFIX}plugin-fclrave)
  else()
    message(STATUS "Could not find FCL. Please install FCL (https://github.com/flexible-collision-library/fcl)")
  endif()

  set(CPACK_COMPONENT_${COMPONENT_PREFIX_UPPER}PLUGIN-FCLRAVE_DISPLAY_NAME "Plugin for Flexible Collision Library (fcl) Collision" PARENT_SCOPE)
  set(PLUGIN_COMPONENT ${COMPONENT_PREFIX}plugin-fclrave PARENT_SCOPE)
endif()

# restore the link dirs
link_directories(${OPENRAVE_LINK_DIRS})<|MERGE_RESOLUTION|>--- conflicted
+++ resolved
@@ -70,18 +70,9 @@
     link_directories(${OPENRAVE_LINK_DIRS} ${FCL_LIBRARY_DIRS})
     include_directories(${FCL_INCLUDE_DIRS} ${FCL_INCLUDEDIR})
     add_library(fclrave SHARED fclrave.cpp fclcollision.h fclstatistics.h fclspace.h plugindefs.h)
-<<<<<<< HEAD
-    target_link_libraries(fclrave libopenrave ${FCL_LIBRARIES})
-    target_link_libraries(fclrave PRIVATE boost_assertion_failed)
-    if( CMAKE_COMPILER_IS_GNUCC OR CMAKE_COMPILER_IS_GNUCXX OR COMPILER_IS_CLANG)
-      add_definitions("-std=c++11")
-    endif()
-    set_target_properties(fclrave PROPERTIES COMPILE_FLAGS "${PLUGIN_COMPILE_FLAGS} ${FCL_CFLAGS_OTHER} -std=c++11" LINK_FLAGS "${PLUGIN_LINK_FLAGS} ${FCL_LDFLAGS_STR}")
-=======
     target_link_libraries(fclrave PRIVATE boost_assertion_failed PUBLIC libopenrave ${FCL_LIBRARIES})
     # ${FCL_CFLAGS_OTHER} is useless as CMAKE_CXX_STANDARD now requires 14
-    set_target_properties(fclrave PROPERTIES COMPILE_FLAGS "${PLUGIN_COMPILE_FLAGS}" LINK_FLAGS "${PLUGIN_LINK_FLAGS} ${FCL_LDFLAGS}")
->>>>>>> 64f1c12f
+    set_target_properties(fclrave PROPERTIES COMPILE_FLAGS "${PLUGIN_COMPILE_FLAGS}" LINK_FLAGS "${PLUGIN_LINK_FLAGS} ${FCL_LDFLAGS_STR}")
     install(TARGETS fclrave DESTINATION ${OPENRAVE_PLUGINS_INSTALL_DIR} COMPONENT ${COMPONENT_PREFIX}plugin-fclrave)
   else()
     message(STATUS "Could not find FCL. Please install FCL (https://github.com/flexible-collision-library/fcl)")
