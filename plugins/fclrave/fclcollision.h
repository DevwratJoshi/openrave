#ifndef OPENRAVE_FCL_COLLISION
#define OPENRAVE_FCL_COLLISION

#include <boost/unordered_set.hpp>
#include <boost/lexical_cast.hpp>
#include <openrave/utils.h>

#include "fclspace.h"

typedef FCLSpace::KinBodyInfoConstPtr KinBodyInfoConstPtr;
typedef FCLSpace::KinBodyInfoPtr KinBodyInfoPtr;

template<typename T>
inline bool IsIn(T const& x, std::vector<T> const &collection) {
    return std::find(collection.begin(), collection.end(), x) != collection.end();
}

class FCLCollisionChecker : public OpenRAVE::CollisionCheckerBase
{
public:

    struct SpatialHashData {
        SpatialHashData(fcl::FCL_REAL cellSize, const fcl::Vec3f& sceneMin, const fcl::Vec3f& sceneMax) : _cellSize(cellSize), _sceneMin(sceneMin), _sceneMax(sceneMax) {
        }
        fcl::FCL_REAL _cellSize;
        fcl::Vec3f _sceneMin, _sceneMax;
    };


    class CollisionCallbackData {
    public:
        CollisionCallbackData(boost::shared_ptr<FCLCollisionChecker> pchecker, CollisionReportPtr report, std::vector<KinBodyConstPtr> vbodyexcluded = std::vector<KinBodyConstPtr>(), std::vector<LinkConstPtr> vlinkexcluded = std::vector<LinkConstPtr>()) : _pchecker(pchecker), _report(report), _vbodyexcluded(vbodyexcluded), _vlinkexcluded(vlinkexcluded), bselfCollision(false), _bStopChecking(false), _bCollision(false)
        {
          _bHasCallbacks = _pchecker->GetEnv()->HasRegisteredCollisionCallbacks();
            if( _bHasCallbacks && !_report ) {
                _report.reset(new CollisionReport());
            }

            // TODO : What happens if we have CO_AllGeometryContacts set and not CO_Contacts ?
            // TODO not sure what's happening with FCL's contact computation. is it really disabled?
            if( !!report && !!(_pchecker->GetCollisionOptions() & OpenRAVE::CO_Contacts) ) {
                _request.num_max_contacts = _pchecker->GetNumMaxContacts();
                _request.enable_contact = true;
            } else {
              _request.enable_contact = false; // explicitly disable
            }


            if( !!_report ) {
                _report->Reset(_pchecker->GetCollisionOptions());
            }
        }

      const std::list<EnvironmentBase::CollisionCallbackFn>& GetCallbacks() {
        if( _bHasCallbacks &&( _listcallbacks.size() == 0) ) {
          _pchecker->GetEnv()->GetRegisteredCollisionCallbacks(_listcallbacks);
        }
        return _listcallbacks;
      }

        boost::shared_ptr<FCLCollisionChecker> _pchecker;
        fcl::CollisionRequest _request;
        fcl::CollisionResult _result;
        CollisionReportPtr _report;
        std::vector<KinBodyConstPtr> const& _vbodyexcluded;
        std::vector<LinkConstPtr> const& _vlinkexcluded;
        std::list<EnvironmentBase::CollisionCallbackFn> listcallbacks;

        bool bselfCollision;  ///< true if currently checking for self collision.
        bool _bStopChecking;  ///< if true, then stop the collision checking loop
        bool _bCollision;  ///< result of the collision

        bool _bHasCallbacks; ///< true if there's callbacks registered in the environment
        std::list<EnvironmentBase::CollisionCallbackFn> _listcallbacks;
    };

    typedef boost::shared_ptr<CollisionCallbackData> CollisionCallbackDataPtr;

    typedef boost::shared_ptr<FCLSpace::KinBodyInfo::LINK> LinkInfoPtr;

    // initialization of _broadPhaseCollisionManagerAlgorithm parameter :
    // Naive : initialization working
    // SaP : not working infinite loop at line 352 of Broadphase_SaP.cpp
    // SSaP : initialization working
    // IntervalTree : not working received SIGSEV at line 427 of interval_tree.cpp
    // DynamicAABBTree : initialization working
    // DynamicAABBTree_Array : initialization working, problems with unregister
    FCLCollisionChecker(OpenRAVE::EnvironmentBasePtr penv, std::istream& sinput)
        : OpenRAVE::CollisionCheckerBase(penv), _bIsSelfCollisionChecker(true), _broadPhaseCollisionManagerAlgorithm("DynamicAABBTree2")
    {

        _userdatakey = std::string("fclcollision") + boost::lexical_cast<std::string>(this);
        _fclspace.reset(new FCLSpace(penv, _userdatakey));
        _options = 0;
        _numMaxContacts = std::numeric_limits<int>::max(); // TODO
        __description = ":Interface Author: Kenji Maillard\n\nFlexible Collision Library collision checker";

        RegisterCommand("SetBroadphaseAlgorithm", boost::bind(&FCLCollisionChecker::_SetBroadphaseAlgorithm, this, _1, _2), "sets the broadphase algorithm (Naive, SaP, SSaP, IntervalTree, DynamicAABBTree, DynamicAABBTree_Array)");

        RegisterCommand("SetBVHRepresentation", boost::bind(&FCLCollisionChecker::_SetBVHRepresentation, this, _1, _2), "sets the Bouding Volume Hierarchy representation for meshes (AABB, OBB, OBBRSS, RSS, kIDS)");
        // TODO : check that the coordinate are in the right order
        RegisterCommand("SetSpatialHashingBroadPhaseAlgorithm", boost::bind(&FCLCollisionChecker::SetSpatialHashingBroadPhaseAlgorithm, this, _1, _2), "sets the broadphase algorithm to spatial hashing with (cell size) (scene min x) (scene min y) (scene min z) (scene max x) (scene max y) (scene max z)");
        RAVELOG_VERBOSE_FORMAT("FCLCollisionChecker %s created in env %d", _userdatakey%penv->GetId());

        std::string broadphasealg, bvhrepresentation;
        sinput >> broadphasealg >> bvhrepresentation;
        if( broadphasealg != "" ) {
            if( broadphasealg == "SpatialHashing" ) {
                std::ostream nullout(nullptr);
                SetSpatialHashingBroadPhaseAlgorithm(nullout, sinput);
            } else {
                SetBroadphaseAlgorithm(broadphasealg);
            }
        }
        if( bvhrepresentation != "" ) {
            _fclspace->SetBVHRepresentation(bvhrepresentation);
        }
    }

    virtual ~FCLCollisionChecker() {
        RAVELOG_VERBOSE_FORMAT("FCLCollisionChecker %s destroyed in env %d", _userdatakey%GetEnv()->GetId());
        DestroyEnvironment();
    }

    void Clone(InterfaceBaseConstPtr preference, int cloningoptions)
    {
        CollisionCheckerBase::Clone(preference, cloningoptions);
        boost::shared_ptr<FCLCollisionChecker const> r = boost::dynamic_pointer_cast<FCLCollisionChecker const>(preference);
        _fclspace->SetGeometryGroup(r->GetGeometryGroup());
        _fclspace->SetBVHRepresentation(r->GetBVHRepresentation());

        const std::string &broadphaseAlgorithm = r->GetBroadphaseAlgorithm();
        if( broadphaseAlgorithm == "SpatialHashing" ) {
            SetSpatialHashingBroadPhaseAlgorithm(*r->GetSpatialHashData());
        } else {
            SetBroadphaseAlgorithm(broadphaseAlgorithm);
        }
        // We don't need to clone _bIsSelfCollisionChecker since a self collision checker can be created by cloning a environment collision checker
        _options = r->_options;
        _numMaxContacts = r->_numMaxContacts;
        RAVELOG_VERBOSE(str(boost::format("FCL User data cloning env %d into env %d") % r->GetEnv()->GetId() % GetEnv()->GetId()));
    }



    void SetNumMaxContacts(int numMaxContacts) {
        _numMaxContacts = numMaxContacts;
    }

    int GetNumMaxContacts() const {
        return _numMaxContacts;
    }

    void SetGeometryGroup(const std::string& groupname)
    {
        _fclspace->SetGeometryGroup(groupname);
    }

    const std::string& GetGeometryGroup() const
    {
        return _fclspace->GetGeometryGroup();
    }


    virtual bool SetCollisionOptions(int collision_options)
    {
        _options = collision_options;

        // TODO : remove when distance is implemented
        if( _options & OpenRAVE::CO_Distance ) {
            return false;
        }

        if( _options & OpenRAVE::CO_RayAnyHit ) {
            return false;
        }

        return true;
    }

    virtual int GetCollisionOptions() const
    {
        return _options;
    }

    virtual void SetTolerance(OpenRAVE::dReal tolerance)
    {
    }


    /// Sets the broadphase algorithm for collision checking
    /// The input algorithm can be one of : Naive, SaP, SSaP, IntervalTree, DynamicAABBTree, DynamicAABBTree_Array, SpatialHashing
    /// e.g. "SetBroadPhaseAlgorithm DynamicAABBTree"
    /// In order to use SpatialHashing, the spatial hashing data must be set beforehand with SetSpatialHashingBroadPhaseAlgorithm
    bool _SetBroadphaseAlgorithm(ostream& sout, istream& sinput)
    {
        std::string algorithm;
        sinput >> algorithm;
        SetBroadphaseAlgorithm(algorithm);
        return !!sinput;
    }

    void SetBroadphaseAlgorithm(const std::string &algorithm)
    {
        if(_broadPhaseCollisionManagerAlgorithm == algorithm) {
            return;
        }
        _broadPhaseCollisionManagerAlgorithm = algorithm;

        if( !!_envManager ) {
            _envManager = _CreateNewBroadPhaseCollisionManager(_envManager);
            _fclspace->SetEnvManager(_envManager);
        }

        _fclspace->InvalidateCachedManagers();
    }

    const std::string & GetBroadphaseAlgorithm() const {
        return _broadPhaseCollisionManagerAlgorithm;
    }


    /// Sets the spatial hashing data and switch to the spatial hashing broadphase algorithm
    /// e.g. SetSpatialHashingBroadPhaseAlgorithm cell_size scene_min_x scene_min_y scene_min_z scene_max_x scene_max_y scene_max_z
    bool SetSpatialHashingBroadPhaseAlgorithm(ostream& sout, istream& sinput)
    {
        fcl::FCL_REAL cell_size;
        fcl::Vec3f scene_min, scene_max;
        sinput >> cell_size >> scene_min[0] >> scene_min[1] >> scene_min[2] >> scene_max[0] >> scene_max[1] >> scene_max[2];
        SetSpatialHashingBroadPhaseAlgorithm(SpatialHashData(cell_size, scene_min, scene_max));
        return !!sinput;
    }

    void SetSpatialHashingBroadPhaseAlgorithm(const SpatialHashData & data) {
        _spatialHashData = boost::make_shared<SpatialHashData>(data);
        SetBroadphaseAlgorithm("SpatialHashing");
    }

    boost::shared_ptr<const SpatialHashData> GetSpatialHashData() const {
        return boost::const_pointer_cast<SpatialHashData>(_spatialHashData);
    }


    /// Sets the bounding volume hierarchy representation which can be one of
    /// AABB, OBB, RSS, OBBRSS, kDOP16, kDOP18, kDOP24, kIOS
    /// e.g. "SetBVHRepresentation OBB"
    bool _SetBVHRepresentation(ostream& sout, istream& sinput)
    {
        std::string type;
        sinput >> type;
        _fclspace->SetBVHRepresentation(type);
        return !!sinput;
    }

    std::string const& GetBVHRepresentation() const {
        return _fclspace->GetBVHRepresentation();
    }


    virtual bool InitEnvironment()
    {
        RAVELOG_VERBOSE(str(boost::format("FCL User data initializing %s in env %d") % _userdatakey % GetEnv()->GetId()));
        _bIsSelfCollisionChecker = false;
        _envManager = CreateManager();
        _fclspace->SetEnvManager(_envManager);
        vector<KinBodyPtr> vbodies;
        GetEnv()->GetBodies(vbodies);
        FOREACHC(itbody, vbodies) {
            InitKinBody(*itbody);
        }
        return true;
    }

    virtual void DestroyEnvironment()
    {
        RAVELOG_VERBOSE(str(boost::format("FCL User data destroying %s in env %d") % _userdatakey % GetEnv()->GetId()));
        if(!!_envManager) {
            _envManager->clear();
            _envManager.reset();
            envUpdateStamps.clear();
        }
        _fclspace->DestroyEnvironment();
    }

    virtual bool InitKinBody(OpenRAVE::KinBodyPtr pbody)
    {
        FCLSpace::KinBodyInfoPtr pinfo = boost::dynamic_pointer_cast<FCLSpace::KinBodyInfo>(pbody->GetUserData(_userdatakey));
        if( !pinfo || pinfo->GetBody() != pbody ) {
            pinfo = _fclspace->InitKinBody(pbody);
            if( _envManager ) {
              envUpdateStamps[pbody->GetEnvironmentId()] = pinfo->nLastStamp;
            }
        }
        return !pinfo;
    }

    virtual void RemoveKinBody(OpenRAVE::KinBodyPtr pbody)
    {
      envUpdateStamps.erase(pbody->GetEnvironmentId());
        _fclspace->RemoveUserData(pbody);
    }





    virtual bool CheckCollision(KinBodyConstPtr pbody1, CollisionReportPtr report = CollisionReportPtr())
    {
        // TODO : tailor this case when stuff become stable enough
      return CheckCollision(pbody1, std::vector<KinBodyConstPtr>(), std::vector<LinkConstPtr>(), report);
    }

    virtual bool CheckCollision(KinBodyConstPtr pbody1, KinBodyConstPtr pbody2, CollisionReportPtr report = CollisionReportPtr())
    {
      if( !!report ) {
        report->Reset(_options);
      }

        if( pbody1->GetLinks().size() == 0 || !pbody1->IsEnabled() ) {
            return false;
        }

        if( pbody2->GetLinks().size() == 0 || !pbody2->IsEnabled() ) {
            return false;
        }

        if( pbody1->IsAttached(pbody2) ) {
            return false;
        }

        // Do we really want to synchronize everything ?
        // We could put the synchronization directly inside GetBodyManager
        //_fclspace->Synchronize();

        BroadPhaseCollisionManagerPtr body1Manager = GetBodyManager(pbody1, _options & OpenRAVE::CO_ActiveDOFs), body2Manager = GetBodyManager(pbody2, _options & OpenRAVE::CO_ActiveDOFs);

        if( _options & OpenRAVE::CO_Distance ) {
            RAVELOG_WARN("fcl doesn't support CO_Distance yet\n");
            return false; //TODO
        } else {
            CollisionCallbackData query(shared_checker(), report);
            body1Manager->collide(body2Manager.get(), &query, &FCLCollisionChecker::CheckNarrowPhaseCollision);
            return query._bCollision;
        }

    }

    virtual bool CheckCollision(LinkConstPtr plink,CollisionReportPtr report = CollisionReportPtr())
    {
        // TODO : tailor this case when stuff become stable enough
      return CheckCollision(plink, std::vector<KinBodyConstPtr>(), std::vector<LinkConstPtr>(), report);
    }

    virtual bool CheckCollision(LinkConstPtr plink1, LinkConstPtr plink2, CollisionReportPtr report = CollisionReportPtr())
    {
      if( !!report ) {
        report->Reset(_options);
      }

        if( !plink1->IsEnabled() || !plink2->IsEnabled() ) {
            return false;
        }

        _fclspace->Synchronize(plink1->GetParent());
        _fclspace->Synchronize(plink2->GetParent());

        CollisionObjectPtr pcollLink1 = GetLinkBV(plink1), pcollLink2 = GetLinkBV(plink2);

        if( _options & OpenRAVE::CO_Distance ) {
            RAVELOG_WARN("fcl doesn't support CO_Distance yet\n");
            return false; // TODO
        } else {
            CollisionCallbackData query(shared_checker(), report);
            CheckNarrowPhaseCollision(pcollLink1.get(), pcollLink2.get(), &query);
            return query._bCollision;
        }
    }

    virtual bool CheckCollision(LinkConstPtr plink, KinBodyConstPtr pbody,CollisionReportPtr report = CollisionReportPtr())
    {

      if( !!report ) {
        report->Reset(_options);
      }

        if( !plink->IsEnabled() ) {
            return false;
        }

        if( pbody->GetLinks().size() == 0 || !pbody->IsEnabled() ) {
            return false;
        }

        if( pbody->IsAttached(plink->GetParent()) ) {
            return false;
        }

        _fclspace->Synchronize(plink->GetParent());

        CollisionObjectPtr pcollLink = GetLinkBV(plink);
        // seems that activeDOFs are not considered in oderave : the check is done but it will always return true
        BroadPhaseCollisionManagerPtr bodyManager = GetBodyManager(pbody, false);

        if( _options & OpenRAVE::CO_Distance ) {
            RAVELOG_WARN("fcl doesn't support CO_Distance yet\n");
            return false; // TODO
        } else {
            CollisionCallbackData query(shared_checker(), report);
            bodyManager->collide(pcollLink.get(), &query, &FCLCollisionChecker::CheckNarrowPhaseCollision);
            return query._bCollision;
        }
    }

    virtual bool CheckCollision(LinkConstPtr plink, std::vector<KinBodyConstPtr> const &vbodyexcluded, std::vector<LinkConstPtr> const &vlinkexcluded, CollisionReportPtr report = CollisionReportPtr())
    {

      if( !!report ) {
        report->Reset(_options);
      }

        if( !plink->IsEnabled() || find(vlinkexcluded.begin(), vlinkexcluded.end(), plink) != vlinkexcluded.end() ) {
            return false;
        }

        _fclspace->Synchronize();


        CollisionObjectPtr pcollLink = GetLinkBV(plink);

        // We update all the env but the bodies attached to plink
        {
          std::set<KinBodyPtr> attachedBodies;
          plink->GetParent()->GetAttached(attachedBodies);
          SetupEnvManager(attachedBodies.begin(), attachedBodies.end());
        }


        if( _options & OpenRAVE::CO_Distance ) {
            return false;
        } else {
            CollisionCallbackData query(shared_checker(), report, vbodyexcluded, vlinkexcluded);
            _envManager->collide(pcollLink.get(), &query, &FCLCollisionChecker::CheckNarrowPhaseCollision);
            return query._bCollision;
        }
    }

    virtual bool CheckCollision(KinBodyConstPtr pbody, std::vector<KinBodyConstPtr> const &vbodyexcluded, std::vector<LinkConstPtr> const &vlinkexcluded, CollisionReportPtr report = CollisionReportPtr())
    {
      if( !!report ) {
        report->Reset(_options);
      }

        if( (pbody->GetLinks().size() == 0) || !pbody->IsEnabled() ) {
            return false;
        }

        _fclspace->Synchronize();

        BroadPhaseCollisionManagerPtr bodyManager = GetBodyManager(pbody, _options & OpenRAVE::CO_ActiveDOFs);

        // We update all the env but the bodies attached to plink
        {
          std::set<KinBodyPtr> attachedBodies;
          pbody->GetAttached(attachedBodies);
          SetupEnvManager(attachedBodies.begin(), attachedBodies.end());
        }

        if( _options & OpenRAVE::CO_Distance ) {
            RAVELOG_WARN("fcl doesn't support CO_Distance yet\n");
            return false; // TODO
        } else {
            CollisionCallbackData query(shared_checker(), report, vbodyexcluded, vlinkexcluded);
            _envManager->collide(bodyManager.get(), &query, &FCLCollisionChecker::CheckNarrowPhaseCollision);
            return query._bCollision;
        }
    }

    virtual bool CheckCollision(RAY const &ray, LinkConstPtr plink,CollisionReportPtr report = CollisionReportPtr())
    {
        RAVELOG_WARN("fcl doesn't support Ray collisions\n");
        return false; //TODO
    }

    virtual bool CheckCollision(RAY const &ray, KinBodyConstPtr pbody, CollisionReportPtr report = CollisionReportPtr())
    {
        RAVELOG_WARN("fcl doesn't support Ray collisions\n");
        return false; //TODO
    }

    virtual bool CheckCollision(RAY const &ray, CollisionReportPtr report = CollisionReportPtr())
    {
        RAVELOG_WARN("fcl doesn't support Ray collisions\n");
        return false; //TODO
    }

    virtual bool CheckStandaloneSelfCollision(KinBodyConstPtr pbody, CollisionReportPtr report = CollisionReportPtr())
    {
      if( !!report ) {
        report->Reset(_options);
      }

        if( pbody->GetLinks().size() <= 1 ) {
            return false;
        }

        // We only want to consider the enabled links
        int adjacentOptions = KinBody::AO_Enabled;
        if( (_options & OpenRAVE::CO_ActiveDOFs) && pbody->IsRobot() ) {
            adjacentOptions |= KinBody::AO_ActiveDOFs;
        }

        const std::set<int> &nonadjacent = pbody->GetNonAdjacentLinks(adjacentOptions);
        // We need to synchronize after calling GetNonAdjacentLinks since it can move pbody evn if it is const
        //_fclspace->Synchronize(pbody);

        if( _options & OpenRAVE::CO_Distance ) {
            RAVELOG_WARN("fcl doesn't support CO_Distance yet\n");
            return false; // TODO
        } else {
            CollisionCallbackData query(shared_checker(), report);
            query.bselfCollision = true;

            KinBodyInfoPtr pinfo = _fclspace->GetInfo(pbody);
            FOREACH(itset, nonadjacent) {
                size_t index1 = *itset&0xffff, index2 = *itset>>16;
                // We don't need to check if the links are enabled since we got adjacency information with AO_Enabled
                LinkInfoPtr pLINK1 = pinfo->vlinks[index1], pLINK2 = pinfo->vlinks[index2];
                _fclspace->SynchronizeGeometries(pbody->GetLinks()[index1], pLINK1);
                _fclspace->SynchronizeGeometries(pbody->GetLinks()[index2], pLINK2);
                FOREACH(itgeom1, pLINK1->vgeoms) {
                  FOREACH(itgeom2, pLINK2->vgeoms) {
                    CheckNarrowPhaseGeomCollision((*itgeom1).second.get(), (*itgeom2).second.get(), &query);
                    if( query._bStopChecking ) {
                      return query._bCollision;
                    }
                  }
                }
            }
            return query._bCollision;
        }
    }

    virtual bool CheckStandaloneSelfCollision(LinkConstPtr plink, CollisionReportPtr report = CollisionReportPtr())
    {
      if( !!report ) {
        report->Reset(_options);
      }

        KinBodyPtr pbody = plink->GetParent();
        if( pbody->GetLinks().size() <= 1 ) {
            return false;
        }

        // We only want to consider the enabled links
        int adjacentOptions = KinBody::AO_Enabled;
        if( (_options & OpenRAVE::CO_ActiveDOFs) && pbody->IsRobot() ) {
            adjacentOptions |= KinBody::AO_ActiveDOFs;
        }

        const std::set<int> &nonadjacent = pbody->GetNonAdjacentLinks(adjacentOptions);
        // We need to synchronize after calling GetNonAdjacentLinks since it can move pbody evn if it is const
        //_fclspace->Synchronize(pbody);


        if( _options & OpenRAVE::CO_Distance ) {
            RAVELOG_WARN("fcl doesn't support CO_Distance yet\n");
            return false; //TODO
        } else {
            CollisionCallbackData query(shared_checker(), report);
            query.bselfCollision = true;
            KinBodyInfoPtr pinfo = _fclspace->GetInfo(pbody);
            FOREACH(itset, nonadjacent) {
                int index1 = *itset&0xffff, index2 = *itset>>16;
                if( plink->GetIndex() == index1 || plink->GetIndex() == index2 ) {
                  LinkInfoPtr pLINK1 = pinfo->vlinks[index1], pLINK2 = pinfo->vlinks[index2];
                  _fclspace->SynchronizeGeometries(pbody->GetLinks()[index1], pLINK1);
                  _fclspace->SynchronizeGeometries(pbody->GetLinks()[index2], pLINK2);
                  FOREACH(itgeom1, pLINK1->vgeoms) {
                    FOREACH(itgeom2, pLINK2->vgeoms) {
                      CheckNarrowPhaseGeomCollision((*itgeom1).second.get(), (*itgeom2).second.get(), &query);
                      if( query._bStopChecking ) {
                        return query._bCollision;
                      }
                    }
                  }
                }
            }
            return query._bCollision;
        }
    }

    // TODO : where do I need this
    BroadPhaseCollisionManagerPtr GetEnvManager() const {
        return _envManager;
    }

    CollisionObjectPtr GetLinkBV(LinkConstPtr plink) {
        return GetLinkBV(plink->GetParent(), plink->GetIndex());
    }

    CollisionObjectPtr GetLinkBV(KinBodyConstPtr pbody, int index) {
        KinBodyInfoPtr pinfo = _fclspace->GetInfo(pbody);
        if( !!pinfo ) {
            return pinfo->vlinks.at(index)->plinkBV->second;
        } else {
            RAVELOG_WARN(str(boost::format("KinBody %s is not initialized in fclspace %s, env %d")%pbody->GetName()%_userdatakey%GetEnv()->GetId()));
            return CollisionObjectPtr();
        }
    }

    BroadPhaseCollisionManagerPtr CreateManager() {
        return _CreateManagerFromBroadphaseAlgorithm(_broadPhaseCollisionManagerAlgorithm);
    }

private:
    inline boost::shared_ptr<FCLCollisionChecker> shared_checker() {
        return boost::dynamic_pointer_cast<FCLCollisionChecker>(shared_from_this());
    }


    boost::shared_ptr<CollisionCallbackData> SetupDistanceQuery(CollisionReportPtr report)
    {
        // TODO
        return boost::make_shared<CollisionCallbackData>(shared_checker(), report);
    }

    void SetupManagerAllDOFs(KinBodyConstPtr pbody, KinBodyInfoPtr pinfo) {
      std::set<KinBodyPtr> attachedBodies;
      pbody->GetAttached(attachedBodies);

        if( !pinfo->_bodyManager ) {
            pinfo->_bodyManager = CreateManager();
            const boost::function<void()>& enableChangeCallback = boost::bind(&FCLSpace::KinBodyInfo::_ChangeEnableFlag, boost::bind(&OpenRAVE::utils::sptr_from<FCLSpace::KinBodyInfo>, boost::weak_ptr<FCLSpace::KinBodyInfo>(pinfo)));
            pinfo->_linkEnableCallbacks.push_back(pbody->RegisterChangeCallback(KinBody::Prop_LinkEnable, enableChangeCallback));

            // (re)compute _bodyManager
            pinfo->_bodyManager->clear();
            pinfo->nBodyManagerStamp = 0;
            FOREACH(itbody, attachedBodies) {
                if( (*itbody)->IsEnabled() ) {
                    FCLSpace::KinBodyInfoPtr pitinfo = _fclspace->GetInfo(*itbody);
                    if( !pitinfo ) {
                        RAVELOG_ERROR_FORMAT("The kinbody %s has no info in checker %s, env %d", (*itbody)->GetName()%_userdatakey%GetEnv()->GetId());
                    } else {
                      pinfo->nBodyManagerStamp += pitinfo->nLastStamp;
                        pinfo->_linkEnableCallbacks.push_back((*itbody)->RegisterChangeCallback(KinBody::Prop_LinkEnable, enableChangeCallback));
                        for(size_t i = 0; i < pitinfo->vlinks.size(); ++i) {
                          if( (*itbody)->GetLinks()[i]->IsEnabled() ) {
                                pitinfo->vlinks[i]->Register(pinfo->_bodyManager);
                            }
                        }
                    }
                }
            }
        } else {
          // if the bodyManager has not been created just now, we may need to update its content
          int currentStamp = 0;
          FOREACH(itbody, attachedBodies) {
            currentStamp += (*itbody)->GetUpdateStamp();
          }
          BOOST_ASSERT( pinfo->nBodyManagerStamp <= currentStamp );
          if( pinfo->nBodyManagerStamp < currentStamp ) {
            pinfo->_bodyManager->update();
            pinfo->nBodyManagerStamp = currentStamp;
          }
        }
        pinfo->_bodyManager->setup();
    }

    void SetupManagerActiveDOFs(RobotBaseConstPtr probot, KinBodyInfoPtr pinfo) {

      std::set<KinBodyPtr> attachedBodies;
      probot->GetAttached(attachedBodies);

        if( pinfo->_bactiveDOFsDirty ) {
            // if the activeDOFs have changed the _bodyManagerActiveDOFs must be invalid
            BOOST_ASSERT( !pinfo->_bodyManagerActiveDOFs );
            // (re)compute _vactiveLinks
            pinfo->_vactiveLinks.resize(0);
            pinfo->_vactiveLinks.resize(probot->GetLinks().size(), 0);
            for(size_t i = 0; i < probot->GetLinks().size(); ++i) {
                int isLinkActive = 0;
                FOREACH(itindex, probot->GetActiveDOFIndices()) {
                    if( probot->DoesAffect(probot->GetJointFromDOFIndex(*itindex)->GetJointIndex(), i) ) {
                        isLinkActive = 1;
                        break;
                    }
                }
                pinfo->_vactiveLinks[i] = isLinkActive;
            }
            pinfo->_bactiveDOFsDirty = false;
        }

        if( !pinfo->_bodyManagerActiveDOFs ) {
            pinfo->_bodyManagerActiveDOFs = CreateManager();
            const boost::function<void()>& activeDOFsChangeCallback = boost::bind(&FCLSpace::KinBodyInfo::_ChangeActiveDOFsFlag,boost::bind(&OpenRAVE::utils::sptr_from<FCLSpace::KinBodyInfo>, boost::weak_ptr<FCLSpace::KinBodyInfo>(pinfo)));
            const boost::function<void()>& enableChangeCallback = boost::bind(&FCLSpace::KinBodyInfo::_ChangeEnableFlag, boost::bind(&OpenRAVE::utils::sptr_from<FCLSpace::KinBodyInfo>, boost::weak_ptr<FCLSpace::KinBodyInfo>(pinfo)));
            // what about grabbed bodies, shouldn,t we set a callback in that case too
            pinfo->_activeDOFsCallbacks.push_back(probot->RegisterChangeCallback(KinBody::Prop_RobotActiveDOFs, activeDOFsChangeCallback));

            pinfo->nBodyManagerActiveDOFsStamp = pinfo->nLastStamp;
            // (re)compute _bodyManagerActiveDOFs
            // first we register the active links of pbody
            for(size_t i = 0; i < probot->GetLinks().size(); ++i) {
                if( pinfo->_vactiveLinks[i] ) {
                    pinfo->vlinks[i]->Register(pinfo->_bodyManagerActiveDOFs);
                }
            }

            // then we register all the bodies attached to an active link of pbody
            FOREACH(itbody, attachedBodies) {
                if( (*itbody)->IsEnabled() && *itbody != probot ) {
                    LinkConstPtr pgrabbinglink = probot->IsGrabbing(*itbody);
                    if( !!pgrabbinglink && pinfo->_vactiveLinks[pgrabbinglink->GetIndex()] ) {
                        KinBodyInfoPtr pinfoGrabbed = _fclspace->GetInfo(*itbody);
                        if( !pinfoGrabbed ) {
                            RAVELOG_ERROR_FORMAT("The kinbody %s has no info in checker %s, env %d", (*itbody)->GetName()%_userdatakey%GetEnv()->GetId());
                        } else {
                            // we are only restricting to active DOFS for the original robot
                            // i.e. for now if a robot is grabbed we consider all its DOFs
                          pinfo->nBodyManagerActiveDOFsStamp += pinfoGrabbed->nLastStamp;
                            // if the enable status of some link change we need to reset the _bodyManagerActiveDOFs
                            pinfo->_linkEnableCallbacks.push_back((*itbody)->RegisterChangeCallback(KinBody::Prop_LinkEnable, enableChangeCallback));
                            for(size_t i = 0; i < pinfoGrabbed->vlinks.size(); ++i) {
                              if( (*itbody)->GetLinks()[i]->IsEnabled() ) {
                                    pinfoGrabbed->vlinks[i]->Register(pinfo->_bodyManagerActiveDOFs);
                                }
                            }
                        }
                    }
                }
            }
        } else {
          int currentStamp = 0;
          FOREACH(itbody, attachedBodies) {
            currentStamp += (*itbody)->GetUpdateStamp();
              }
          BOOST_ASSERT( pinfo->nBodyManagerActiveDOFsStamp <= currentStamp );
          if( pinfo->nBodyManagerStamp < currentStamp ) {
            pinfo->_bodyManagerActiveDOFs->update();
            pinfo->nBodyManagerActiveDOFsStamp = currentStamp;
          }
        }
        pinfo->_bodyManagerActiveDOFs->setup();
    }

    /// \param pbody The broadphase manager of this kinbody is (re)computed if needed
    /// \param bactiveDOFs true if we only need to consider active DOFs
    /// \return vmanagers vector filled with the relevant broadphase managers wrt pbody upon return
    BroadPhaseCollisionManagerPtr GetBodyManager(KinBodyConstPtr pbody, bool bactiveDOFs) {
        FCLSpace::KinBodyInfoPtr pinfo = _fclspace->GetInfo(pbody);
        if( !pinfo ) {
            RAVELOG_ERROR_FORMAT("The kinbody %s has no info in checker %s, env %d", pbody->GetName()%_userdatakey%GetEnv()->GetId());
            return BroadPhaseCollisionManagerPtr();
        }

        bool ballDOFs = true; ///< true if we consider all DOFs for the manager
        RobotBaseConstPtr probot;
        // if bactiveDOFs is false or pbody is not a robot we check all DOFs
        if( bactiveDOFs && pbody->IsRobot() ) {
            probot = OpenRAVE::RaveInterfaceConstCast<RobotBase>(pbody);
            // if the robot has affine DOF we check all DOFs
            ballDOFs = probot->GetAffineDOF();
        }

        std::set<KinBodyPtr> attachedBodies;
        pbody->GetAttached(attachedBodies);
        // we need to synchronize all the involved bodies before setting up the manager
        FOREACH(itbody, attachedBodies) {
          _fclspace->Synchronize(*itbody);
        }

        if( ballDOFs ) {
            SetupManagerAllDOFs(pbody, pinfo);
            return pinfo->_bodyManager;
        } else {
            SetupManagerActiveDOFs(probot, pinfo);
            return pinfo->_bodyManagerActiveDOFs;
        }
    }


    LinkInfoPtr GetLinkInfo(LinkConstPtr plink) {
        KinBodyInfoPtr pinfo = _fclspace->GetInfo(plink->GetParent());
        return pinfo->vlinks[plink->GetIndex()];
    }

    inline bool HasMultipleGeometries(LinkInfoPtr pLINK) {
        return pLINK->vgeoms.size() > 1;
    }

    BroadPhaseCollisionManagerPtr GetLinkGeometriesManager(LinkConstPtr plink) {
        LinkInfoPtr pLINK = GetLinkInfo(plink);
        // why not synchronize geometries at this stage only ?
        _fclspace->SynchronizeGeometries(plink, pLINK);
        if( !pLINK->_linkManager && HasMultipleGeometries(pLINK) ) {
            pLINK->_linkManager = CreateManager();
            FOREACH(itgeompair, pLINK->vgeoms) {
                pLINK->_linkManager->registerObject(itgeompair->second.get());
            }
        }
        if( !!pLINK->_linkManager ) {
          pLINK->_linkManager->update();
        }
        return pLINK->_linkManager;
    }

    static bool CheckNarrowPhaseCollision(fcl::CollisionObject *o1, fcl::CollisionObject *o2, void *data) {
        CollisionCallbackData* pcb = static_cast<CollisionCallbackData *>(data);
        return pcb->_pchecker->CheckNarrowPhaseCollision(o1, o2, pcb);
    }

    bool CheckNarrowPhaseCollision(fcl::CollisionObject *o1, fcl::CollisionObject *o2, CollisionCallbackData* pcb) {

      if( pcb->_bStopChecking ) {
        return true;     // don't test anymore
      }

      LinkConstPtr plink1 = GetCollisionLink(*o1), plink2 = GetCollisionLink(*o2);

        if( !plink1 || !plink2 ) {
            return false;
        }

        if( !plink1->IsEnabled() || !plink2->IsEnabled() ) {
            return false;
        }

        if( IsIn<KinBodyConstPtr>(plink1->GetParent(), pcb->_vbodyexcluded) || IsIn<KinBodyConstPtr>(plink2->GetParent(), pcb->_vbodyexcluded) || IsIn<LinkConstPtr>(plink1, pcb->_vlinkexcluded) || IsIn<LinkConstPtr>(plink2, pcb->_vlinkexcluded) ) {
            return false;
        }

        // Proceed to the next if the links are attached and not enabled
        if( !pcb->bselfCollision && plink1->GetParent()->IsAttached(KinBodyConstPtr(plink2->GetParent())) ) {
            return false;
        }

        BroadPhaseCollisionManagerPtr plink1Manager = GetLinkGeometriesManager(plink1), plink2Manager = GetLinkGeometriesManager(plink2);

        if( !!plink1Manager ) {
            if( !!plink2Manager ) {
                plink1Manager->setup();
                plink2Manager->setup();
                plink1Manager->collide(plink2Manager.get(), pcb, &FCLCollisionChecker::CheckNarrowPhaseGeomCollision);
            } else {
                plink1Manager->setup();
                plink1Manager->collide(o2, pcb, &FCLCollisionChecker::CheckNarrowPhaseGeomCollision);
            }
        } else {
            if( !!plink2Manager ) {
                plink2Manager->setup();
                plink2Manager->collide(o1, pcb, &FCLCollisionChecker::CheckNarrowPhaseGeomCollision);
            } else {
                CheckNarrowPhaseGeomCollision(o1, o2, pcb);
            }
        }

        if( pcb->_bCollision && !(_options & OpenRAVE::CO_AllLinkCollisions) ) {
          pcb->_bStopChecking = true; // stop checking collision
        }

        return pcb->_bStopChecking;
    }

    static bool CheckNarrowPhaseGeomCollision(fcl::CollisionObject *o1, fcl::CollisionObject *o2, void *data) {
        CollisionCallbackData* pcb = static_cast<CollisionCallbackData *>(data);
        return pcb->_pchecker->CheckNarrowPhaseGeomCollision(o1, o2, pcb);
    }

    bool CheckNarrowPhaseGeomCollision(fcl::CollisionObject *o1, fcl::CollisionObject *o2, CollisionCallbackData* pcb)
    {
      if( pcb->_bStopChecking ) {
        return true; // don't test anymore
      }

        pcb->_result.clear();
        size_t numContacts = fcl::collide(o1, o2, pcb->_request, pcb->_result);

        if( numContacts > 0 ) {

            if( !!pcb->_report ) {
              LinkConstPtr plink1 = GetCollisionLink(*o1), plink2 = GetCollisionLink(*o2);

              // these should be useless, just to make sure I haven't messed up
              BOOST_ASSERT( plink1 && plink2 );
              BOOST_ASSERT( plink1->IsEnabled() && plink2->IsEnabled() );
              BOOST_ASSERT( pcb->bselfCollision || !plink1->GetParent()->IsAttached(KinBodyConstPtr(plink2->GetParent())) );

                _reportcache.Reset(_options);
                _reportcache.plink1 = plink1;
                _reportcache.plink2 = plink2;

                // TODO : eliminate the contacts points (insertion sort (std::lower) + binary_search ?) duplicated
                // TODO : Collision points are really different from their ode variant
                if( _options & (OpenRAVE::CO_Contacts | OpenRAVE::CO_AllGeometryContacts) ) {
                    _reportcache.contacts.resize(numContacts);
                    for(size_t i = 0; i < numContacts; ++i) {
                        fcl::Contact const &c = pcb->_result.getContact(i);
                        _reportcache.contacts[i] = CollisionReport::CONTACT(ConvertVectorFromFCL(c.pos), ConvertVectorFromFCL(c.normal), c.penetration_depth);
                    }
                }


                if( pcb->_bHasCallbacks ) {
                    OpenRAVE::CollisionAction action = OpenRAVE::CA_DefaultAction;
                    CollisionReportPtr preport(&_reportcache, OpenRAVE::utils::null_deleter());
                    FOREACH(callback, pcb->GetCallbacks()) {
                        action = (*callback)(preport, false);
                        if( action == OpenRAVE::CA_Ignore ) {
                            return false;
                        }
                    }
                }

                pcb->_report->plink1 = _reportcache.plink1;
                pcb->_report->plink2 = _reportcache.plink2;
                if(pcb->_report->contacts.size() + numContacts < pcb->_report->contacts.capacity()) {
                    pcb->_report->contacts.reserve(pcb->_report->contacts.capacity() + numContacts); // why capacity instead of size ?
                }
                copy(_reportcache.contacts.begin(),_reportcache.contacts.end(), back_inserter(pcb->_report->contacts));
                // pcb->_report->contacts.swap(_report.contacts); // would be faster but seems just wrong...

                LinkPair linkPair = MakeLinkPair(plink1, plink2);
                if( _options & OpenRAVE::CO_AllLinkCollisions ) {
                    // We maintain vLinkColliding ordered
                    typedef std::vector< std::pair< LinkConstPtr, LinkConstPtr > >::iterator PairIterator;
                    PairIterator end = pcb->_report->vLinkColliding.end(), first = std::lower_bound(pcb->_report->vLinkColliding.begin(), end, linkPair);
                    if( first == end || *first != linkPair ) {
                        pcb->_report->vLinkColliding.insert(first, linkPair);
                    }
                }

                pcb->_bCollision = true;
                if( !(_options & (OpenRAVE::CO_AllLinkCollisions | OpenRAVE::CO_AllGeometryContacts)) ) {
<<<<<<< HEAD
                  pcb->_bStopChecking = true; // stop checking collision
=======
                    pcb->_bStopChecking = true; // stop checking collision
>>>>>>> bf53637f
                }
                return pcb->_bStopChecking;
            }

            pcb->_bCollision = true;
            pcb->_bStopChecking = true; // since the report is NULL, there is no reason to continue
            return pcb->_bStopChecking;
        }

        return false; // keep checking collision
    }

    static bool CheckNarrowPhaseDistance(fcl::CollisionObject *o1, fcl::CollisionObject *o2, void *data)
    {
        // TODO
        return false;
    }

    static LinkPair MakeLinkPair(LinkConstPtr plink1, LinkConstPtr plink2)
    {
        if( plink1.get() < plink2.get() ) {
            return make_pair(plink1, plink2);
        } else {
            return make_pair(plink1, plink2);
        }
    }

    LinkConstPtr GetCollisionLink(const fcl::CollisionObject &collObj) {
        FCLSpace::KinBodyInfo::LINK *link_raw = static_cast<FCLSpace::KinBodyInfo::LINK *>(collObj.getUserData());
        if( link_raw != NULL ) {
            LinkConstPtr plink = link_raw->GetLink();
            if( !plink ) {
                RAVELOG_WARN(str(boost::format("The link %s was lost from fclspace")%link_raw->bodylinkname));
            }
            return plink;
        }
        RAVELOG_WARN("fcl collision object does not have a link attached");
        return LinkConstPtr();
    }


    BroadPhaseCollisionManagerPtr _CreateManagerFromBroadphaseAlgorithm(std::string const &algorithm)
    {
        if(algorithm == "Naive") {
            return boost::make_shared<fcl::NaiveCollisionManager>();
        } else if(algorithm == "SaP") {
            return boost::make_shared<fcl::SaPCollisionManager>();
        } else if(algorithm == "SSaP") {
            return boost::make_shared<fcl::SSaPCollisionManager>();
        } else if(algorithm == "SpatialHashing") {
            if( _spatialHashData ) {
                // TODO : add other HashTables (GoogleDenseHashTable ?)
                return boost::make_shared< fcl::SpatialHashingCollisionManager< fcl::SparseHashTable<fcl::AABB, fcl::CollisionObject*, fcl::SpatialHash> > >(_spatialHashData->_cellSize, _spatialHashData->_sceneMin, _spatialHashData->_sceneMax);
            } else {
                throw OPENRAVE_EXCEPTION_FORMAT0("No spatial data provided, spatial hashing needs to be set up  with SetSpatialHashingBroadPhaseAlgorithm", OpenRAVE::ORE_InvalidArguments);
            }
        } else if(algorithm == "IntervalTree") {
            return boost::make_shared<fcl::IntervalTreeCollisionManager>();
        } else if(algorithm == "DynamicAABBTree") {
            return boost::make_shared<fcl::DynamicAABBTreeCollisionManager>();
        } else if(algorithm == "DynamicAABBTree1") {
            boost::shared_ptr<fcl::DynamicAABBTreeCollisionManager> pmanager = boost::make_shared<fcl::DynamicAABBTreeCollisionManager>();
            pmanager->tree_init_level = 1;
            return pmanager;
        } else if(algorithm == "DynamicAABBTree2") {
            boost::shared_ptr<fcl::DynamicAABBTreeCollisionManager> pmanager = boost::make_shared<fcl::DynamicAABBTreeCollisionManager>();
            pmanager->tree_init_level = 2;
            return pmanager;
            return boost::make_shared<fcl::DynamicAABBTreeCollisionManager>();
        } else if(algorithm == "DynamicAABBTree3") {
            boost::shared_ptr<fcl::DynamicAABBTreeCollisionManager> pmanager = boost::make_shared<fcl::DynamicAABBTreeCollisionManager>();
            pmanager->tree_init_level = 3;
            return pmanager;
        } else if(algorithm == "DynamicAABBTree_Array") {
            return boost::make_shared<fcl::DynamicAABBTreeCollisionManager_Array>();
        } else {
            throw OPENRAVE_EXCEPTION_FORMAT("Unknown broad-phase algorithm '%s'.", algorithm, OpenRAVE::ORE_InvalidArguments);
        }
    }

    // DEPRECATED, not used anymore (now we just throw everything away)
    BroadPhaseCollisionManagerPtr _CreateNewBroadPhaseCollisionManager(BroadPhaseCollisionManagerPtr oldmanager) {
        CollisionGroup vcollObjects;
        oldmanager->getObjects(vcollObjects);
        BroadPhaseCollisionManagerPtr manager = _CreateManagerFromBroadphaseAlgorithm(_broadPhaseCollisionManagerAlgorithm);
        manager->registerObjects(vcollObjects);
        return manager;
    }


    template<class InputIt>
      void SetupEnvManager(InputIt itexcludedbodiesbegin, InputIt itexcludedbodiesend) {
      CollisionGroup vupdateObjects;
      FOREACH(itIdStampPair, envUpdateStamps) {
        KinBodyPtr pbody = GetEnv()->GetBodyFromEnvironmentId(itIdStampPair->first);
        if( std::find(itexcludedbodiesbegin, itexcludedbodiesend, pbody) == itexcludedbodiesend && itIdStampPair->second != pbody->GetUpdateStamp() ) {
          itIdStampPair->second = pbody->GetUpdateStamp();
          vupdateObjects.reserve(vupdateObjects.size() +  pbody->GetLinks().size());
          for(size_t i = 0; i < pbody->GetLinks().size(); i++) {
            vupdateObjects.push_back(GetLinkBV(pbody, i).get());
          }
        }
      }
      _envManager->update(vupdateObjects);
      _envManager->setup(); // might not be useful but won't harm in any case
    }


    int _options;
    boost::shared_ptr<FCLSpace> _fclspace;
    int _numMaxContacts;
    std::string _userdatakey;
    bool _bIsSelfCollisionChecker;
    CollisionReport _reportcache;

    std::string _broadPhaseCollisionManagerAlgorithm;
    boost::shared_ptr<SpatialHashData> _spatialHashData;
    BroadPhaseCollisionManagerPtr _envManager;
    std::map<int, int> envUpdateStamps;
};


#endif<|MERGE_RESOLUTION|>--- conflicted
+++ resolved
@@ -630,8 +630,11 @@
 
         if( !pinfo->_bodyManager ) {
             pinfo->_bodyManager = CreateManager();
-            const boost::function<void()>& enableChangeCallback = boost::bind(&FCLSpace::KinBodyInfo::_ChangeEnableFlag, boost::bind(&OpenRAVE::utils::sptr_from<FCLSpace::KinBodyInfo>, boost::weak_ptr<FCLSpace::KinBodyInfo>(pinfo)));
-            pinfo->_linkEnableCallbacks.push_back(pbody->RegisterChangeCallback(KinBody::Prop_LinkEnable, enableChangeCallback));
+            if( pbody->IsRobot() ) {
+              RobotBaseConstPtr OpenRAVE::RaveInterfaceConstCast<RobotBase>(pbody);
+              const boost::function<void()>& grabbedChangeCallback = boost::bind(&FCLSpace::KinBodyInfo::_ChangeGrabbingFlag, boost::bind(&OpenRAVE::utils::sptr_from<FCLSpace::KinBodyInfo>, boost::weak_ptr<FCLSpace::KinBodyInfo>(pinfo)));
+              pinfo->_grabbingCallback = probot->RegisterChangeCallback(KinBody::Prop_RobotGrabbed, grabbedChangeCallback);
+            }
 
             // (re)compute _bodyManager
             pinfo->_bodyManager->clear();
@@ -643,7 +646,6 @@
                         RAVELOG_ERROR_FORMAT("The kinbody %s has no info in checker %s, env %d", (*itbody)->GetName()%_userdatakey%GetEnv()->GetId());
                     } else {
                       pinfo->nBodyManagerStamp += pitinfo->nLastStamp;
-                        pinfo->_linkEnableCallbacks.push_back((*itbody)->RegisterChangeCallback(KinBody::Prop_LinkEnable, enableChangeCallback));
                         for(size_t i = 0; i < pitinfo->vlinks.size(); ++i) {
                           if( (*itbody)->GetLinks()[i]->IsEnabled() ) {
                                 pitinfo->vlinks[i]->Register(pinfo->_bodyManager);
@@ -675,12 +677,17 @@
         if( pinfo->_bactiveDOFsDirty ) {
             // if the activeDOFs have changed the _bodyManagerActiveDOFs must be invalid
             BOOST_ASSERT( !pinfo->_bodyManagerActiveDOFs );
+            pinfo->nActiveDOF = probot->GetActiveDOF();
+            // (re)initialize vactiveDOFIndices;
+            pinfo->vIsActiveDOF.resize(0);
+            pinfo->vIsActiveDOF.resize(probot->GetDOF(), 0); 
             // (re)compute _vactiveLinks
             pinfo->_vactiveLinks.resize(0);
             pinfo->_vactiveLinks.resize(probot->GetLinks().size(), 0);
             for(size_t i = 0; i < probot->GetLinks().size(); ++i) {
                 int isLinkActive = 0;
                 FOREACH(itindex, probot->GetActiveDOFIndices()) {
+                  pinfo->vIsActiveDOF[*itindex] = 1;
                     if( probot->DoesAffect(probot->GetJointFromDOFIndex(*itindex)->GetJointIndex(), i) ) {
                         isLinkActive = 1;
                         break;
@@ -694,9 +701,10 @@
         if( !pinfo->_bodyManagerActiveDOFs ) {
             pinfo->_bodyManagerActiveDOFs = CreateManager();
             const boost::function<void()>& activeDOFsChangeCallback = boost::bind(&FCLSpace::KinBodyInfo::_ChangeActiveDOFsFlag,boost::bind(&OpenRAVE::utils::sptr_from<FCLSpace::KinBodyInfo>, boost::weak_ptr<FCLSpace::KinBodyInfo>(pinfo)));
-            const boost::function<void()>& enableChangeCallback = boost::bind(&FCLSpace::KinBodyInfo::_ChangeEnableFlag, boost::bind(&OpenRAVE::utils::sptr_from<FCLSpace::KinBodyInfo>, boost::weak_ptr<FCLSpace::KinBodyInfo>(pinfo)));
+            const boost::function<void()>& grabbedChangeCallback = boost::bind(&FCLSpace::KinBodyInfo::_ChangeGrabbingFlag, boost::bind(&OpenRAVE::utils::sptr_from<FCLSpace::KinBodyInfo>, boost::weak_ptr<FCLSpace::KinBodyInfo>(pinfo)));
             // what about grabbed bodies, shouldn,t we set a callback in that case too
             pinfo->_activeDOFsCallbacks.push_back(probot->RegisterChangeCallback(KinBody::Prop_RobotActiveDOFs, activeDOFsChangeCallback));
+            pinfo->_activeDOFsCallbacks.push_back(probot->RegisterChangeCallback(KinBody::Prop_RobotGrabbed, grabbedChangeCallback));
 
             pinfo->nBodyManagerActiveDOFsStamp = pinfo->nLastStamp;
             // (re)compute _bodyManagerActiveDOFs
@@ -720,7 +728,6 @@
                             // i.e. for now if a robot is grabbed we consider all its DOFs
                           pinfo->nBodyManagerActiveDOFsStamp += pinfoGrabbed->nLastStamp;
                             // if the enable status of some link change we need to reset the _bodyManagerActiveDOFs
-                            pinfo->_linkEnableCallbacks.push_back((*itbody)->RegisterChangeCallback(KinBody::Prop_LinkEnable, enableChangeCallback));
                             for(size_t i = 0; i < pinfoGrabbed->vlinks.size(); ++i) {
                               if( (*itbody)->GetLinks()[i]->IsEnabled() ) {
                                     pinfoGrabbed->vlinks[i]->Register(pinfo->_bodyManagerActiveDOFs);
@@ -932,11 +939,7 @@
 
                 pcb->_bCollision = true;
                 if( !(_options & (OpenRAVE::CO_AllLinkCollisions | OpenRAVE::CO_AllGeometryContacts)) ) {
-<<<<<<< HEAD
                   pcb->_bStopChecking = true; // stop checking collision
-=======
-                    pcb->_bStopChecking = true; // stop checking collision
->>>>>>> bf53637f
                 }
                 return pcb->_bStopChecking;
             }
