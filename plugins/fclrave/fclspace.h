// -*- coding: utf-8 -*-
#ifndef OPENRAVE_FCL_SPACE
#define OPENRAVE_FCL_SPACE

#include <boost/shared_ptr.hpp>
#include <memory> // c++11
#include <vector>

namespace fclrave {

typedef KinBody::LinkConstPtr LinkConstPtr;
typedef std::pair<LinkConstPtr, LinkConstPtr> LinkPair;
typedef boost::weak_ptr<const KinBody> KinBodyConstWeakPtr;
using OpenRAVE::ORE_Assert;

// Warning : this is the only place where we use std::shared_ptr (for compatibility with fcl)
typedef std::shared_ptr<fcl::CollisionGeometry> CollisionGeometryPtr;
typedef boost::shared_ptr<fcl::CollisionObject> CollisionObjectPtr;
typedef boost::function<CollisionGeometryPtr (std::vector<fcl::Vec3f> const &points, std::vector<fcl::Triangle> const &triangles) > MeshFactory;
typedef std::vector<fcl::CollisionObject *> CollisionGroup;
typedef boost::shared_ptr<CollisionGroup> CollisionGroupPtr;
typedef std::pair<Transform, CollisionObjectPtr> TransformCollisionPair;


// Helper functions for conversions from OpenRAVE to FCL

Vector ConvertVectorFromFCL(fcl::Vec3f const &v)
{
    return Vector(v[0], v[1], v[2]);
}

fcl::Vec3f ConvertVectorToFCL(Vector const &v)
{
    return fcl::Vec3f(v.x, v.y, v.z);
}
fcl::Quaternion3f ConvertQuaternionToFCL(Vector const &v)
{
    return fcl::Quaternion3f(v[0], v[1], v[2], v[3]);
}

Vector ConvertQuaternionFromFCL(fcl::Quaternion3f const &v) {
    return Vector(v.getW(), v.getX(), v.getY(), v.getZ());
}

fcl::AABB ConvertAABBToFcl(const OpenRAVE::AABB& bv) {
    return fcl::AABB(fcl::AABB(ConvertVectorToFCL(bv.pos)), ConvertVectorToFCL(bv.extents));
}


template <class T>
CollisionGeometryPtr ConvertMeshToFCL(std::vector<fcl::Vec3f> const &points,std::vector<fcl::Triangle> const &triangles)
{
    std::shared_ptr< fcl::BVHModel<T> > const model = make_shared<fcl::BVHModel<T> >();
    model->beginModel(triangles.size(), points.size());
    model->addSubModel(points, triangles);
    model->endModel();
    return model;
}

/// \brief fcl spaces manages the individual collision objects and sets up callbacks to track their changes.
///
/// It does not know or manage the broadphase manager
class FCLSpace : public boost::enable_shared_from_this<FCLSpace>
{
public:
    inline boost::weak_ptr<FCLSpace> weak_space() {
        return shared_from_this();
    }

    // corresponds to FCLUserData
    class KinBodyInfo : public boost::enable_shared_from_this<KinBodyInfo>, public OpenRAVE::UserData
    {
public:
        struct LINK
        {
            LINK(KinBody::LinkPtr plink) : _plink(plink) {
            }

            virtual ~LINK() {
                Reset();
            }

            void Reset() {
                if( !!linkBV.second ) {
                    if( !!GetLink() ) {
                        RAVELOG_VERBOSE_FORMAT("resetting link %s:%s col=0x%x (env %d)", GetLink()->GetParent()->GetName()%GetLink()->GetName()%(uint64_t)linkBV.second.get()%GetLink()->GetParent()->GetEnv()->GetId());
                    }
                    else {
                        RAVELOG_VERBOSE_FORMAT("resetting unknown link col=0x%x", (uint64_t)linkBV.second.get());
                    }
                    linkBV.second->setUserData(nullptr); // reset the user data since someone can hold a ref to the collision object and continue using it
                }
                linkBV.second.reset();

                FOREACH(itgeompair, vgeoms) {
                    (*itgeompair).second->setUserData(nullptr);
                    (*itgeompair).second.reset();
                }
                vgeoms.resize(0);
            }

            KinBody::LinkPtr GetLink() {
                return _plink.lock();
            }

            KinBody::LinkWeakPtr _plink;

            //int nLastStamp; ///< Tracks if the collision geometries are up to date wrt the body update stamp. This is for narrow phase collision
            TransformCollisionPair linkBV; ///< pair of the transformation and collision object corresponding to a bounding OBB for the link
            std::vector<TransformCollisionPair> vgeoms; ///< vector of transformations and collision object; one per geometries
            std::string bodylinkname; // for debugging purposes
        };

        KinBodyInfo() : nLastStamp(0), nLinkUpdateStamp(0), nGeometryUpdateStamp(0), nAttachedBodiesUpdateStamp(0), nActiveDOFUpdateStamp(0)
        {
        }

        virtual ~KinBodyInfo() {
            Reset();
        }

        void Reset()
        {
            FOREACH(itlink, vlinks) {
                (*itlink)->Reset();
            }
            vlinks.resize(0);
            _geometrycallback.reset();
            _geometrygroupcallback.reset();
            _linkenablecallback.reset();
        }

        KinBodyPtr GetBody()
        {
            return _pbody.lock();
        }

        KinBodyWeakPtr _pbody;
        int nLastStamp;  ///< KinBody::GetUpdateStamp() when last synchronized ("is transform up to date")
        int nLinkUpdateStamp; ///< update stamp for link enable state (increases every time link enables change)
        int nGeometryUpdateStamp; ///< update stamp for geometry update state (increases every time geometry enables change)
        int nAttachedBodiesUpdateStamp; ///< update stamp for when attached bodies change of this body
        int nActiveDOFUpdateStamp; ///< update stamp for when active dofs change of this body

        vector< boost::shared_ptr<LINK> > vlinks; ///< info for every link of the kinbody

        OpenRAVE::UserDataPtr _bodyAttachedCallback; ///< handle for the callback called when a body is attached or detached
        OpenRAVE::UserDataPtr _activeDOFsCallback; ///< handle for the callback called when a the activeDOFs have changed
        std::list<OpenRAVE::UserDataPtr> _linkEnabledCallbacks;

        OpenRAVE::UserDataPtr _geometrycallback; ///< handle for the callback called when the current geometry of the kinbody changed ( Prop_LinkGeometry )
        OpenRAVE::UserDataPtr _geometrygroupcallback; ///< handle for the callback called when some geometry group of one of the links of this kinbody changed ( Prop_LinkGeometryGroup )
        OpenRAVE::UserDataPtr _linkenablecallback; ///< handle for the callback called when some link enable status of this kinbody has changed so that the envManager is updated ( Prop_LinkEnable )
        OpenRAVE::UserDataPtr _bodyremovedcallback; ///< handle for the callback called when the kinbody is removed from the environment, used in self-collision checkers ( Prop_BodyRemoved )

        std::string _geometrygroup; ///< name of the geometry group tracked by this kinbody info ; if empty, tracks the current geometries
    };

    typedef boost::shared_ptr<KinBodyInfo> KinBodyInfoPtr;
    typedef boost::shared_ptr<KinBodyInfo const> KinBodyInfoConstPtr;
    typedef boost::weak_ptr<KinBodyInfo> KinBodyInfoWeakPtr;
    typedef boost::shared_ptr<FCLSpace::KinBodyInfo::LINK> LinkInfoPtr;
    typedef boost::function<void (KinBodyInfoPtr)> SynchronizeCallbackFn;

    FCLSpace(EnvironmentBasePtr penv, const std::string& userdatakey)
        : _penv(penv), _userdatakey(userdatakey)
    {
        // After many test, OBB seems to be the only real option (followed by kIOS which is needed for distance checking)
        SetBVHRepresentation("OBB");
    }

    virtual ~FCLSpace()
    {
        DestroyEnvironment();
    }

    void DestroyEnvironment()
    {
        RAVELOG_VERBOSE_FORMAT("destroying fcl collision environment (env %d) (userdatakey %s)\n", _penv->GetId()%_userdatakey);
        FOREACH(itbody, _setInitializedBodies) {
            KinBodyInfoPtr pinfo = GetInfo(*itbody);
            if( !!pinfo ) {
                pinfo->Reset();
            }
<<<<<<< HEAD
//            bool is_consistent = (*itbody)->RemoveUserData(_userdatakey);
//            if( !is_consistent ) {
//                RAVELOG_WARN("inconsistency detected with fclspace user data\n");
//            }
=======
            bool is_consistent = (*itbody)->RemoveUserData(_userdatakey);
            if( !is_consistent ) {
                RAVELOG_WARN_FORMAT("inconsistency detected with fclspace user data (kinbody %s) (env %d) (userdatakey %s)\n", (*itbody)->GetName()%_penv->GetId()%_userdatakey);
            }
>>>>>>> 64a0a1ab
        }
        _currentpinfo.clear();
        _cachedpinfo.clear();
        _setInitializedBodies.clear();
    }

    KinBodyInfoPtr InitKinBody(KinBodyConstPtr pbody, KinBodyInfoPtr pinfo = KinBodyInfoPtr())
    {

        if( !pinfo ) {
            pinfo.reset(new KinBodyInfo());
            pinfo->_geometrygroup = _geometrygroup;
        }

        pinfo->Reset();
        pinfo->_pbody = boost::const_pointer_cast<KinBody>(pbody);
        // make sure that synchronization do occur !
        pinfo->nLastStamp = pbody->GetUpdateStamp() - 1;

        pinfo->vlinks.reserve(pbody->GetLinks().size());
        FOREACHC(itlink, pbody->GetLinks()) {

            boost::shared_ptr<KinBodyInfo::LINK> link(new KinBodyInfo::LINK(*itlink));


            typedef boost::range_detail::any_iterator<KinBody::GeometryInfo, boost::forward_traversal_tag, KinBody::GeometryInfo const&, std::ptrdiff_t> GeometryInfoIterator;
            GeometryInfoIterator begingeom, endgeom;

            // Glue code for a unified access to geometries
            if(pinfo->_geometrygroup.size() > 0 && (*itlink)->GetGroupNumGeometries(pinfo->_geometrygroup) >= 0) {
                const std::vector<KinBody::GeometryInfoPtr>& vgeometryinfos = (*itlink)->GetGeometriesFromGroup(pinfo->_geometrygroup);
                typedef boost::function<KinBody::GeometryInfo const& (KinBody::GeometryInfoPtr const&)> Func;
                typedef boost::transform_iterator<Func, std::vector<KinBody::GeometryInfoPtr>::const_iterator> PtrGeomInfoIterator;
                Func deref = boost::mem_fn(&KinBody::GeometryInfoPtr::operator*);
                begingeom = GeometryInfoIterator(PtrGeomInfoIterator(vgeometryinfos.begin(), deref));
                endgeom = GeometryInfoIterator(PtrGeomInfoIterator(vgeometryinfos.end(), deref));
            }
            else {
                std::vector<KinBody::Link::GeometryPtr> const &geoms = (*itlink)->GetGeometries();
                typedef boost::function<KinBody::GeometryInfo const& (KinBody::Link::GeometryPtr const&)> Func;
                typedef boost::transform_iterator<Func, std::vector<KinBody::Link::GeometryPtr>::const_iterator> PtrGeomInfoIterator;
                Func getInfo = [] (KinBody::Link::GeometryPtr const &itgeom)->KinBody::GeometryInfo const& {
                    return itgeom->GetInfo();
                };
                begingeom = GeometryInfoIterator(PtrGeomInfoIterator(geoms.begin(), getInfo));
                endgeom = GeometryInfoIterator(PtrGeomInfoIterator(geoms.end(), getInfo));
            }

            for(GeometryInfoIterator itgeominfo = begingeom; itgeominfo != endgeom; ++itgeominfo) {
                const CollisionGeometryPtr pfclgeom = _CreateFCLGeomFromGeometryInfo(_meshFactory, *itgeominfo);

                if( !pfclgeom ) {
                    continue;
                }

                // We do not set the transformation here and leave it to _Synchronize
                CollisionObjectPtr pfclcoll = boost::make_shared<fcl::CollisionObject>(pfclgeom);
                pfclcoll->setUserData(link.get());

                link->vgeoms.push_back(TransformCollisionPair(itgeominfo->_t, pfclcoll));
            }

            if( link->vgeoms.size() == 0 ) {
                RAVELOG_WARN_FORMAT("Initializing link %s/%s with 0 geometries (env %d) (userdatakey %s)",pbody->GetName()%(*itlink)->GetName()%_penv->GetId()%_userdatakey);
            } else {
                // create the bounding volume for the link
                KinBody::Link::Geometry _tmpgeometry(boost::shared_ptr<KinBody::Link>(), *begingeom);
                fcl::AABB enclosingBV = ConvertAABBToFcl(_tmpgeometry.ComputeAABB(Transform()));
                for(GeometryInfoIterator it = ++begingeom; it != endgeom; ++it) {
                    KinBody::Link::Geometry _tmpgeometry(boost::shared_ptr<KinBody::Link>(), *it);
                    enclosingBV += ConvertAABBToFcl(_tmpgeometry.ComputeAABB(Transform()));
                }
                CollisionGeometryPtr pfclgeomBV = std::make_shared<fcl::Box>(enclosingBV.max_ - enclosingBV.min_);
                CollisionObjectPtr pfclcollBV = boost::make_shared<fcl::CollisionObject>(pfclgeomBV);
                Transform trans(Vector(1,0,0,0),ConvertVectorFromFCL(0.5 * (enclosingBV.min_ + enclosingBV.max_)));
                pfclcollBV->setUserData(link.get());
                link->linkBV = std::make_pair(trans, pfclcollBV);
            }

            //link->nLastStamp = pinfo->nLastStamp;
            link->bodylinkname = pbody->GetName() + "/" + (*itlink)->GetName();
            pinfo->vlinks.push_back(link);
#ifdef FCLRAVE_COLLISION_OBJECTS_STATISTICS
            RAVELOG_DEBUG_FORMAT("FCLSPACECOLLISIONOBJECT|%s|%s", link->linkBV.second.get()%link->bodylinkname);
#endif
        }

        pinfo->_geometrycallback = pbody->RegisterChangeCallback(KinBody::Prop_LinkGeometry, boost::bind(&FCLSpace::_ResetCurrentGeometryCallback,boost::bind(&OpenRAVE::utils::sptr_from<FCLSpace>, weak_space()),boost::weak_ptr<KinBodyInfo>(pinfo)));
        pinfo->_geometrygroupcallback = pbody->RegisterChangeCallback(KinBody::Prop_LinkGeometryGroup, boost::bind(&FCLSpace::_ResetGeometryGroupsCallback,boost::bind(&OpenRAVE::utils::sptr_from<FCLSpace>, weak_space()),boost::weak_ptr<KinBodyInfo>(pinfo)));
        pinfo->_linkenablecallback = pbody->RegisterChangeCallback(KinBody::Prop_LinkEnable, boost::bind(&FCLSpace::_ResetLinkEnableCallback, boost::bind(&OpenRAVE::utils::sptr_from<FCLSpace>, weak_space()), boost::weak_ptr<KinBodyInfo>(pinfo)));
        pinfo->_activeDOFsCallback = pbody->RegisterChangeCallback(KinBody::Prop_RobotActiveDOFs, boost::bind(&FCLSpace::_ResetActiveDOFsCallback, boost::bind(&OpenRAVE::utils::sptr_from<FCLSpace>, weak_space()), boost::weak_ptr<KinBodyInfo>(pinfo)));

        pinfo->_bodyAttachedCallback = pbody->RegisterChangeCallback(KinBody::Prop_BodyAttached, boost::bind(&FCLSpace::_ResetAttachedBodyCallback, boost::bind(&OpenRAVE::utils::sptr_from<FCLSpace>, weak_space()), boost::weak_ptr<KinBodyInfo>(pinfo)));
        pinfo->_bodyremovedcallback = pbody->RegisterChangeCallback(KinBody::Prop_BodyRemoved, boost::bind(&FCLSpace::RemoveUserData, boost::bind(&OpenRAVE::utils::sptr_from<FCLSpace>, weak_space()), boost::bind(&OpenRAVE::utils::sptr_from<const KinBody>, boost::weak_ptr<const KinBody>(pbody))));

        BOOST_ASSERT(pbody->GetEnvironmentId() != 0);
        _currentpinfo[pbody->GetEnvironmentId()] = pinfo;
        //pbody->SetUserData(_userdatakey, pinfo);
        _setInitializedBodies.insert(pbody);

        //Do I really need to synchronize anything at that point ?
        _Synchronize(pinfo);

        return pinfo;
    }

    bool HasNamedGeometry(KinBodyConstPtr pbody, const std::string& groupname) {
        // The empty string corresponds to current geometries so all kinbodies have it
        if( groupname.size() == 0 ) {
            return true;
        }
        FOREACH(itlink, pbody->GetLinks()) {
            if( (*itlink)->GetGroupNumGeometries(groupname) >= 0 ) {
                return true;
            }
        }
        return false;
    }


    void SetGeometryGroup(const std::string& groupname)
    {
        // should always do this since bodies can have different geometry groups set
        _geometrygroup = groupname;
        FOREACHC(itbody, _setInitializedBodies) {
            SetBodyGeometryGroup(*itbody, groupname);
        }
    }

    const std::string& GetGeometryGroup() const
    {
        return _geometrygroup;
    }


    void SetBodyGeometryGroup(KinBodyConstPtr pbody, const std::string& groupname) {
        if( HasNamedGeometry(pbody, groupname) ) {
            // Save the already existing KinBodyInfoPtr for the old geometry group
            KinBodyInfoPtr poldinfo = GetInfo(pbody);
            if( poldinfo->_geometrygroup == groupname ) {
                return;
            }

            poldinfo->nGeometryUpdateStamp += 1;
            _cachedpinfo[(pbody)->GetEnvironmentId()][poldinfo->_geometrygroup] = poldinfo;

            BOOST_ASSERT(pbody->GetEnvironmentId() != 0);

            KinBodyInfoPtr pinfo = _cachedpinfo[pbody->GetEnvironmentId()][groupname];
            if(!pinfo) {
                RAVELOG_VERBOSE_FORMAT("FCLSpace : creating geometry %s for kinbody %s (id = %d) (env = %d)", groupname%pbody->GetName()%pbody->GetEnvironmentId()%_penv->GetId());
                pinfo.reset(new KinBodyInfo);
                pinfo->_geometrygroup = groupname;
                InitKinBody(pbody, pinfo);
            }
            else {
                RAVELOG_VERBOSE_FORMAT("FCLSpace : switching to geometry %s for kinbody %s (id = %d) (env = %d)", groupname%pbody->GetName()%pbody->GetEnvironmentId()%_penv->GetId());
                // Set the current user data to use the KinBodyInfoPtr associated to groupname
                _currentpinfo[pbody->GetEnvironmentId()] = pinfo;
                //pbody->SetUserData(_userdatakey, pinfo);

                // Revoke the information inside the cache so that a potentially outdated object does not survive
                _cachedpinfo[(pbody)->GetEnvironmentId()].erase(groupname);
            }
        }
    }

    const std::string& GetBodyGeometryGroup(KinBodyConstPtr pbody) const {
        static const std::string empty;
        KinBodyInfoPtr pinfo = GetInfo(pbody);
        if( !!pinfo ) {
            return pinfo->_geometrygroup;
        } else {
            return empty;
        }
    }

    // Set the current bvhRepresentation and reinitializes all the KinbodyInfo if needed
    void SetBVHRepresentation(std::string const &type)
    {
        if( type == _bvhRepresentation ) {
            return;
        }

        if (type == "AABB") {
            _bvhRepresentation = type;
            _meshFactory = &ConvertMeshToFCL<fcl::AABB>;
        } else if (type == "OBB") {
            _bvhRepresentation = type;
            _meshFactory = &ConvertMeshToFCL<fcl::OBB>;
        } else if (type == "RSS") {
            _bvhRepresentation = type;
            _meshFactory = &ConvertMeshToFCL<fcl::RSS>;
        } else if (type == "OBBRSS") {
            _bvhRepresentation = type;
            _meshFactory = &ConvertMeshToFCL<fcl::OBBRSS>;
        } else if (type == "kDOP16") {
            _bvhRepresentation = type;
            _meshFactory = &ConvertMeshToFCL< fcl::KDOP<16> >;
        } else if (type == "kDOP18") {
            _bvhRepresentation = type;
            _meshFactory = &ConvertMeshToFCL< fcl::KDOP<18> >;
        } else if (type == "kDOP24") {
            _bvhRepresentation = type;
            _meshFactory = &ConvertMeshToFCL< fcl::KDOP<24> >;
        } else if (type == "kIOS") {
            _bvhRepresentation = type;
            _meshFactory = &ConvertMeshToFCL<fcl::kIOS>;
        } else {
            RAVELOG_WARN(str(boost::format("Unknown BVH representation '%s', keeping '%s' representation") % type % _bvhRepresentation));
            return;
        }

        // reinitialize all the KinBodyInfo

        FOREACH(itbody, _setInitializedBodies) {
            KinBodyInfoPtr pinfo = GetInfo(*itbody);
            pinfo->nGeometryUpdateStamp++;
            InitKinBody(*itbody, pinfo);
        }
        _cachedpinfo.clear();
    }

    std::string const& GetBVHRepresentation() const {
        return _bvhRepresentation;
    }


    void Synchronize()
    {
        // We synchronize only the initialized bodies, which differs from oderave
        FOREACH(itbody, _setInitializedBodies) {
            Synchronize(*itbody);
        }
    }

    void Synchronize(KinBodyConstPtr pbody)
    {
        KinBodyInfoPtr pinfo = GetInfo(pbody);
        if( !pinfo ) {
            return;
        }
        BOOST_ASSERT( pinfo->GetBody() == pbody);
        _Synchronize(pinfo);
    }

    void SetSynchronizationCallback(const SynchronizeCallbackFn& synccallback) {
        _synccallback = synccallback;
    }

    KinBodyInfoPtr GetInfo(KinBodyConstPtr pbody) const
    {
        /*int envid = pbody->GetEnvironmentId();
           if ( envid == 0 ) {
            return KinBodyInfoPtr();
           }*/
        BOOST_ASSERT(pbody->GetEnvironmentId() != 0);

        std::map< int, KinBodyInfoPtr >::const_iterator it = _currentpinfo.find(pbody->GetEnvironmentId());
        if( it == _currentpinfo.end()) {
            return KinBodyInfoPtr();
        }
        return it->second;
        //return boost::dynamic_pointer_cast<KinBodyInfo>(pbody->GetUserData(_userdatakey));
    }


    void RemoveUserData(KinBodyConstPtr pbody) {
        if( !!pbody ) {
<<<<<<< HEAD
            RAVELOG_DEBUG_FORMAT("FCL User data removed from env %d : %s %d %x", _penv->GetId() % pbody->GetName() % pbody->GetEnvironmentId() % pbody.get());
=======
            RAVELOG_VERBOSE(str(boost::format("FCL User data removed from env %d (userdatakey %s) : %s") % _penv->GetId() % _userdatakey % pbody->GetName()));
>>>>>>> 64a0a1ab
            _setInitializedBodies.erase(pbody);
            KinBodyInfoPtr pinfo = GetInfo(pbody);
            if( !!pinfo ) {
                pinfo->Reset();
            }
            BOOST_ASSERT(pbody->GetEnvironmentId() != 0);

            _currentpinfo.erase(pbody->GetEnvironmentId());
            _cachedpinfo.erase(pbody->GetEnvironmentId());
<<<<<<< HEAD
//            bool is_consistent = pbody->RemoveUserData(_userdatakey);
//            if( !is_consistent ) {
//                RAVELOG_WARN("inconsistency detected with fclspace user data\n");
//            }
=======
            bool is_consistent = pbody->RemoveUserData(_userdatakey);
            if( !is_consistent ) {
                RAVELOG_WARN_FORMAT("inconsistency detected with fclspace user data (body %s) (env %d) (userdatakey %s)", pbody->GetName()%_penv->GetId()%_userdatakey);
            }
>>>>>>> 64a0a1ab
        }
    }

//    void SynchronizeGeometries(LinkConstPtr plink, boost::shared_ptr<KinBodyInfo::LINK> pLINK)
//    {
//        if( pLINK->nLastStamp != plink->GetParent()->GetUpdateStamp() ) {
//            pLINK->nLastStamp = plink->GetParent()->GetUpdateStamp();
//            FOREACHC(itgeomcoll, pLINK->vgeoms) {
//                CollisionObjectPtr pcoll = (*itgeomcoll).second;
//                Transform pose = plink->GetTransform() * (*itgeomcoll).first;
//                fcl::Vec3f newPosition = ConvertVectorToFCL(pose.trans);
//                fcl::Quaternion3f newOrientation = ConvertQuaternionToFCL(pose.rot);
//
//                pcoll->setTranslation(newPosition);
//                pcoll->setQuatRotation(newOrientation);
//                // Do not forget to recompute the AABB otherwise getAABB won't give an up to date AABB
//                pcoll->computeAABB();
//            }
//        }
//    }


    const std::set<KinBodyConstPtr>& GetEnvBodies() const {
        return _setInitializedBodies;
    }

    inline CollisionObjectPtr GetLinkBV(LinkConstPtr plink) {
        return GetLinkBV(plink->GetParent(), plink->GetIndex());
    }

    inline CollisionObjectPtr GetLinkBV(KinBodyConstPtr pbody, int index) {
        KinBodyInfoPtr pinfo = GetInfo(pbody);
        if( !!pinfo ) {
            return GetLinkBV(pinfo, index);
        } else {
            RAVELOG_WARN(str(boost::format("KinBody %s is not initialized in fclspace %s, env %d")%pbody->GetName()%_userdatakey%_penv->GetId()));
            return CollisionObjectPtr();
        }
    }

    inline CollisionObjectPtr GetLinkBV(KinBodyInfoPtr pinfo, int index) {
        return pinfo->vlinks.at(index)->linkBV.second;
    }


    inline LinkInfoPtr GetLinkInfo(LinkConstPtr plink) {
        return GetInfo(plink->GetParent())->vlinks.at(plink->GetIndex());
    }

private:
    static void _AddGeomInfoToBVHSubmodel(fcl::BVHModel<fcl::OBB>& model, KinBody::GeometryInfo const &info)
    {
        const OpenRAVE::TriMesh& mesh = info._meshcollision;
        if (mesh.vertices.empty() || mesh.indices.empty()) {
            return;
        }

        OPENRAVE_ASSERT_OP(mesh.indices.size() % 3, ==, 0);
        size_t const num_points = mesh.vertices.size();
        size_t const num_triangles = mesh.indices.size() / 3;

        std::vector<fcl::Vec3f> fcl_points(num_points);
        for (size_t ipoint = 0; ipoint < num_points; ++ipoint) {
            Vector v = info._t*mesh.vertices[ipoint];
            fcl_points[ipoint] = fcl::Vec3f(v.x, v.y, v.z);
        }

        std::vector<fcl::Triangle> fcl_triangles(num_triangles);
        for (size_t itri = 0; itri < num_triangles; ++itri) {
            int const *const tri_indices = &mesh.indices[3 * itri];
            fcl_triangles[itri] = fcl::Triangle(tri_indices[0], tri_indices[1], tri_indices[2]);
        }
        model.addSubModel(fcl_points, fcl_triangles);
    }

    static TransformCollisionPair _CreateTransformCollisionPairFromOBB(fcl::OBB const &bv) {
        CollisionGeometryPtr pbvGeom = make_shared<fcl::Box>(bv.extent[0]*2.0f, bv.extent[1]*2.0f, bv.extent[2]*2.0f);
        CollisionObjectPtr pbvColl = boost::make_shared<fcl::CollisionObject>(pbvGeom);
        fcl::Quaternion3f fclBvRot;
        fclBvRot.fromAxes(bv.axis);
        Vector bvRotation = ConvertQuaternionFromFCL(fclBvRot);
        Vector bvTranslation = ConvertVectorFromFCL(bv.center());

        return std::make_pair(Transform(bvRotation, bvTranslation), pbvColl);
    }

    // what about the tests on non-zero size (eg. box extents) ?
    static CollisionGeometryPtr _CreateFCLGeomFromGeometryInfo(const MeshFactory &mesh_factory, const KinBody::GeometryInfo &info)
    {
        switch(info._type) {

        case OpenRAVE::GT_None:
            return CollisionGeometryPtr();

        case OpenRAVE::GT_Box:
            return make_shared<fcl::Box>(info._vGeomData.x*2.0f,info._vGeomData.y*2.0f,info._vGeomData.z*2.0f);

        case OpenRAVE::GT_Sphere:
            return make_shared<fcl::Sphere>(info._vGeomData.x);

        case OpenRAVE::GT_Cylinder:
            return make_shared<fcl::Cylinder>(info._vGeomData.x, info._vGeomData.y);

        case OpenRAVE::GT_Container:
        case OpenRAVE::GT_TriMesh:
        {
            const OpenRAVE::TriMesh& mesh = info._meshcollision;
            if (mesh.vertices.empty() || mesh.indices.empty()) {
                return CollisionGeometryPtr();
            }

            OPENRAVE_ASSERT_OP(mesh.indices.size() % 3, ==, 0);
            size_t const num_points = mesh.vertices.size();
            size_t const num_triangles = mesh.indices.size() / 3;

            std::vector<fcl::Vec3f> fcl_points(num_points);
            for (size_t ipoint = 0; ipoint < num_points; ++ipoint) {
                Vector v = mesh.vertices[ipoint];
                fcl_points[ipoint] = fcl::Vec3f(v.x, v.y, v.z);
            }

            std::vector<fcl::Triangle> fcl_triangles(num_triangles);
            for (size_t itri = 0; itri < num_triangles; ++itri) {
                int const *const tri_indices = &mesh.indices[3 * itri];
                fcl_triangles[itri] = fcl::Triangle(tri_indices[0], tri_indices[1], tri_indices[2]);
            }

            return mesh_factory(fcl_points, fcl_triangles);
        }

        default:
            RAVELOG_WARN(str(boost::format("FCL doesn't support geom type %d")%info._type));
            return CollisionGeometryPtr();
        }
    }

    void _Synchronize(KinBodyInfoPtr pinfo)
    {
        KinBodyPtr pbody = pinfo->GetBody();
        if( pinfo->nLastStamp != pbody->GetUpdateStamp()) {
            vector<Transform> vtrans;
            pbody->GetLinkTransformations(vtrans);
            pinfo->nLastStamp = pbody->GetUpdateStamp();
            BOOST_ASSERT( pbody->GetLinks().size() == pinfo->vlinks.size() );
            BOOST_ASSERT( vtrans.size() == pinfo->vlinks.size() );
            for(size_t i = 0; i < vtrans.size(); ++i) {
                CollisionObjectPtr pcoll = pinfo->vlinks[i]->linkBV.second;
                if( !pcoll ) {
                    continue;
                }
                Transform pose = vtrans[i] * pinfo->vlinks[i]->linkBV.first;
                fcl::Vec3f newPosition = ConvertVectorToFCL(pose.trans);
                fcl::Quaternion3f newOrientation = ConvertQuaternionToFCL(pose.rot);

                pcoll->setTranslation(newPosition);
                pcoll->setQuatRotation(newOrientation);
                // Do not forget to recompute the AABB otherwise getAABB won't give an up to date AABB
                pcoll->computeAABB();

                //pinfo->vlinks[i]->nLastStamp = pinfo->nLastStamp;
                FOREACHC(itgeomcoll, pinfo->vlinks[i]->vgeoms) {
                    CollisionObjectPtr pcoll = (*itgeomcoll).second;
                    Transform pose = vtrans[i] * (*itgeomcoll).first;
                    fcl::Vec3f newPosition = ConvertVectorToFCL(pose.trans);
                    fcl::Quaternion3f newOrientation = ConvertQuaternionToFCL(pose.rot);

                    pcoll->setTranslation(newPosition);
                    pcoll->setQuatRotation(newOrientation);
                    // Do not forget to recompute the AABB otherwise getAABB won't give an up to date AABB
                    pcoll->computeAABB();
                }
            }

            // Does this have any use ?
            if( !!_synccallback ) {
                _synccallback(pinfo);
            }
        }
    }

    /// \brief controls whether the kinbody info is removed during the destructor
    class KinBodyInfoRemover
    {
public:
        KinBodyInfoRemover(const boost::function<void()>& fn) : _fn(fn) {
            _bDoRemove = true;
        }
        ~KinBodyInfoRemover() {
            if( _bDoRemove ) {
                _fn();
            }
        }

        void ResetRemove() {
            _bDoRemove = false;
        }

private:
        boost::function<void()> _fn;
        bool _bDoRemove;
    };
    void _ResetCurrentGeometryCallback(boost::weak_ptr<KinBodyInfo> _pinfo)
    {
        KinBodyInfoPtr pinfo = _pinfo.lock();
        KinBodyPtr pbody = pinfo->GetBody();
        //RAVELOG_VERBOSE_FORMAT("Resetting current geometry for kinbody %s (in env %d, key %s)", pbody->GetName()%_penv->GetId()%_userdatakey);
        if( !!pinfo && pinfo->_geometrygroup.size() == 0 ) {
            pinfo->nGeometryUpdateStamp++;
            KinBodyInfoRemover remover(boost::bind(&FCLSpace::RemoveUserData, this, pbody)); // protect
            InitKinBody(pbody, pinfo);
            remover.ResetRemove(); // succeeded
        }
        _cachedpinfo[pbody->GetEnvironmentId()].erase(std::string());
    }

    void _ResetGeometryGroupsCallback(boost::weak_ptr<KinBodyInfo> _pinfo)
    {
        KinBodyInfoPtr pinfo = _pinfo.lock();
        KinBodyPtr pbody = pinfo->GetBody();
        //RAVELOG_VERBOSE_FORMAT("Resetting geometry groups for kinbody %s (in env %d, key %s)", pbody->GetName()%_penv->GetId()%_userdatakey);
        if( !!pinfo && pinfo->_geometrygroup.size() > 0 ) {
            pinfo->nGeometryUpdateStamp++;
            KinBodyInfoRemover remover(boost::bind(&FCLSpace::RemoveUserData, this, pbody)); // protect
            InitKinBody(pbody, pinfo);
            remover.ResetRemove(); // succeeded
        }
        KinBodyInfoPtr pinfoCurrentGeometry = _cachedpinfo[pbody->GetEnvironmentId()][std::string()];
        _cachedpinfo.erase(pbody->GetEnvironmentId());
        if( !!pinfoCurrentGeometry ) {
            _cachedpinfo[pbody->GetEnvironmentId()][std::string()] = pinfoCurrentGeometry;
        }
    }

    void _ResetLinkEnableCallback(boost::weak_ptr<KinBodyInfo> _pinfo) {
        KinBodyInfoPtr pinfo = _pinfo.lock();
        if( !!pinfo ) {
            pinfo->nLinkUpdateStamp++;
        }
    }

    void _ResetActiveDOFsCallback(boost::weak_ptr<KinBodyInfo> _pinfo) {
        KinBodyInfoPtr pinfo = _pinfo.lock();
        if( !!pinfo ) {
            pinfo->nActiveDOFUpdateStamp++;
        }
    }

    void _ResetAttachedBodyCallback(boost::weak_ptr<KinBodyInfo> _pinfo) {
        KinBodyInfoPtr pinfo = _pinfo.lock();
        if( !!pinfo ) {
            pinfo->nAttachedBodiesUpdateStamp++;
        }
    }


    EnvironmentBasePtr _penv;
    std::string _userdatakey;
    std::string _geometrygroup;
    SynchronizeCallbackFn _synccallback;

    std::string _bvhRepresentation;
    MeshFactory _meshFactory;

    std::set<KinBodyConstPtr> _setInitializedBodies; ///< Set of the kinbody initialized in this space
    std::map< int, std::map< std::string, KinBodyInfoPtr > > _cachedpinfo; ///< Associates to each body id and geometry group name the corresponding kinbody info if already initialized and not currently set as user data
    std::map< int, KinBodyInfoPtr> _currentpinfo;
};

#ifdef RAVE_REGISTER_BOOST
#include BOOST_TYPEOF_REGISTRATION_GROUP()
BOOST_TYPEOF_REGISTER_TYPE(FCLSpace)
BOOST_TYPEOF_REGISTER_TYPE(FCLSpace::KinBodyInfo)
BOOST_TYPEOF_REGISTER_TYPE(FCLSpace::KinBodyInfo::LINK)
#endif

}

#endif<|MERGE_RESOLUTION|>--- conflicted
+++ resolved
@@ -182,17 +182,6 @@
             if( !!pinfo ) {
                 pinfo->Reset();
             }
-<<<<<<< HEAD
-//            bool is_consistent = (*itbody)->RemoveUserData(_userdatakey);
-//            if( !is_consistent ) {
-//                RAVELOG_WARN("inconsistency detected with fclspace user data\n");
-//            }
-=======
-            bool is_consistent = (*itbody)->RemoveUserData(_userdatakey);
-            if( !is_consistent ) {
-                RAVELOG_WARN_FORMAT("inconsistency detected with fclspace user data (kinbody %s) (env %d) (userdatakey %s)\n", (*itbody)->GetName()%_penv->GetId()%_userdatakey);
-            }
->>>>>>> 64a0a1ab
         }
         _currentpinfo.clear();
         _cachedpinfo.clear();
@@ -290,7 +279,6 @@
 
         BOOST_ASSERT(pbody->GetEnvironmentId() != 0);
         _currentpinfo[pbody->GetEnvironmentId()] = pinfo;
-        //pbody->SetUserData(_userdatakey, pinfo);
         _setInitializedBodies.insert(pbody);
 
         //Do I really need to synchronize anything at that point ?
@@ -350,9 +338,8 @@
             }
             else {
                 RAVELOG_VERBOSE_FORMAT("FCLSpace : switching to geometry %s for kinbody %s (id = %d) (env = %d)", groupname%pbody->GetName()%pbody->GetEnvironmentId()%_penv->GetId());
-                // Set the current user data to use the KinBodyInfoPtr associated to groupname
+                // Set the current info to use the KinBodyInfoPtr associated to groupname
                 _currentpinfo[pbody->GetEnvironmentId()] = pinfo;
-                //pbody->SetUserData(_userdatakey, pinfo);
 
                 // Revoke the information inside the cache so that a potentially outdated object does not survive
                 _cachedpinfo[(pbody)->GetEnvironmentId()].erase(groupname);
@@ -445,28 +432,22 @@
 
     KinBodyInfoPtr GetInfo(KinBodyConstPtr pbody) const
     {
-        /*int envid = pbody->GetEnvironmentId();
-           if ( envid == 0 ) {
+        int envid = pbody->GetEnvironmentId();
+        if ( envid == 0 ) {
             return KinBodyInfoPtr();
-           }*/
-        BOOST_ASSERT(pbody->GetEnvironmentId() != 0);
+        }
 
         std::map< int, KinBodyInfoPtr >::const_iterator it = _currentpinfo.find(pbody->GetEnvironmentId());
-        if( it == _currentpinfo.end()) {
+        if( it == _currentpinfo.end() ) {
             return KinBodyInfoPtr();
         }
         return it->second;
-        //return boost::dynamic_pointer_cast<KinBodyInfo>(pbody->GetUserData(_userdatakey));
     }
 
 
     void RemoveUserData(KinBodyConstPtr pbody) {
         if( !!pbody ) {
-<<<<<<< HEAD
-            RAVELOG_DEBUG_FORMAT("FCL User data removed from env %d : %s %d %x", _penv->GetId() % pbody->GetName() % pbody->GetEnvironmentId() % pbody.get());
-=======
             RAVELOG_VERBOSE(str(boost::format("FCL User data removed from env %d (userdatakey %s) : %s") % _penv->GetId() % _userdatakey % pbody->GetName()));
->>>>>>> 64a0a1ab
             _setInitializedBodies.erase(pbody);
             KinBodyInfoPtr pinfo = GetInfo(pbody);
             if( !!pinfo ) {
@@ -476,37 +457,8 @@
 
             _currentpinfo.erase(pbody->GetEnvironmentId());
             _cachedpinfo.erase(pbody->GetEnvironmentId());
-<<<<<<< HEAD
-//            bool is_consistent = pbody->RemoveUserData(_userdatakey);
-//            if( !is_consistent ) {
-//                RAVELOG_WARN("inconsistency detected with fclspace user data\n");
-//            }
-=======
-            bool is_consistent = pbody->RemoveUserData(_userdatakey);
-            if( !is_consistent ) {
-                RAVELOG_WARN_FORMAT("inconsistency detected with fclspace user data (body %s) (env %d) (userdatakey %s)", pbody->GetName()%_penv->GetId()%_userdatakey);
-            }
->>>>>>> 64a0a1ab
-        }
-    }
-
-//    void SynchronizeGeometries(LinkConstPtr plink, boost::shared_ptr<KinBodyInfo::LINK> pLINK)
-//    {
-//        if( pLINK->nLastStamp != plink->GetParent()->GetUpdateStamp() ) {
-//            pLINK->nLastStamp = plink->GetParent()->GetUpdateStamp();
-//            FOREACHC(itgeomcoll, pLINK->vgeoms) {
-//                CollisionObjectPtr pcoll = (*itgeomcoll).second;
-//                Transform pose = plink->GetTransform() * (*itgeomcoll).first;
-//                fcl::Vec3f newPosition = ConvertVectorToFCL(pose.trans);
-//                fcl::Quaternion3f newOrientation = ConvertQuaternionToFCL(pose.rot);
-//
-//                pcoll->setTranslation(newPosition);
-//                pcoll->setQuatRotation(newOrientation);
-//                // Do not forget to recompute the AABB otherwise getAABB won't give an up to date AABB
-//                pcoll->computeAABB();
-//            }
-//        }
-//    }
+        }
+    }
 
 
     const std::set<KinBodyConstPtr>& GetEnvBodies() const {
