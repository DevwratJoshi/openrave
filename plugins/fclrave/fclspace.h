--- conflicted
+++ resolved
@@ -186,11 +186,6 @@
 
     KinBodyInfoPtr InitKinBody(KinBodyConstPtr pbody, KinBodyInfoPtr pinfo = KinBodyInfoPtr())
     {
-<<<<<<< HEAD
-        // Which operation needs the lock in this function ?
-        EnvironmentMutex::scoped_lock lock(pbody->GetEnv()->GetMutex());
-=======
->>>>>>> 865a0f51
 
         if( !pinfo ) {
             pinfo.reset(new KinBodyInfo());
