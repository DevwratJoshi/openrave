--- conflicted
+++ resolved
@@ -42,7 +42,6 @@
 from . import databases
 
 OpenRAVEModel = databases.DatabaseGenerator # for backwards compatibility
-<<<<<<< HEAD
 
 """
 When building with Boost.Python, this wraps up the C++ class openravepy::openrave_exception.
@@ -55,12 +54,7 @@
 - GetOpenRAVEExceptionCode(e)
 - GetOpenRAVEExceptionMessage(e)
 """
-if openravepy_int.__pythonbinding__ == 'pybind11':
-    pass
-else:
-=======
 if openravepy_int.__pythonbinding__ != 'pybind11':
->>>>>>> 7f3b548c
     _openrave_exception_.py_err_class = openravepy_ext.openrave_exception_helper
 
 # deprecated
