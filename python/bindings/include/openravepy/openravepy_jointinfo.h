// -*- coding: utf-8 -*-
// Copyright (C) 2006-2013 Rosen Diankov <rosen.diankov@gmail.com>
//
// This file is part of OpenRAVE.
// OpenRAVE is free software: you can redistribute it and/or modify
// it under the terms of the GNU Lesser General Public License as published by
// the Free Software Foundation, either version 3 of the License, or
// at your option) any later version.
//
// This program is distributed in the hope that it will be useful,
// but WITHOUT ANY WARRANTY; without even the implied warranty of
// MERCHANTABILITY or FITNESS FOR A PARTICULAR PURPOSE.  See the
// GNU Lesser General Public License for more details.
//
// You should have received a copy of the GNU Lesser General Public License
// along with this program.  If not, see <http://www.gnu.org/licenses/>.
#ifndef OPENRAVEPY_INTERNAL_JOINTINFO_H
#define OPENRAVEPY_INTERNAL_JOINTINFO_H

#define NO_IMPORT_ARRAY
#include <openravepy/openravepy_int.h>
#include <openravepy/openravepy_kinbody.h>

namespace openravepy {
using py::object;

class PySideWall
{
public:
    PySideWall();
    PySideWall(const KinBody::GeometryInfo::SideWall& sidewall);
    void Get(KinBody::GeometryInfo::SideWall& sidewall);

    object transf = ReturnTransform(Transform());
    object vExtents = toPyVector3(Vector());
    int type = 0;
};

class PyTestPickle
{
public:
    PyTestPickle();
    ~PyTestPickle();
    std::string _t = "hello"; 
    // object _arr; // = ReturnTransform(Transform());
    object _arr = ReturnTransform(Transform());
};

class PyGeometryInfo
{
public:
    PyGeometryInfo();
    //PyGeometryInfo(const PyGeometryInfo& pyinfo);
    PyGeometryInfo(const KinBody::GeometryInfo& info);
    void Init(const KinBody::GeometryInfo& info);

    object ComputeInnerEmptyVolume();
    object ComputeAABB(object otransform);

    object SerializeJSON(dReal fUnitScale=1.0, object options=py::none_());
    void DeserializeJSON(object obj, dReal fUnitScale=1.0);
    KinBody::GeometryInfoPtr GetGeometryInfo();

    object _t = ReturnTransform(Transform());
    object _vGeomData = toPyVector4(Vector());
    object _vGeomData2 = toPyVector4(Vector());
    object _vGeomData3 = toPyVector4(Vector());
    object _vGeomData4 = toPyVector4(Vector());
    object _vDiffuseColor = toPyVector3(Vector(1,1,1));
    object _vAmbientColor = toPyVector3(Vector(0,0,0));
    object _meshcollision = py::none_();
    GeometryType _type = GT_None;
    object _name = py::none_();
    object _filenamerender = py::none_();
    object _filenamecollision = py::none_();
    object _vRenderScale = toPyVector3(Vector(1,1,1));
    object _vCollisionScale = toPyVector3(Vector(1,1,1));

    py::list _vSideWalls;
    float _containerBaseHeight = 0.0;
    float _fTransparency = 0.0;
    bool _bVisible = true;
    bool _bModifiable = true;
};

typedef OPENRAVE_SHARED_PTR<PyGeometryInfo> PyGeometryInfoPtr;

class PyLinkInfo
{
public:
    PyLinkInfo();
    PyLinkInfo(const KinBody::LinkInfo& info);
    KinBody::LinkInfoPtr GetLinkInfo();

    object SerializeJSON(dReal fUnitScale=1.0, object options=py::none_());
    void DeserializeJSON(object obj, dReal fUnitScale=1.0);

    py::list _vgeometryinfos;
    object _name = py::none_();
    object _t = ReturnTransform(Transform());
    object _tMassFrame = ReturnTransform(Transform());
    dReal _mass = 0.0;
    object _vinertiamoments = toPyVector3(Vector(1,1,1));
    py::dict _mapFloatParameters;
    py::dict _mapIntParameters;
    py::dict _mapStringParameters;
    py::dict _mapExtraGeometries;
    object _vForcedAdjacentLinks = py::list();
    bool _bStatic = false;
    bool _bIsEnabled = true;
<<<<<<< HEAD
    bool _bVisible = true;
=======

private:
    void _Update(const KinBody::LinkInfo& info);
>>>>>>> b6a82a09
};

class PyElectricMotorActuatorInfo
{
public:
    PyElectricMotorActuatorInfo();
    PyElectricMotorActuatorInfo(const ElectricMotorActuatorInfo& info);
    ElectricMotorActuatorInfoPtr GetElectricMotorActuatorInfo();
    object SerializeJSON(dReal fUnitScale=1.0, object options=py::none_());
    void DeserializeJSON(object obj, dReal fUnitScale=1.0);

    std::string model_type;
    dReal gear_ratio = 0.0;
    dReal assigned_power_rating = 0.0;
    dReal max_speed = 0.0;
    dReal no_load_speed = 0.0;
    dReal stall_torque = 0.0;
    dReal max_instantaneous_torque = 0.0;
    py::list nominal_speed_torque_points, max_speed_torque_points;
    dReal nominal_torque = 0.0;
    dReal rotor_inertia = 0.0;
    dReal torque_constant = 0.0;
    dReal nominal_voltage = 0.0;
    dReal speed_constant = 0.0;
    dReal starting_current = 0.0;
    dReal terminal_resistance = 0.0;
    dReal coloumb_friction = 0.0;
    dReal viscous_friction = 0.0;
private:
    void _Update(const ElectricMotorActuatorInfo& info);
};
typedef OPENRAVE_SHARED_PTR<PyElectricMotorActuatorInfo> PyElectricMotorActuatorInfoPtr;

class PyJointControlInfo_RobotController
{
public:
    PyJointControlInfo_RobotController();
    PyJointControlInfo_RobotController(const KinBody::JointInfo::JointControlInfo_RobotController& jci);
    KinBody::JointInfo::JointControlInfo_RobotControllerPtr GetJointControlInfo();

    int robotId = -1;
    object robotControllerDOFIndex = toPyVector3(Vector(-1, -1, -1));
};
typedef OPENRAVE_SHARED_PTR<PyJointControlInfo_RobotController> PyJointControlInfo_RobotControllerPtr;

class PyJointControlInfo_IO
{
public:
    PyJointControlInfo_IO();
    PyJointControlInfo_IO(const KinBody::JointInfo::JointControlInfo_IO& jci);
    KinBody::JointInfo::JointControlInfo_IOPtr GetJointControlInfo();

    int deviceId = -1;
    object vMoveIONames = py::list();
    object vUpperLimitIONames = py::list();
    object vUpperLimitSensorIsOn = py::list();
    object vLowerLimitIONames = py::list();
    object vLowerLimitSensorIsOn = py::list();
};
typedef OPENRAVE_SHARED_PTR<PyJointControlInfo_IO> PyJointControlInfo_IOPtr;

class PyJointControlInfo_ExternalDevice
{
public:
    PyJointControlInfo_ExternalDevice();
    PyJointControlInfo_ExternalDevice(const KinBody::JointInfo::JointControlInfo_ExternalDevice &jci);
    KinBody::JointInfo::JointControlInfo_ExternalDevicePtr GetJointControlInfo();
    std::string externalDeviceId;
};
typedef OPENRAVE_SHARED_PTR<PyJointControlInfo_ExternalDevice> PyJointControlInfo_ExternalDevicePtr;

class PyJointInfo
{
public:
    PyJointInfo();
    PyJointInfo(const KinBody::JointInfo& info);
    KinBody::JointInfoPtr GetJointInfo();
    object GetDOF();
    object SerializeJSON(dReal fUnitScale=1.0, object options=py::none_());
    void DeserializeJSON(object obj, dReal fUnitScale=1.0);

    KinBody::JointType _type = KinBody::JointNone;
    object _name = py::none_();
    object _linkname0 = py::none_(), _linkname1 = py::none_();
    object _vanchor = toPyVector3(Vector());
    object _vaxes = py::list();
    object _vcurrentvalues = py::none_();
    object _vresolution = toPyVector3(Vector(0.02,0.02,0.02));
    object _vmaxvel = toPyVector3(Vector(10,10,10));
    object _vhardmaxvel = toPyVector3(Vector(0,0,0));
    object _vmaxaccel = toPyVector3(Vector(50,50,50));
    object _vhardmaxaccel = toPyVector3(Vector(0,0,0));
    object _vmaxjerk = toPyVector3(Vector(2e6,2e6,2e6));
    object _vhardmaxjerk= toPyVector3(Vector(0, 0, 0));
    object _vmaxtorque = toPyVector3(Vector(1e5,1e5,1e5));
    object _vmaxinertia = toPyVector3(Vector(1e5,1e5,1e5));
    object _vweights = toPyVector3(Vector(1,1,1));
    object _voffsets = toPyVector3(Vector(0,0,0));
    object _vlowerlimit = toPyVector3(Vector(0,0,0));
    object _vupperlimit = toPyVector3(Vector(0,0,0));
    object _trajfollow = py::none_();
    PyElectricMotorActuatorInfoPtr _infoElectricMotor;
    py::list _vmimic;
    py::dict _mapFloatParameters, _mapIntParameters, _mapStringParameters;
    object _bIsCircular = py::list();
    bool _bIsActive = true;
    KinBody::JointControlMode _controlMode = KinBody::JointControlMode::JCM_None;
    PyJointControlInfo_RobotControllerPtr _jci_robotcontroller;
    PyJointControlInfo_IOPtr _jci_io;
    PyJointControlInfo_ExternalDevicePtr _jci_externaldevice;

private:
    void _Update(const KinBody::JointInfo& info);
};

class PyLink
{
    KinBody::LinkPtr _plink;
    PyEnvironmentBasePtr _pyenv;
public:
    class PyGeometry
    {
        KinBody::Link::GeometryPtr _pgeometry;
public:
        PyGeometry(KinBody::Link::GeometryPtr pgeometry);

        virtual void SetCollisionMesh(object pytrimesh);

        bool InitCollisionMesh(float fTessellation=1.0);
        uint8_t GetSideWallExists() const;

        object GetCollisionMesh();
        object ComputeAABB(object otransform) const;
        void SetDraw(bool bDraw);
        bool SetVisible(bool visible);
        void SetTransparency(float f);
        void SetAmbientColor(object ocolor);
        void SetDiffuseColor(object ocolor);
        void SetRenderFilename(const string& filename);
        void SetName(const std::string& name);
        bool IsDraw();
        bool IsVisible();
        bool IsModifiable();
        GeometryType GetType();
        object GetTransform();
        object GetTransformPose();
        dReal GetSphereRadius() const;
        dReal GetCylinderRadius() const ;
        dReal GetCylinderHeight() const;
        object GetBoxExtents() const;
        object GetContainerOuterExtents() const;
        object GetContainerInnerExtents() const;
        object GetContainerBottomCross() const;
        object GetContainerBottom() const;
        object GetRenderScale() const;
        object GetRenderFilename() const;
        object GetName() const;
        float GetTransparency() const;
        object GetDiffuseColor() const;
        object GetAmbientColor() const;
        object GetInfo();
        object ComputeInnerEmptyVolume() const;
        bool __eq__(OPENRAVE_SHARED_PTR<PyGeometry> p);
        bool __ne__(OPENRAVE_SHARED_PTR<PyGeometry> p);
        int __hash__();
    };

    PyLink(KinBody::LinkPtr plink, PyEnvironmentBasePtr pyenv);
    virtual ~PyLink();

    KinBody::LinkPtr GetLink();

    object GetName();
    int GetIndex();
    bool IsEnabled() const;
    bool SetVisible(bool visible);
    bool IsVisible() const;
    bool IsStatic() const;
    void Enable(bool bEnable);

    object GetParent() const;

    object GetParentLinks() const;

    bool IsParentLink(OPENRAVE_SHARED_PTR<PyLink> pylink) const;

    object GetCollisionData();
    object ComputeLocalAABB() const;

    object ComputeAABB() const;
    object ComputeAABBFromTransform(object otransform) const;

    object GetTransform() const;
    object GetTransformPose() const;

    object GetCOMOffset() const;
    object GetLocalCOM() const;
    object GetGlobalCOM() const;

    object GetLocalInertia() const;
    object GetGlobalInertia() const;
    dReal GetMass() const;
    object GetPrincipalMomentsOfInertia() const;
    object GetLocalMassFrame() const;
    object GetGlobalMassFrame() const;
    void SetLocalMassFrame(object omassframe);
    void SetPrincipalMomentsOfInertia(object oinertiamoments);
    void SetMass(dReal mass);

    void SetStatic(bool bStatic);
    void SetTransform(object otrans);
    void SetForce(object oforce, object opos, bool bAdd);
    void SetTorque(object otorque, bool bAdd);

    object GetGeometries();

    void InitGeometries(object ogeometryinfos);

    void AddGeometry(object ogeometryinfo, bool addToGroups);

    void RemoveGeometryByName(const std::string& geometryname, bool removeFromAllGroups);
    void SetGeometriesFromGroup(const std::string& name);

    object GetGeometriesFromGroup(const std::string& name);

    void SetGroupGeometries(const std::string& name, object ogeometryinfos);

    int GetGroupNumGeometries(const std::string& geomname);

    object GetRigidlyAttachedLinks() const;

    bool IsRigidlyAttached(OPENRAVE_SHARED_PTR<PyLink> plink);

    void SetVelocity(object olinear, object oangular);

    object GetVelocity() const;

    object GetFloatParameters(object oname=py::none_(), int index=-1) const;

    void SetFloatParameters(const std::string& key, object oparameters);

    object GetIntParameters(object oname=py::none_(), int index=-1) const;

    void SetIntParameters(const std::string& key, object oparameters);

    object GetStringParameters(object oname=py::none_()) const;

    void SetStringParameters(const std::string& key, object ovalue);

    void UpdateInfo();
    object GetInfo();
    object UpdateAndGetInfo();

    std::string __repr__();
    std::string __str__();
    object __unicode__();
    bool __eq__(OPENRAVE_SHARED_PTR<PyLink> p);
    bool __ne__(OPENRAVE_SHARED_PTR<PyLink> p);
    int __hash__();
};

class PyJoint
{
    KinBody::JointPtr _pjoint;
    PyEnvironmentBasePtr _pyenv;
public:
    PyJoint(KinBody::JointPtr pjoint, PyEnvironmentBasePtr pyenv);
    virtual ~PyJoint();

    KinBody::JointPtr GetJoint();

    object GetName();
    bool IsMimic(int iaxis=-1);
    string GetMimicEquation(int iaxis=0, int itype=0, const std::string& format="");
    object GetMimicDOFIndices(int iaxis=0);
    void SetMimicEquations(int iaxis, const std::string& poseq, const std::string& veleq, const std::string& acceleq);

    dReal GetMaxVel(int iaxis=0) const;
    dReal GetMaxAccel(int iaxis=0) const;
    dReal GetMaxJerk(int iaxis=0) const;
    dReal GetMaxTorque(int iaxis=0) const;
    object GetInstantaneousTorqueLimits(int iaxis=0) const;
    object GetNominalTorqueLimits(int iaxis=0) const;

    dReal GetMaxInertia(int iaxis=0) const;

    int GetDOFIndex() const;
    int GetJointIndex() const;

    PyKinBodyPtr GetParent() const;

    PyLinkPtr GetFirstAttached() const;
    PyLinkPtr GetSecondAttached() const;

    KinBody::JointType GetType() const;
    bool IsCircular(int iaxis) const;
    bool IsRevolute(int iaxis) const;
    bool IsPrismatic(int iaxis) const;
    bool IsStatic() const;

    int GetDOF() const;
    object GetValues() const;
    dReal GetValue(int iaxis) const;
    object GetVelocities() const;

    object GetAnchor() const;
    object GetAxis(int iaxis=0);
    PyLinkPtr GetHierarchyParentLink() const;
    PyLinkPtr GetHierarchyChildLink() const;
    object GetInternalHierarchyAxis(int iaxis);
    object GetInternalHierarchyLeftTransform();
    object GetInternalHierarchyLeftTransformPose();
    object GetInternalHierarchyRightTransform();
    object GetInternalHierarchyRightTransformPose();

    object GetLimits() const;
    object GetVelocityLimits() const;
    object GetAccelerationLimits() const;
    object GetJerkLimits() const;
    object GetHardVelocityLimits() const;
    object GetHardAccelerationLimits() const;
    object GetHardJerkLimits() const;
    object GetTorqueLimits() const;

    dReal GetWrapOffset(int iaxis=0);
    void SetWrapOffset(dReal offset, int iaxis=0);
    void SetLimits(object olower, object oupper);
    void SetVelocityLimits(object omaxlimits);
    void SetAccelerationLimits(object omaxlimits);
    void SetJerkLimits(object omaxlimits);
    void SetHardVelocityLimits(object omaxlimits);
    void SetHardAccelerationLimits(object omaxlimits);
    void SetHardJerkLimits(object omaxlimits);
    void SetTorqueLimits(object omaxlimits);

    object GetResolutions() const;
    dReal GetResolution(int iaxis);
    void SetResolution(dReal resolution);

    object GetWeights() const;
    dReal GetWeight(int iaxis);
    void SetWeights(object o);

    object SubtractValues(object ovalues0, object ovalues1);

    dReal SubtractValue(dReal value0, dReal value1, int iaxis);

    void AddTorque(object otorques);

    object GetFloatParameters(object oname=py::none_(), int index=-1) const;

    void SetFloatParameters(const std::string& key, object oparameters);

    object GetIntParameters(object oname=py::none_(), int index=-1) const;

    void SetIntParameters(const std::string& key, object oparameters);

    object GetStringParameters(object oname=py::none_()) const;

    void SetStringParameters(const std::string& key, object ovalue);

    KinBody::JointControlMode GetControlMode() const;
    void UpdateInfo();
    object GetInfo();
    object UpdateAndGetInfo();

    std::string __repr__();
    std::string __str__();
    object __unicode__();
    bool __eq__(OPENRAVE_SHARED_PTR<PyJoint> p);
    bool __ne__(OPENRAVE_SHARED_PTR<PyJoint> p);
    int __hash__();
};

class PyKinBodyStateSaver
{
    PyEnvironmentBasePtr _pyenv;
    KinBody::KinBodyStateSaver _state;
public:
    PyKinBodyStateSaver(PyKinBodyPtr pybody);
    PyKinBodyStateSaver(PyKinBodyPtr pybody, object options);
    PyKinBodyStateSaver(KinBodyPtr pbody, PyEnvironmentBasePtr pyenv);
    PyKinBodyStateSaver(KinBodyPtr pbody, PyEnvironmentBasePtr pyenv, object options);
    virtual ~PyKinBodyStateSaver();

    object GetBody() const;

    void Restore(PyKinBodyPtr pybody=PyKinBodyPtr());

    void Release();

    std::string __str__();
    object __unicode__();
};
typedef OPENRAVE_SHARED_PTR<PyKinBodyStateSaver> PyKinBodyStateSaverPtr;

class PyManageData
{
    KinBody::ManageDataPtr _pdata;
    PyEnvironmentBasePtr _pyenv;
public:
    PyManageData(KinBody::ManageDataPtr pdata, PyEnvironmentBasePtr pyenv);
    virtual ~PyManageData();

    KinBody::ManageDataPtr GetManageData();

    object GetSystem();

    PyVoidHandleConst GetData() const;
    PyLinkPtr GetOffsetLink() const;
    bool IsPresent();
    bool IsEnabled();
    bool IsLocked();
    bool Lock(bool bDoLock);

    string __repr__();
    string __str__();
    object __unicode__();
    bool __eq__(OPENRAVE_SHARED_PTR<PyManageData> p);
    bool __ne__(OPENRAVE_SHARED_PTR<PyManageData> p);
};
typedef OPENRAVE_SHARED_PTR<PyManageData> PyManageDataPtr;
typedef OPENRAVE_SHARED_PTR<PyManageData const> PyManageDataConstPtr;

} // namespace openravepy

#endif // OPENRAVEPY_INTERNAL_JOINTINFO_H<|MERGE_RESOLUTION|>--- conflicted
+++ resolved
@@ -108,13 +108,10 @@
     object _vForcedAdjacentLinks = py::list();
     bool _bStatic = false;
     bool _bIsEnabled = true;
-<<<<<<< HEAD
     bool _bVisible = true;
-=======
 
 private:
     void _Update(const KinBody::LinkInfo& info);
->>>>>>> b6a82a09
 };
 
 class PyElectricMotorActuatorInfo
