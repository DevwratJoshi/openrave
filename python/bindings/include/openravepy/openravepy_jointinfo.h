--- conflicted
+++ resolved
@@ -82,15 +82,10 @@
     PyLinkInfo();
     PyLinkInfo(const KinBody::LinkInfo& info);
     KinBody::LinkInfoPtr GetLinkInfo();
-<<<<<<< HEAD
-    py::object SerializeJSON(const dReal fUnitScale=1.0, py::object options=py::object());
-    void DeserializeJSON(py::object obj, const dReal fUnitScale=1.0);
-=======
     // Simon's work
     object SerializeJSON(const dReal fUnitScale=1.0, object ooptions=py::none_());
     void DeserializeJSON(object obj, const dReal fUnitScale=1.0);
 
->>>>>>> c67a91c9
     py::list _vgeometryinfos;
     object _name = py::none_();
     object _t = ReturnTransform(Transform());
@@ -112,14 +107,9 @@
     PyElectricMotorActuatorInfo();
     PyElectricMotorActuatorInfo(const ElectricMotorActuatorInfo& info);
     ElectricMotorActuatorInfoPtr GetElectricMotorActuatorInfo();
-<<<<<<< HEAD
-    py::object SerializeJSON(py::object options=py::object());
-    void DeserializeJSON(py::object obj, PyEnvironmentBasePtr penv);
-=======
     // Simon's work
     object SerializeJSON(object options=py::none_());
     void DeserializeJSON(object obj, PyEnvironmentBasePtr penv);
->>>>>>> c67a91c9
 
     std::string model_type;
     dReal gear_ratio = 0.0;
@@ -138,10 +128,6 @@
     dReal terminal_resistance = 0.0;
     dReal coloumb_friction = 0.0;
     dReal viscous_friction = 0.0;
-<<<<<<< HEAD
-
-=======
->>>>>>> c67a91c9
 private:
     void _Update(const ElectricMotorActuatorInfo& info);
 };
@@ -191,14 +177,9 @@
     PyJointInfo();
     PyJointInfo(const KinBody::JointInfo& info, PyEnvironmentBasePtr pyenv);
     KinBody::JointInfoPtr GetJointInfo();
-<<<<<<< HEAD
-    py::object SerializeJSON(py::object options=py::object());
-    void DeserializeJSON(py::object obj, PyEnvironmentBasePtr penv, const dReal fUnitScale);
-=======
     // Simon's work
     object SerializeJSON(object options=py::none_());
     void DeserializeJSON(object obj, PyEnvironmentBasePtr penv, const dReal fUnitScale=1.0);
->>>>>>> c67a91c9
 
     KinBody::JointType _type = KinBody::JointNone;
     object _name = py::none_();
@@ -226,15 +207,12 @@
     object _bIsCircular = py::list();
     bool _bIsActive = true;
 
-<<<<<<< HEAD
-=======
     // Simon's work
     KinBody::JointControlMode _controlMode = KinBody::JointControlMode::JCM_None;
     PyJointControlInfo_RobotControllerPtr _jci_robotcontroller;
     PyJointControlInfo_IOPtr _jci_io;
     PyJointControlInfo_ExternalDevicePtr _jci_externaldevice;
 
->>>>>>> c67a91c9
 private:
     void _Update(const KinBody::JointInfo& info, PyEnvironmentBasePtr pyenv);
 };
