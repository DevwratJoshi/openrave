--- conflicted
+++ resolved
@@ -85,13 +85,9 @@
         object GetGripperName() const;
         object GetToolChangerConnectedBodyToolName() const;
 
-<<<<<<< HEAD
+        object GetRestrictGraspSetNames() const;
+
         PyRobotBasePtr GetRobot() const;
-=======
-        object GetRestrictGraspSetNames() const;
-
-        PyRobotBasePtr GetRobot();
->>>>>>> bbc11f30
 
         bool SetIkSolver(PyIkSolverBasePtr iksolver);
         object GetIkSolver();
