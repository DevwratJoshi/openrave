--- conflicted
+++ resolved
@@ -156,126 +156,25 @@
     _paramswrite->_vGoalConfigVelocities = ExtractArray<dReal>(o);
 }
 
-<<<<<<< HEAD
-        void SetMaxIterations(int nMaxIterations)
-        {
-            _paramswrite->_nMaxIterations = nMaxIterations;
-        }
-
-        object CheckPathAllConstraints(object oq0, object oq1, object odq0, object odq1, dReal timeelapsed, IntervalType interval, uint32_t options=0xffff, bool filterreturn=false)
-        {
-            const std::vector<dReal> q0, q1, dq0, dq1;
-            ConstraintFilterReturnPtr pfilterreturn;
-            if( filterreturn ) {
-                pfilterreturn.reset(new ConstraintFilterReturn());
-            }
-            int ret = _paramswrite->CheckPathAllConstraints(ExtractArray<dReal>(oq0), ExtractArray<dReal>(oq1), ExtractArray<dReal>(odq0), ExtractArray<dReal>(odq1), timeelapsed, interval, options, pfilterreturn);
-            if( filterreturn ) {
-                boost::python::dict ofilterreturn;
-                ofilterreturn["configurations"] = toPyArray(pfilterreturn->_configurations);
-                ofilterreturn["configurationtimes"] = toPyArray(pfilterreturn->_configurationtimes);
-                ofilterreturn["invalidvalues"] = toPyArray(pfilterreturn->_invalidvalues);
-                ofilterreturn["invalidvelocities"] = toPyArray(pfilterreturn->_invalidvelocities);
-                ofilterreturn["fTimeWhenInvalid"] = pfilterreturn->_fTimeWhenInvalid;
-                ofilterreturn["returncode"] = pfilterreturn->_returncode;
-                ofilterreturn["reportstr"] = pfilterreturn->_report.__str__();
-                return ofilterreturn;
-            }
-            return object(ret);
-        }
-=======
 void PyPlannerBase::PyPlannerParameters::SetConfigVelocityLimit(object o)
 {
     _paramswrite->_vConfigVelocityLimit = ExtractArray<dReal>(o);
 }
->>>>>>> ed30d4d8
 
 void PyPlannerBase::PyPlannerParameters::SetConfigAccelerationLimit(object o)
 {
     _paramswrite->_vConfigAccelerationLimit = ExtractArray<dReal>(o);
 }
 
-<<<<<<< HEAD
-        object GetConfigVelocityLimit()
-        {
-            return toPyArray(_paramswrite->_vConfigVelocityLimit);
-        }
-
-        object GetConfigAccelerationLimit()
-        {
-            return toPyArray(_paramswrite->_vConfigAccelerationLimit);
-        }
-
-        object GetConfigJerkLimit()
-        {
-            return toPyArray(_paramswrite->_vConfigJerkLimit);
-        }
-
-        object GetConfigResolution()
-        {
-            return toPyArray(_paramswrite->_vConfigResolution);
-        }
-
-        bool HasNeighStateFn()
-        {
-            return !!_paramsread->_neighstatefn;
-        }
-
-        object NeighStateFn(object oq, object odq, int options)
-        {
-            std::vector<dReal> q0 = ExtractArray<dReal>(oq);
-            std::vector<dReal> dq = ExtractArray<dReal>(odq);
-            int ret = _paramswrite->_neighstatefn(q0, dq, options);
-
-            boost::python::dict oneighstateret;
-            oneighstateret["configuration"] = toPyArray(q0);
-            oneighstateret["returncode"] = ret;
-            return oneighstateret;
-        }
-
-        dReal DistMetricFn(object oq0, object oq1)
-        {
-            return _paramswrite->_distmetricfn(ExtractArray<dReal>(oq0), ExtractArray<dReal>(oq1));
-        }
-
-        int SetStateValues(object oq, int options=0)
-        {
-            return _paramswrite->SetStateValues(ExtractArray<dReal>(oq), options);
-        }
-
-        object GetStateFn()
-        {
-            std::vector<dReal> q;
-            _paramswrite->_getstatefn(q);
-            return toPyArray(q);
-        }
-
-        string __repr__() {
-            stringstream ss;
-            ss << std::setprecision(std::numeric_limits<dReal>::digits10+1);         /// have to do this or otherwise precision gets lost
-            ss << "Planner.PlannerParameters(\"\"\"";
-            ss << *_paramsread << "\"\"\")" << endl;
-            return ss.str();
-        }
-        string __str__() {
-            return boost::str(boost::format("<PlannerParameters, dof=%d>")%_paramsread->GetDOF());
-        }
-        object __unicode__() {
-            return ConvertStringToUnicode(__str__());
-        }
-        bool __eq__(boost::shared_ptr<PyPlannerParameters> p) {
-            return !!p && _paramsread == p->_paramsread;
-        }
-        bool __ne__(boost::shared_ptr<PyPlannerParameters> p) {
-            return !p || _paramsread != p->_paramsread;
-        }
-    };
-=======
+void PyPlannerBase::PyPlannerParameters::SetConfigJerkLimit(object o)
+{
+    _paramswrite->_vConfigJerkLimit = ExtractArray<dReal>(o);
+}
+
 void PyPlannerBase::PyPlannerParameters::SetConfigResolution(object o)
 {
     _paramswrite->_vConfigResolution = ExtractArray<dReal>(o);
 }
->>>>>>> ed30d4d8
 
 void PyPlannerBase::PyPlannerParameters::SetMaxIterations(int nMaxIterations)
 {
@@ -310,6 +209,60 @@
     _paramswrite->_sPostProcessingParameters = plannerparameters;
 }
 
+object PyPlannerBase::PyPlannerParameters::GetConfigVelocityLimit()
+{
+    return toPyArray(_paramswrite->_vConfigVelocityLimit);
+}
+
+object PyPlannerBase::PyPlannerParameters::GetConfigAccelerationLimit()
+{
+    return toPyArray(_paramswrite->_vConfigAccelerationLimit);
+}
+
+object PyPlannerBase::PyPlannerParameters::GetConfigJerkLimit()
+{
+    return toPyArray(_paramswrite->_vConfigJerkLimit);
+}
+
+object PyPlannerBase::PyPlannerParameters::GetConfigResolution()
+{
+    return toPyArray(_paramswrite->_vConfigResolution);
+}
+
+bool PyPlannerBase::PyPlannerParameters::HasNeighStateFn()
+{
+    return !!_paramsread->_neighstatefn;
+}
+
+object PyPlannerBase::PyPlannerParameters::NeighStateFn(object oq, object odq, int options)
+{
+    std::vector<dReal> q0 = ExtractArray<dReal>(oq);
+    std::vector<dReal> dq = ExtractArray<dReal>(odq);
+    int ret = _paramswrite->_neighstatefn(q0, dq, options);
+
+    boost::python::dict oneighstateret;
+    oneighstateret["configuration"] = toPyArray(q0);
+    oneighstateret["returncode"] = ret;
+    return oneighstateret;
+}
+
+dReal PyPlannerBase::PyPlannerParameters::DistMetricFn(object oq0, object oq1)
+{
+    return _paramswrite->_distmetricfn(ExtractArray<dReal>(oq0), ExtractArray<dReal>(oq1));
+}
+
+int PyPlannerBase::PyPlannerParameters::SetStateValues(object oq, int options)
+{
+    return _paramswrite->SetStateValues(ExtractArray<dReal>(oq), options);
+}
+
+object PyPlannerBase::PyPlannerParameters::GetStateFn()
+{
+    std::vector<dReal> q;
+    _paramswrite->_getstatefn(q);
+    return toPyArray(q);
+}
+
 std::string PyPlannerBase::PyPlannerParameters::__repr__() {
     std::stringstream ss;
     ss << std::setprecision(std::numeric_limits<dReal>::digits10+1);         /// have to do this or otherwise precision gets lost
@@ -473,11 +426,8 @@
 BOOST_PYTHON_MEMBER_FUNCTION_OVERLOADS(InitPlan_overloads, InitPlan, 2, 3)
 BOOST_PYTHON_MEMBER_FUNCTION_OVERLOADS(PlanPath_overloads, PlanPath, 1, 2)
 BOOST_PYTHON_MEMBER_FUNCTION_OVERLOADS(CheckPathAllConstraints_overloads, CheckPathAllConstraints, 6, 8)
-<<<<<<< HEAD
 BOOST_PYTHON_MEMBER_FUNCTION_OVERLOADS(SetStateValues_overloads, SetStateValues, 1, 2)
-=======
 #endif // USE_PYBIND11_PYTHON_BINDINGS
->>>>>>> ed30d4d8
 
 #ifdef USE_PYBIND11_PYTHON_BINDINGS
 void init_openravepy_planner(py::module& m)
@@ -572,29 +522,6 @@
         .def("SetRobotActiveJoints",&PyPlannerBase::PyPlannerParameters::SetRobotActiveJoints, PY_ARGS("robot") DOXY_FN(PlannerBase::PlannerParameters, SetRobotActiveJoints))
         .def("SetConfigurationSpecification",&PyPlannerBase::PyPlannerParameters::SetConfigurationSpecification, PY_ARGS("env","spec") DOXY_FN(PlannerBase::PlannerParameters, SetConfigurationSpecification))
         .def("GetConfigurationSpecification",&PyPlannerBase::PyPlannerParameters::GetConfigurationSpecification, DOXY_FN(PlannerBase::PlannerParameters, GetConfigurationSpecification))
-<<<<<<< HEAD
-        .def("SetExtraParameters",&PyPlannerBase::PyPlannerParameters::SetExtraParameters, args("extra"), DOXY_FN(PlannerBase::PlannerParameters, SetExtraParameters))
-        .def("SetRandomGeneratorSeed",&PyPlannerBase::PyPlannerParameters::SetRandomGeneratorSeed, args("seed"), DOXY_FN(PlannerBase::PlannerParameters, SetRandomGeneratorSeed))
-        .def("SetGoalConfig",&PyPlannerBase::PyPlannerParameters::SetGoalConfig,args("values"),"sets PlannerParameters::vgoalconfig")
-        .def("SetInitialConfig",&PyPlannerBase::PyPlannerParameters::SetInitialConfig,args("values"),"sets PlannerParameters::vinitialconfig")
-        .def("SetInitialConfigVelocities",&PyPlannerBase::PyPlannerParameters::SetInitialConfigVelocities,args("velocities"),"sets PlannerParameters::_vInitialConfigVelocities")
-        .def("SetGoalConfigVelocities",&PyPlannerBase::PyPlannerParameters::SetGoalConfigVelocities,args("velocities"),"sets PlannerParameters::_vGoalConfigVelocities")
-        .def("SetConfigVelocityLimit",&PyPlannerBase::PyPlannerParameters::SetConfigVelocityLimit,args("velocities"),"sets PlannerParameters::_vConfigVelocityLimit")
-        .def("SetConfigAccelerationLimit",&PyPlannerBase::PyPlannerParameters::SetConfigAccelerationLimit,args("accelerations"),"sets PlannerParameters::_vConfigAccelerationLimit")
-        .def("SetConfigResolution",&PyPlannerBase::PyPlannerParameters::SetConfigResolution,args("resolutions"),"sets PlannerParameters::_vConfigResolution")
-        .def("SetMaxIterations",&PyPlannerBase::PyPlannerParameters::SetMaxIterations,args("maxiterations"),"sets PlannerParameters::_nMaxIterations")
-        .def("CheckPathAllConstraints",&PyPlannerBase::PyPlannerParameters::CheckPathAllConstraints,CheckPathAllConstraints_overloads(args("q0","q1","dq0","dq1","timeelapsed","interval","options", "filterreturn"),DOXY_FN(PlannerBase::PlannerParameters, CheckPathAllConstraints)))
-        .def("SetPostProcessing", &PyPlannerBase::PyPlannerParameters::SetPostProcessing, args("plannername", "plannerparameters"), "sets the post processing parameters")
-        .def("GetConfigVelocityLimit",&PyPlannerBase::PyPlannerParameters::GetConfigVelocityLimit, "gets PlannerParameters::_vConfigVelocityLimit")
-        .def("GetConfigAccelerationLimit",&PyPlannerBase::PyPlannerParameters::GetConfigAccelerationLimit, "gets PlannerParameters::_vConfigAccelerationLimit")
-        .def("GetConfigJerkLimit",&PyPlannerBase::PyPlannerParameters::GetConfigJerkLimit, "gets PlannerParameters::_vConfigJerkLimit")
-        .def("GetConfigResolution",&PyPlannerBase::PyPlannerParameters::GetConfigResolution, "gets PlannerParameters::_vConfigResolution")
-        .def("HasNeighStateFn", &PyPlannerBase::PyPlannerParameters::HasNeighStateFn, "returns True if params' _neighstatefn exists")
-        .def("NeighStateFn", &PyPlannerBase::PyPlannerParameters::NeighStateFn, args("q", "dq", "options"), "calls params' _neighstatefn")
-        .def("DistMetricFn", &PyPlannerBase::PyPlannerParameters::DistMetricFn, args("q0", "q1"), "returns the distance between q0 and q1 according to the specified metric")
-        .def("SetStateValues", &PyPlannerBase::PyPlannerParameters::SetStateValues, SetStateValues_overloads(args("q", "options"), "sets the current state to the given values"))
-        .def("GetStateFn", &PyPlannerBase::PyPlannerParameters::NeighStateFn, "gets the current state")
-=======
         .def("SetExtraParameters",&PyPlannerBase::PyPlannerParameters::SetExtraParameters, PY_ARGS("extra") DOXY_FN(PlannerBase::PlannerParameters, SetExtraParameters))
         .def("SetRandomGeneratorSeed",&PyPlannerBase::PyPlannerParameters::SetRandomGeneratorSeed, PY_ARGS("seed") DOXY_FN(PlannerBase::PlannerParameters, SetRandomGeneratorSeed))
         .def("SetGoalConfig",&PyPlannerBase::PyPlannerParameters::SetGoalConfig, PY_ARGS("values") "sets Planne Parameters::vgoalconfig")
@@ -603,6 +530,7 @@
         .def("SetGoalConfigVelocities",&PyPlannerBase::PyPlannerParameters::SetGoalConfigVelocities, PY_ARGS("velocities") "sets PlannerParameters::_vGoalConfigVelocities")
         .def("SetConfigVelocityLimit",&PyPlannerBase::PyPlannerParameters::SetConfigVelocityLimit, PY_ARGS("velocities") "sets PlannerParameters::_vConfigVelocityLimit")
         .def("SetConfigAccelerationLimit",&PyPlannerBase::PyPlannerParameters::SetConfigAccelerationLimit, PY_ARGS("accelerations") "sets PlannerParameters::_vConfigAccelerationLimit")
+        .def("SetConfigJerkLimit",&PyPlannerBase::PyPlannerParameters::SetConfigJerkLimit, PY_ARGS("jerks") "sets PlannerParameters::_vConfigJerkLimit")
         .def("SetConfigResolution",&PyPlannerBase::PyPlannerParameters::SetConfigResolution, PY_ARGS("resolutions") "sets PlannerParameters::_vConfigResolution")
         .def("SetMaxIterations",&PyPlannerBase::PyPlannerParameters::SetMaxIterations, PY_ARGS("maxiterations") "sets PlannerParameters::_nMaxIterations")
 #ifdef USE_PYBIND11_PYTHON_BINDINGS
@@ -621,7 +549,22 @@
         .def("CheckPathAllConstraints",&PyPlannerBase::PyPlannerParameters::CheckPathAllConstraints,CheckPathAllConstraints_overloads(PY_ARGS("q0","q1","dq0","dq1","timeelapsed","interval","options", "filterreturn") DOXY_FN(PlannerBase::PlannerParameters, CheckPathAllConstraints)))
 #endif
         .def("SetPostProcessing", &PyPlannerBase::PyPlannerParameters::SetPostProcessing, PY_ARGS("plannername", "plannerparameters") "sets the post processing parameters")
->>>>>>> ed30d4d8
+        .def("GetConfigVelocityLimit",&PyPlannerBase::PyPlannerParameters::GetConfigVelocityLimit, "gets PlannerParameters::_vConfigVelocityLimit")
+        .def("GetConfigAccelerationLimit",&PyPlannerBase::PyPlannerParameters::GetConfigAccelerationLimit, "gets PlannerParameters::_vConfigAccelerationLimit")
+        .def("GetConfigJerkLimit",&PyPlannerBase::PyPlannerParameters::GetConfigJerkLimit, "gets PlannerParameters::_vConfigJerkLimit")
+        .def("GetConfigResolution",&PyPlannerBase::PyPlannerParameters::GetConfigResolution, "gets PlannerParameters::_vConfigResolution")
+        .def("HasNeighStateFn", &PyPlannerBase::PyPlannerParameters::HasNeighStateFn, "returns True if params' _neighstatefn exists")
+        .def("NeighStateFn", &PyPlannerBase::PyPlannerParameters::NeighStateFn, args("q", "dq", "options"), "calls params' _neighstatefn")
+        .def("DistMetricFn", &PyPlannerBase::PyPlannerParameters::DistMetricFn, args("q0", "q1"), "returns the distance between q0 and q1 according to the specified metric")
+#ifdef USE_PYBIND11_PYTHON_BINDINGS
+        .def("SetStateValues", &PyPlannerBase::PyPlannerParameters::SetStateValues,
+             "q"_a,
+             "options"_a,
+             "sets the current state to the given values"))
+#else
+        .def("SetStateValues", &PyPlannerBase::PyPlannerParameters::SetStateValues, SetStateValues_overloads(args("q", "options"), "sets the current state to the given values"))
+#endif
+        .def("GetStateFn", &PyPlannerBase::PyPlannerParameters::NeighStateFn, "gets the current state")
         .def("__str__",&PyPlannerBase::PyPlannerParameters::__str__)
         .def("__unicode__",&PyPlannerBase::PyPlannerParameters::__unicode__)
         .def("__repr__",&PyPlannerBase::PyPlannerParameters::__repr__)
