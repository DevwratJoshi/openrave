--- conflicted
+++ resolved
@@ -51,11 +51,7 @@
         Vector _vdirection;
         std::string _sIkSolverXMLId; ///< xml id of the IkSolver interface to attach
         std::vector<std::string> _vGripperJointNames;         ///< names of the gripper joints
-<<<<<<< HEAD
-        std::string _gripperControlID;
-=======
         std::string _grippername; ///< associates the manipulator with a GripperInfo
->>>>>>> 955f1fe1
     };
     typedef boost::shared_ptr<ManipulatorInfo> ManipulatorInfoPtr;
     typedef boost::shared_ptr<ManipulatorInfo const> ManipulatorInfoConstPtr;
@@ -142,17 +138,10 @@
             return __pEffector;
         }
 
-<<<<<<< HEAD
-        virtual std::string GetGripperControlID() const {
-            return _info._gripperControlID;
-        }
-        
-=======
         virtual std::string GetGripperName() const {
             return _info._grippername;
         }
 
->>>>>>> 955f1fe1
         /// \brief Release all bodies grabbed by the end effector of this manipualtor
         virtual void ReleaseAllGrabbed() {
             RobotBasePtr probot(__probot);
