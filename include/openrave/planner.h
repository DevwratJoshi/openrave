--- conflicted
+++ resolved
@@ -160,125 +160,6 @@
         boost::shared_ptr<PlannerParameters> _params;
         std::vector<dReal> _values;
 private:
-<<<<<<< HEAD
-            virtual void _Restore();
-        };
-
-        typedef boost::shared_ptr<StateSaver> StateSaverPtr;
-
-        /** \brief Attemps to copy data from one set of parameters to another in the safest manner.
-
-            First serializes the data of the right hand into a string, then initializes the current parameters via >>
-            pointers to functions are copied directly
-         */
-        virtual PlannerParameters& operator=(const PlannerParameters& r);
-        virtual void copy(boost::shared_ptr<PlannerParameters const> r);
-
-        /// \brief sets up the planner parameters to use the active joints of the robot
-        virtual void SetRobotActiveJoints(RobotBasePtr robot);
-
-        /** \brief sets up the planner parameters to use the configuration specification space
-
-            The configuraiton groups should point to controllable target objects. By default, this includes:
-            - joint_values
-            - joint_velocities
-            - affine_transform
-            - affine_velocities
-            - grab
-            The following internal parameters will be set:
-            - _diffstatefn
-            - _distmetricfn - weights used for distance metric are retrieved at this time and stored
-            - _samplefn
-            - _sampleneighfn
-            - _setstatevaluesfn
-            - _getstatefn
-            - _neighstatefn
-            - _checkpathconstraintsfn
-            - _vConfigLowerLimit
-            - _vConfigUpperLimit
-            - _vConfigVelocityLimit
-            - _vConfigAccelerationLimit
-            - _vConfigJerkLimit
-            - _vConfigResolution
-            - vinitialconfig
-            - _vInitialConfigVelocities - the initial velocities (at vinitialconfig) of the robot when starting to plan
-            - _vGoalConfigVelocities - the goal velocities (at vinitialconfig) of the robot when finishing the plan
-            - _configurationspecification
-            \throw openrave_exception If the configuration specification is invalid or points to targets that are not present in the environment.
-         */
-        virtual void SetConfigurationSpecification(EnvironmentBasePtr env, const ConfigurationSpecification& spec);
-
-        /// \brief veriries that the configuration space and all parameters are consistent
-        ///
-        /// Assumes at minimum that  _setstatevaluesfn and _getstatefn are set. Correct environment should be
-        /// locked when this function is called since _getstatefn will be called.
-        /// \throw openrave_exception If not consistent, will throw an exception
-        virtual void Validate() const;
-
-        /// \brief the configuration specification in which the planner works in. This specification is passed to the trajecotry creation modules.
-        ConfigurationSpecification _configurationspecification;
-
-        /// \brief Cost function on the state pace (optional).
-        ///
-        /// cost = _costfn(config)
-        /// \param cost the cost of being in the current state
-        typedef boost::function<dReal(const std::vector<dReal>&)> CostFn;
-        CostFn _costfn;
-
-        /** \brief Goal heuristic function.(optional)
-
-            distance = _goalfn(config)
-
-            Goal is complete when returns 0
-            \param distance - distance to closest goal
-         */
-        typedef boost::function<dReal(const std::vector<dReal>&)> GoalFn;
-        GoalFn _goalfn;
-
-        /// \brief Distance metric between configuration spaces (optional)
-        ///
-        /// distmetric(config1,config2)
-        ///
-        /// Two configurations are considered the same when function returns 0.
-        typedef boost::function<dReal(const std::vector<dReal>&, const std::vector<dReal>&)> DistMetricFn;
-        DistMetricFn _distmetricfn;
-
-        /// \deprecated (13/05/29)
-        typedef boost::function<bool (const std::vector<dReal>&, const std::vector<dReal>&, IntervalType, PlannerBase::ConfigurationListPtr)> CheckPathConstraintFn;
-        CheckPathConstraintFn _checkpathconstraintsfn RAVE_DEPRECATED;
-
-        /** \brief Checks that all the constraints are satisfied between two configurations and passes in the velocity at each point.
-
-            The simplest and most fundamental constraint is linearly interpolating the positions and velocities and checking constraints at each discrete point.
-
-            errorcode = _checkpathvelocityconstraintsfn(q0, q1, dq0, dq1, timeelapsed, interval, options, configurations)
-
-            When called, q0 and dq0 is guaranteed to be set on the robot.
-            The function returns true if the path to q1 satisfies all the constraints of the planner.
-            If q0==q1, and interval==IT_OpenStart or IT_OpenEnd, then only one configuration should be checked. It is recommended to use IT_OpenStart.
-            Because this function can internally use neighstatefn, need to make sure that Q0->Q1 is going from initial to goal direction.
-
-            \param q0 is the configuration the robot is coming from (shouldn't assume that it is currently set).
-            \param q1 is the configuration the robot should move to.
-            \param dq0 is the first time derivative (or velocity) of each DOF at q0.
-            \param dq1 is the first time derivative (or velocity) of each DOF at q1.
-            \param timeelapsed is the estimated time to go from q0 to q1 with the current constraints. Set to 0 if non-applicable.
-            \param interval Specifies whether to check the end points of the interval for constraints
-            \param options a mask of ConstraintFilterOptions
-            \param filterreturn Optional argument that will hold the output information of the filter.
-            \return \ref ConstraintFilterReturn::_returncode, which a combination of ConstraintFilterOptions
-         */
-        typedef boost::function<int (const std::vector<dReal>&, const std::vector<dReal>&, const std::vector<dReal>&, const std::vector<dReal>&, dReal, IntervalType, int, ConstraintFilterReturnPtr)> CheckPathVelocityConstraintFn;
-        CheckPathVelocityConstraintFn _checkpathvelocityconstraintsfn;
-
-        /// \brief wrapper function calling _checkpathvelocityconstraintsfn with some default args. Returns true if function doesn't exist.
-        inline int CheckPathAllConstraints(const std::vector<dReal>& q0, const std::vector<dReal>& q1, const std::vector<dReal>& dq0, const std::vector<dReal>& dq1, dReal elapsedtime, IntervalType interval, int options=0xffff, ConstraintFilterReturnPtr filterreturn=ConstraintFilterReturnPtr()) const
-        {
-            if( !_checkpathvelocityconstraintsfn ) {
-                return true;
-            }
-            return _checkpathvelocityconstraintsfn(q0, q1, dq0, dq1, elapsedtime, interval, options, filterreturn);
-=======
         virtual void _Restore();
     };
 
@@ -299,7 +180,6 @@
         const PlannerParameters* pOther = dynamic_cast<const PlannerParameters*>(&other);
         if (!pOther) {
             return false;
->>>>>>> ed30d4d8
         }
         return this == pOther; // pointer compare, becase we cannot compare boost::function in this
     }
@@ -334,6 +214,7 @@
         - _vConfigUpperLimit
         - _vConfigVelocityLimit
         - _vConfigAccelerationLimit
+        - _vConfigJerkLimit
         - _vConfigResolution
         - vinitialconfig
         - _vInitialConfigVelocities - the initial velocities (at vinitialconfig) of the robot when starting to plan
@@ -343,49 +224,12 @@
      */
     virtual void SetConfigurationSpecification(EnvironmentBasePtr env, const ConfigurationSpecification& spec);
 
-<<<<<<< HEAD
-        /** \brief Checks that all the constraints are satisfied at each discretized point between the two states (configuration, the first, and the second time derivatives).
-
-            The two states are interpolated using a quintic polynomial
-
-            errorcode = _checkpathvelocityaccelerationconstraintsfn(q0, q1, dq0, dq1, ddq0, ddq1, timeelapsed, interval, options, configurations)
-
-            When called, q0 and dq0 is guaranteed to be set on the robot.
-            The function returns true if the path to q1 satisfies all the constraints of the planner.
-
-            \param q0 is the configuration the robot is coming from (shouldn't assume that it is currently set).
-            \param q1 is the configuration the robot should move to.
-            \param dq0 is the first time derivative (or velocity) of each DOF at q0.
-            \param dq1 is the first time derivative (or velocity) of each DOF at q1.
-            \param ddq0 is the second time derivative (or acceleration) of each DOF at q0.
-            \param ddq1 is the second time derivative (or acceleration) of each DOF at q1.
-            \param timeelapsed is the estimated time to go from q0 to q1 with the current constraints. Set to 0 if non-applicable.
-            \param interval Specifies whether to check the end points of the interval for constraints
-            \param options a mask of ConstraintFilterOptions
-            \param filterreturn Optional argument that will hold the output information of the filter.
-            \return \ref ConstraintFilterReturn::_returncode, which a combination of ConstraintFilterOptions
-         */
-        typedef boost::function<int (const std::vector<dReal>&, const std::vector<dReal>&, const std::vector<dReal>&, const std::vector<dReal>&, const std::vector<dReal>&, const std::vector<dReal>&, dReal, IntervalType, int, ConstraintFilterReturnPtr)> CheckPathVelocityAccelerationConstraintFn;
-        CheckPathVelocityAccelerationConstraintFn _checkpathvelocityaccelerationconstraintsfn;
-
-        /// \brief wrapper function calling _checkpathvelocityaccelerationconstraintsfn with some default args. Returns true if function doesn't exist.
-        inline int CheckPathAllConstraints(const std::vector<dReal>& q0, const std::vector<dReal>& q1, const std::vector<dReal>& dq0, const std::vector<dReal>& dq1, const std::vector<dReal>& ddq0, const std::vector<dReal>& ddq1, dReal elapsedtime, IntervalType interval, int options=0xffff, ConstraintFilterReturnPtr filterreturn=ConstraintFilterReturnPtr()) const
-        {
-            if( !_checkpathvelocityaccelerationconstraintsfn ) {
-                return true;
-            }
-            return _checkpathvelocityaccelerationconstraintsfn(q0, q1, dq0, dq1, ddq0, ddq1, elapsedtime, interval, options, filterreturn);
-        }
-
-        /** \brief Samples a random configuration (mandatory)
-=======
     /// \brief veriries that the configuration space and all parameters are consistent
     ///
     /// Assumes at minimum that  _setstatevaluesfn and _getstatefn are set. Correct environment should be
     /// locked when this function is called since _getstatefn will be called.
     /// \throw openrave_exception If not consistent, will throw an exception
     virtual void Validate() const;
->>>>>>> ed30d4d8
 
     /// \brief the configuration specification in which the planner works in. This specification is passed to the trajecotry creation modules.
     ConfigurationSpecification _configurationspecification;
@@ -401,133 +245,6 @@
 
         distance = _goalfn(config)
 
-<<<<<<< HEAD
-            If valid, the function should be called
-            at every iteration. Any type of sampling probabilities and conditions can be encoded inside the function.
-            The dimension of the returned sample is the dimension of the configuration space.
-            success = sampleinitialfn(newsample)
-         */
-        typedef boost::function<bool (std::vector<dReal>&)> SampleInitialFn;
-        SampleInitialFn _sampleinitialfn;
-
-        /** \brief Returns a random configuration around a neighborhood (optional).
-
-            _sampleneighfn(newsample,pCurSample,fRadius)
-
-            \param pCurSample - the neighborhood to sample around
-            \param  fRadius - specifies the max distance of sampling. The higher the value, the farther the samples will go
-                              The distance metric can be arbitrary, but is usually PlannerParameters::pdistmetric.
-            \return if sample was successfully generated return true, otherwise false
-         */
-        typedef boost::function<bool (std::vector<dReal>&, const std::vector<dReal>&, dReal)> SampleNeighFn;
-        SampleNeighFn _sampleneighfn;
-
-        /// \deprecated (13/10/06)
-        typedef boost::function<void (const std::vector<dReal>&)> SetStateFn;
-        SetStateFn _setstatefn RAVE_DEPRECATED;
-
-        /** \brief Sets the state values of the robot. Default is active robot joints (mandatory).
-
-            int ret = _setstatevalues(values, options)
-
-            \param values the array of values to set on the configuration space
-            \param options user-defined options. default is 0
-            \return If ret == 0, values were set with no problems. Otherwise a non-zero error code is returned.
-         */
-        typedef boost::function<int (const std::vector<dReal>&, int options)> SetStateValuesFn;
-        SetStateValuesFn _setstatevaluesfn;
-
-        /// \brief  calls _setstatevaluesfn. if it doesn't exist, tries calling the deprecated _setstatefn
-        int SetStateValues(const std::vector<dReal>& values, int options=0) const;
-
-        /// \brief Gets the state of the robot. Default is active robot joints (mandatory).
-        typedef boost::function<void (std::vector<dReal>&)> GetStateFn;
-        GetStateFn _getstatefn;
-
-        /** \brief  Computes the difference of two states.
-
-            _diffstatefn(q1,q2) -> q1 -= q2
-
-            An explicit difference function is necessary for correct interpolation when there are circular joints.
-            Default is regular subtraction.
-         */
-        typedef boost::function<void (std::vector<dReal>&,const std::vector<dReal>&)> DiffStateFn;
-        DiffStateFn _diffstatefn;
-
-        /** \brief Adds a delta state to a curent state, acting like a next-nearest-neighbor function along a given direction.
-
-           status = _neighstatefn(q, qdelta, option) -> q = Filter(q + qdelta)
-
-           \param q the current state. In order to save computation, assumes this state is the currently set configuration.
-           \param qdelta the incremental configuration to be added to q
-           \param options a set of flags from NeighborStateOptions
-           \return one of NSS_X (NeighborStateStatus)
-
-            In RRTs this is used for the extension operation. The new state is stored in the first parameter q.
-            Note that the function can also add a filter to the final destination (like projecting onto a constraint manifold).
-         */
-        typedef OpenRAVE::NeighStateFn NeighStateFn;
-        NeighStateFn _neighstatefn;
-
-        /// to specify multiple initial or goal configurations, put them into the vector in series
-        /// size always has to be a multiple of GetDOF()
-        /// note: not all planners support multiple goals
-        std::vector<dReal> vinitialconfig, vgoalconfig;
-
-        /// \brief the initial velocities (at vinitialconfig) of the robot when starting to plan. If empty, then set to zero.
-        std::vector<dReal> _vInitialConfigVelocities, _vGoalConfigVelocities;
-
-        /// \brief the absolute limits of the configuration space.
-        std::vector<dReal> _vConfigLowerLimit, _vConfigUpperLimit;
-
-        /// \brief the absolute velocity limits of each DOF of the configuration space.
-        std::vector<dReal> _vConfigVelocityLimit;
-
-        /// \brief the absolute acceleration limits of each DOF of the configuration space.
-        std::vector<dReal> _vConfigAccelerationLimit;
-
-        /// \brief the absolute jerk limits of each DOF of the configuration space.
-        std::vector<dReal> _vConfigJerkLimit;
-
-        /// \brief the discretization resolution of each dimension of the configuration space
-        std::vector<dReal> _vConfigResolution;
-
-        /** \brief a discretization between the path that connects two configurations
-
-            This length represents how dense the samples get distributed across the configuration space.
-            It represents the maximum distance between neighbors when adding new configuraitons.
-            If 0 or less, planner chooses best step length.
-         */
-        dReal _fStepLength;
-
-        /// \brief maximum number of iterations before the planner gives up. If 0 or less, planner chooses best iterations.
-        int _nMaxIterations;
-
-        /// \brief max planning time in ms. If 0, then there is no time limit
-        uint32_t _nMaxPlanningTime;
-
-        /// \brief Specifies the planner that will perform the post-processing path smoothing before returning.
-        ///
-        /// If empty, will not path smooth the returned trajectories (used to measure algorithm time)
-        std::string _sPostProcessingPlanner;
-
-        /// \brief The serialized planner parameters to pass to the path optimizer.
-        ///
-        /// For example: std::stringstream(_sPostProcessingParameters) >> _parameters;
-        std::string _sPostProcessingParameters;
-
-        /// \brief Extra parameters data that does not fit within this planner parameters structure, but is still important not to lose all the information.
-        std::string _sExtraParameters;
-
-        /// \brief Random generator seed for all the random numbers a planner needs.
-        ///
-        /// The same seed should produce the smae results!
-        uint32_t _nRandomGeneratorSeed;
-
-        /// \brief Return the degrees of freedom of the planning configuration space
-        virtual int GetDOF() const {
-            return _configurationspecification.GetDOF();
-=======
         Goal is complete when returns 0
         \param distance - distance to closest goal
      */
@@ -571,9 +288,41 @@
     {
         if( !_checkpathvelocityconstraintsfn ) {
             return true;
->>>>>>> ed30d4d8
         }
         return _checkpathvelocityconstraintsfn(q0, q1, dq0, dq1, elapsedtime, interval, options, filterreturn);
+    }
+
+    /** \brief Checks that all the constraints are satisfied at each discretized point between the two states (configuration, the first, and the second time derivatives).
+
+       The two states are interpolated using a quintic polynomial
+
+       errorcode = _checkpathvelocityaccelerationconstraintsfn(q0, q1, dq0, dq1, ddq0, ddq1, timeelapsed, interval, options, configurations)
+
+       When called, q0 and dq0 is guaranteed to be set on the robot.
+       The function returns true if the path to q1 satisfies all the constraints of the planner.
+
+       \param q0 is the configuration the robot is coming from (shouldn't assume that it is currently set).
+       \param q1 is the configuration the robot should move to.
+       \param dq0 is the first time derivative (or velocity) of each DOF at q0.
+       \param dq1 is the first time derivative (or velocity) of each DOF at q1.
+       \param ddq0 is the second time derivative (or acceleration) of each DOF at q0.
+       \param ddq1 is the second time derivative (or acceleration) of each DOF at q1.
+       \param timeelapsed is the estimated time to go from q0 to q1 with the current constraints. Set to 0 if non-applicable.
+       \param interval Specifies whether to check the end points of the interval for constraints
+       \param options a mask of ConstraintFilterOptions
+       \param filterreturn Optional argument that will hold the output information of the filter.
+       \return \ref ConstraintFilterReturn::_returncode, which a combination of ConstraintFilterOptions
+     */
+    typedef boost::function<int (const std::vector<dReal>&, const std::vector<dReal>&, const std::vector<dReal>&, const std::vector<dReal>&, const std::vector<dReal>&, const std::vector<dReal>&, dReal, IntervalType, int, ConstraintFilterReturnPtr)> CheckPathVelocityAccelerationConstraintFn;
+    CheckPathVelocityAccelerationConstraintFn _checkpathvelocityaccelerationconstraintsfn;
+
+    /// \brief wrapper function calling _checkpathvelocityaccelerationconstraintsfn with some default args. Returns true if function doesn't exist.
+    inline int CheckPathAllConstraints(const std::vector<dReal>& q0, const std::vector<dReal>& q1, const std::vector<dReal>& dq0, const std::vector<dReal>& dq1, const std::vector<dReal>& ddq0, const std::vector<dReal>& ddq1, dReal elapsedtime, IntervalType interval, int options=0xffff, ConstraintFilterReturnPtr filterreturn=ConstraintFilterReturnPtr()) const
+    {
+        if( !_checkpathvelocityaccelerationconstraintsfn ) {
+            return true;
+        }
+        return _checkpathvelocityaccelerationconstraintsfn(q0, q1, dq0, dq1, ddq0, ddq1, elapsedtime, interval, options, filterreturn);
     }
 
     /** \brief Samples a random configuration (mandatory)
@@ -675,6 +424,9 @@
 
     /// \brief the absolute acceleration limits of each DOF of the configuration space.
     std::vector<dReal> _vConfigAccelerationLimit;
+
+    /// \brief the absolute jerk limits of each DOF of the configuration space.
+    std::vector<dReal> _vConfigJerkLimit;
 
     /// \brief the discretization resolution of each dimension of the configuration space
     std::vector<dReal> _vConfigResolution;
@@ -763,7 +515,7 @@
     {
         return false;
     }
-    
+
     /// \brief output the planner parameters in a string (in XML format)
     ///
     /// \param options if 1 will skip writing the extra parameters
