--- conflicted
+++ resolved
@@ -427,11 +427,7 @@
     /// \brief if using dynamics limiting, choose whether to use the nominal torque or max instantaneous torque.
     ///
     /// \param torquelimitmode 1 if should use instantaneous max torque, 0 if should use nominal torque
-<<<<<<< HEAD
-    virtual void SetTorqueLimitMode(int torquelimitmode);
-=======
     virtual void SetTorqueLimitMode(DynamicsConstraintsType torquelimitmode);
->>>>>>> ed30d4d8
 
     /// \brief set user check fucntions
     ///
