--- conflicted
+++ resolved
@@ -3278,13 +3278,10 @@
     /// Can only be called before internal robot hierarchy is initialized
     void _InitAndAddJoint(JointPtr pjoint);
 
-<<<<<<< HEAD
-=======
-    virtual void _SetForcedAdjacentLinks(int linkindex0, int linkindex1);
-
-    virtual void _SetAdjacentLinksInternal(int linkindex0, int linkindex1);
-    
->>>>>>> a9033320
+    void _SetForcedAdjacentLinks(int linkindex0, int linkindex1);
+
+    void _SetAdjacentLinksInternal(int linkindex0, int linkindex1);
+
     std::string _name; ///< name of body
 
     std::vector<JointPtr> _vecjoints; ///< \see GetJoints
