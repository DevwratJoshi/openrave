--- conflicted
+++ resolved
@@ -161,10 +161,6 @@
         Vector _vGeomData3; ///< For containers, the first 3 values is the bottom cross XY full extents and Z height from bottom face.
 
         // For GT_Cage
-<<<<<<< HEAD
-=======
-        //Vector _innerExtents;
->>>>>>> 21ac5de7
         enum SideWallType
         {
             SWT_NX=0,
@@ -173,13 +169,6 @@
             SWT_PY=3,
         };
 
-<<<<<<< HEAD
-        Vector _innerExtents; // Inner extents of the container, the volume that can be used to pick/place objectss
-        float _containerBaseHeight; // Distance between the inner bottom plane and the bottom plane of the container
-        Transform _sidewallTransforms[4]; // Transformation of each side wall in the geometry space
-        Vector _sidewallExtents[4]; // Each side wall is a rectangular volume.
-        uint8_t _sidewallExists : 4; // Each bit in 0-3 corresponds to 1 sidewall. Refer to SideWallType.
-=======
         struct SideWall
         {
             Transform transf;
@@ -189,11 +178,6 @@
         std::vector<SideWall> _vSideWalls; ///< used by GT_Cage
         Vector _innerExtents; // Inner extents of the container, the volume that can be used to pick/place objectss
         float _containerBaseHeight; // Distance between the inner bottom plane and the bottom plane of the container
-
-        //Transform _sidewallTransforms[4]; // Transformation of each side wall in the geometry space
-        //Vector _sidewallExtents[4]; // Each side wall is a rectangular volume.
-        //uint8_t _sidewallExists : 4; // bit 0-3 corresponds to (nx, px, ny, py)
->>>>>>> 21ac5de7
 
         ///< for sphere it is radius
         ///< for cylinder, first 2 values are radius and height
