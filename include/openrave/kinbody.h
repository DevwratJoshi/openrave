--- conflicted
+++ resolved
@@ -3175,21 +3175,12 @@
     CollisionCheckerBasePtr _selfcollisionchecker; ///< optional checker to use for self-collisions
 
 public:
-<<<<<<< HEAD
-    // Gary registers forward kinematics functions
-    struct ForwardKinematicsStruct {
-        ForwardKinematicsStruct();
-        ModuleBaseConstPtr pCalculatorModule = nullptr; ///< kinbody basic calculators module
-        boost::function<bool(const std::vector<double>&)> pSetLinkTransformsFn; ///< function that sets links' transforms
-        boost::function<void(std::vector<double>&)> pGetDOFLastSetValuesFn; ///< function that updates kinbody's dof values
-=======
     ///< Forward kinematics functions to be registered
     struct ForwardKinematicsStruct {
         ForwardKinematicsStruct();
         ModuleBaseConstPtr pCalculatorModule; ///< kinbody basic calculators module
         boost::function<bool(const std::vector<dReal>&)> pSetLinkTransformsFn; ///< function that sets links' transforms
         boost::function<void(std::vector<dReal>&)> pGetDOFLastSetValuesFn; ///< function that updates kinbody's dof values
->>>>>>> efd393a9
         bool bInitialized = false; ///< indicator of successful initialization
     };
 
