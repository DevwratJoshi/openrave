// -*- coding: utf-8 -*-
// Copyright (C) 2006-2017 Rosen Diankov (rosen.diankov@gmail.com)
//
// This file is part of OpenRAVE.
// OpenRAVE is free software: you can redistribute it and/or modify
// it under the terms of the GNU Lesser General Public License as published by
// the Free Software Foundation, either version 3 of the License, or
// at your option) any later version.
//
// This program is distributed in the hope that it will be useful,
// but WITHOUT ANY WARRANTY; without even the implied warranty of
// MERCHANTABILITY or FITNESS FOR A PARTICULAR PURPOSE.  See the
// GNU Lesser General Public License for more details.
//
// You should have received a copy of the GNU Lesser General Public License
// along with this program.  If not, see <http://www.gnu.org/licenses/>.
#include "libopenrave.h"

namespace OpenRAVE {

bool KinBody::CheckSelfCollision(CollisionReportPtr report, CollisionCheckerBasePtr collisionchecker) const
{
    if( !collisionchecker ) {
        collisionchecker = _selfcollisionchecker;
        if( !collisionchecker ) {
            collisionchecker = GetEnv()->GetCollisionChecker();
            if( !collisionchecker ) {
                // no checker set
                return false;
            }
        }
        else {
            // have to set the same options as GetEnv()->GetCollisionChecker() since stuff like CO_ActiveDOFs is only set on the global checker
            collisionchecker->SetCollisionOptions(GetEnv()->GetCollisionChecker()->GetCollisionOptions());
        }
    }

    bool bAllLinkCollisions = !!(collisionchecker->GetCollisionOptions()&CO_AllLinkCollisions);
    CollisionReportKeepSaver reportsaver(report);
    if( !!report && bAllLinkCollisions && report->nKeepPrevious == 0 ) {
        report->Reset();
        report->nKeepPrevious = 1; // have to keep the previous since aggregating results
    }

    bool bCollision = false;
    if( collisionchecker->CheckStandaloneSelfCollision(shared_kinbody_const(), report) ) {
        if( !!report ) {
            if( IS_DEBUGLEVEL(Level_Verbose) ) {
                std::vector<OpenRAVE::dReal> v;
                GetDOFValues(v);
                stringstream ss; ss << std::setprecision(std::numeric_limits<OpenRAVE::dReal>::digits10+1);
                ss << "self collision report=" << report->__str__() << " ";
                for(size_t i = 0; i < v.size(); ++i ) {
                    if( i > 0 ) {
                        ss << "," << v[i];
                    }
                    else {
                        ss << "colvalues=[" << v[i];
                    }
                }
                ss << "]";
                RAVELOG_VERBOSE(ss.str());
            }
        }
        if( !bAllLinkCollisions ) { // if checking all collisions, have to continue
            return true;
        }

        bCollision = true;
    }

    // if collision checker is set to distance checking, have to compare reports for the minimum distance
    int coloptions = collisionchecker->GetCollisionOptions();
    CollisionReport tempreport;
    CollisionReportPtr pusereport = report;
    if( !!report && (coloptions & CO_Distance) ) {
        pusereport = boost::shared_ptr<CollisionReport>(&tempreport,utils::null_deleter());
    }

<<<<<<< HEAD
    // locking weak pointer is expensive, so do it N times, where N is the number of grabbedBody instead of N^2
=======
    // locking weak pointer is expensive, so do it N times and cache, where N is the number of grabbedBody instead of N^2
>>>>>>> 17248f6a
    std::vector<KinBodyPtr> vLockedGrabbedBodiesCache;
    vLockedGrabbedBodiesCache.reserve(_vGrabbedBodies.size());
    for (const GrabbedPtr& pgrabbed : _vGrabbedBodies) {
        vLockedGrabbedBodiesCache.push_back(pgrabbed->_pgrabbedbody.lock());
    }

    // check all grabbed bodies with (TODO: support CO_ActiveDOFs option)
    const size_t numGrabbed = _vGrabbedBodies.size();
    for (size_t indexGrabbed1 = 0; indexGrabbed1 < numGrabbed; indexGrabbed1++) {
<<<<<<< HEAD
        const GrabbedPtr& pgrabbed = _vGrabbedBodies[indexGrabbed1];
        const KinBodyPtr& pbody = vLockedGrabbedBodiesCache[indexGrabbed1];
        if( !pbody ) {
            RAVELOG_WARN_FORMAT("grabbed body on %s has already been destroyed, ignoring.", GetName());
            continue;
        }
        if( !pbody->IsEnabled() ) {
            continue; // grabbed body is disabled, so ignoring
        }
        const KinBody& body = *pbody;
        const Grabbed& grabbed = *pgrabbed;
        FOREACH(itrobotlink,grabbed._listNonCollidingLinks) {
            KinBody::LinkConstPtr robotlink = *itrobotlink;
            KinBodyPtr parentlink = (*itrobotlink)->GetParent(true);
            if( !parentlink ) {
                RAVELOG_WARN_FORMAT("_listNonCollidingLinks has invalid link %s:%d", (*itrobotlink)->GetName()%(*itrobotlink)->GetIndex());
                robotlink = _veclinks.at((*itrobotlink)->GetIndex());
            }
            // have to use link/link collision since link/body checks attached bodies
            FOREACHC(itbodylink,body.GetLinks()) {
                if( collisionchecker->CheckCollision(robotlink,KinBody::LinkConstPtr(*itbodylink),pusereport) ) {
=======
        const KinBodyPtr& pGrabbedBody1 = vLockedGrabbedBodiesCache[indexGrabbed1];
        if( !pGrabbedBody1 ) {
            RAVELOG_WARN_FORMAT("grabbed body on %s has already been destroyed, ignoring.", GetName());
            continue;
        }
        const KinBody& grabbedBody1 = *pGrabbedBody1;
        if( !grabbedBody1.IsEnabled() ) {
            continue;
        }

        const std::list<KinBody::LinkConstPtr>& nonCollidingLinks1 = _vGrabbedBodies[indexGrabbed1]->_listNonCollidingLinks;

        KinBodyPtr pLinkParent;

        for (const KinBody::LinkConstPtr& probotlinkFromNonColliding : nonCollidingLinks1) {
            const KinBody::Link& robotlinkFromNonColliding = *probotlinkFromNonColliding;
            pLinkParent = robotlinkFromNonColliding.GetParent(true);
            if( !pLinkParent ) {
                RAVELOG_WARN_FORMAT("_listNonCollidingLinks has invalid link %s:%d", robotlinkFromNonColliding.GetName()%robotlinkFromNonColliding.GetIndex());
            }
            const KinBody::LinkConstPtr& probotlink = (!!pLinkParent) ? probotlinkFromNonColliding : _veclinks.at(robotlinkFromNonColliding.GetIndex());
            
            // have to use link/link collision since link/body checks attached bodies
            for (const KinBody::LinkPtr& pGrabbedBodylink : grabbedBody1.GetLinks()) {
                if( collisionchecker->CheckCollision(probotlink, pGrabbedBodylink, pusereport) ) {
>>>>>>> 17248f6a
                    bCollision = true;
                    if( !bAllLinkCollisions ) { // if checking all collisions, have to continue
                        break;
                    }
                }
                if( !!pusereport && pusereport->minDistance < report->minDistance ) {
                    *report = *pusereport;
                }
            }
            if( bCollision ) {
                if( !bAllLinkCollisions ) { // if checking all collisions, have to continue
                    break;
                }
            }
        }
        if( bCollision ) {
            if( !bAllLinkCollisions ) { // if checking all collisions, have to continue
                break;
            }
        }

<<<<<<< HEAD
        if( body.CheckSelfCollision(pusereport, collisionchecker) ) {
=======
        if( grabbedBody1.CheckSelfCollision(pusereport, collisionchecker) ) {
>>>>>>> 17248f6a
            bCollision = true;
            if( !bAllLinkCollisions ) { // if checking all collisions, have to continue
                break;
            }
        }
        if( !!pusereport && pusereport->minDistance < report->minDistance ) {
            *report = *pusereport;
        }

        // check attached bodies with each other, this is actually tricky since they are attached "with each other", so regular CheckCollision will not work.
        // Instead, we will compare each of the body's links with every other
        if( numGrabbed > 1) {
<<<<<<< HEAD
            for (size_t indexGrabbed2 = indexGrabbed1 + 1; indexGrabbed2 < numGrabbed; indexGrabbed2++) {
                const GrabbedPtr& pgrabbed2 = _vGrabbedBodies[indexGrabbed2];
                const KinBodyPtr& pbody2 = vLockedGrabbedBodiesCache[indexGrabbed2];
                if( !pbody2 ) {
                    RAVELOG_WARN_FORMAT("grabbed body on %s has already been destroyed, so ignoring.", GetName());
                    continue;
                }
                if( !pbody2->IsEnabled() ) {
                    continue; // the other grabbed body is disabled, so ignoring
                }

                const Grabbed& grabbed2 = *pgrabbed2;

                for(const KinBody::LinkPtr& plink2 : pbody2->GetLinks()) {
                    // make sure the two bodies were not initially colliding
                    if( find(grabbed._listNonCollidingLinks.begin(),grabbed._listNonCollidingLinks.end(),plink2) != grabbed._listNonCollidingLinks.end() ) {
                        for(const KinBody::LinkPtr& plink : body.GetLinks()) {
                            if( find(grabbed2._listNonCollidingLinks.begin(),grabbed2._listNonCollidingLinks.end(),plink) != grabbed2._listNonCollidingLinks.end() ) {
                                if( collisionchecker->CheckCollision(KinBody::LinkConstPtr(plink),KinBody::LinkConstPtr(plink2),pusereport) ) {
=======
            // since collision check is symmetric, checking collision once per pair is sufficient (don't need to check obj1 against obj2, and obj2 against obj1)
            for (size_t indexGrabbed2 = indexGrabbed1 + 1; indexGrabbed2 < numGrabbed; indexGrabbed2++) {
                const KinBodyPtr& pgrabbedBody2 = vLockedGrabbedBodiesCache[indexGrabbed2];
                if( !pgrabbedBody2 ) {
                    RAVELOG_WARN_FORMAT("grabbed body on %s has already been destroyed, so ignoring.", GetName());
                    continue;
                }

                const std::list<KinBody::LinkConstPtr>& nonCollidingLinks2 = _vGrabbedBodies[indexGrabbed2]->_listNonCollidingLinks;

                for(const KinBody::LinkPtr& pGrabbedBody2Link : pgrabbedBody2->GetLinks()) {
                    // make sure the two bodies were not initially colliding
                    if( find(nonCollidingLinks1.begin(),nonCollidingLinks1.end(),pGrabbedBody2Link) != nonCollidingLinks1.end() ) {
                        for(const KinBody::LinkPtr& pGrabbedBody1Link : grabbedBody1.GetLinks()) {
                            if( find(nonCollidingLinks2.begin(),nonCollidingLinks2.end(),pGrabbedBody1Link) != nonCollidingLinks2.end() ) {
                                if( collisionchecker->CheckCollision(KinBody::LinkConstPtr(pGrabbedBody1Link),KinBody::LinkConstPtr(pGrabbedBody2Link),pusereport) ) {
>>>>>>> 17248f6a
                                    bCollision = true;
                                    if( !bAllLinkCollisions ) { // if checking all collisions, have to continue
                                        break;
                                    }
                                }
                                if( !!pusereport && pusereport->minDistance < report->minDistance ) {
                                    *report = *pusereport;
                                }
                            }
                            if( bCollision ) {
                                if( !bAllLinkCollisions ) { // if checking all collisions, have to continue
                                    break;
                                }
                            }
                        }
                        if( bCollision ) {
                            if( !bAllLinkCollisions ) { // if checking all collisions, have to continue
                                break;
                            }
                        }
                    }
                }
                if( bCollision ) {
                    if( !bAllLinkCollisions ) { // if checking all collisions, have to continue
                        break;
                    }
                }
            }
            if( bCollision ) {
                if( !bAllLinkCollisions ) { // if checking all collisions, have to continue
                    break;
                }
            }
        }
    }

    if( bCollision && !!report ) {
        if( report != pusereport ) {
            *report = *pusereport;
        }
        if( IS_DEBUGLEVEL(Level_Verbose) ) {
            std::vector<OpenRAVE::dReal> v;
            GetDOFValues(v);
            stringstream ss; ss << std::setprecision(std::numeric_limits<OpenRAVE::dReal>::digits10+1);
            ss << "self collision report=" << report->__str__() << " ";
            for(size_t i = 0; i < v.size(); ++i ) {
                if( i > 0 ) {
                    ss << "," << v[i];
                }
                else {
                    ss << "colvalues=[" << v[i];
                }
            }
            ss << "]";
            RAVELOG_VERBOSE(ss.str());
        }
    }

    return bCollision;
}

bool KinBody::CheckLinkCollision(int ilinkindex, const Transform& tlinktrans, KinBodyConstPtr pbody, CollisionReportPtr report)
{
    LinkPtr plink = _veclinks.at(ilinkindex);
    CollisionCheckerBasePtr pchecker = GetEnv()->GetCollisionChecker();
    bool bAllLinkCollisions = !!(pchecker->GetCollisionOptions()&CO_AllLinkCollisions);
    CollisionReportKeepSaver reportsaver(report);
    if( !!report && bAllLinkCollisions && report->nKeepPrevious == 0 ) {
        report->Reset();
        report->nKeepPrevious = 1; // have to keep the previous since aggregating results
    }

    bool bincollision = false;
    if( plink->IsEnabled() ) {
        boost::shared_ptr<TransformSaver<LinkPtr> > linksaver(new TransformSaver<LinkPtr>(plink)); // gcc optimization bug when linksaver is on stack?
        plink->SetTransform(tlinktrans);
        if( pchecker->CheckCollision(LinkConstPtr(plink),pbody,report) ) {
            if( !bAllLinkCollisions ) { // if checking all collisions, have to continue
                return true;
            }
            bincollision = true;
        }
    }

    // check if any grabbed bodies are attached to this link, and if so check their collisions with the specified body
    for (const GrabbedPtr& pgrabbed : _vGrabbedBodies) {
        if( pgrabbed->_plinkrobot == plink ) {
            KinBodyPtr pgrabbedbody = pgrabbed->_pgrabbedbody.lock();
            if( !!pgrabbedbody ) {
                KinBodyStateSaver bodysaver(pgrabbedbody,Save_LinkTransformation);
                pgrabbedbody->SetTransform(tlinktrans * pgrabbed->_troot);
                if( pchecker->CheckCollision(KinBodyConstPtr(pgrabbedbody),pbody, report) ) {
                    if( !bAllLinkCollisions ) { // if checking all collisions, have to continue
                        return true;
                    }
                    bincollision = true;
                }
            }
        }
    }
    return bincollision;
}

bool KinBody::CheckLinkCollision(int ilinkindex, KinBodyConstPtr pbody, CollisionReportPtr report)
{
    LinkPtr plink = _veclinks.at(ilinkindex);
    CollisionCheckerBasePtr pchecker = GetEnv()->GetCollisionChecker();
    bool bAllLinkCollisions = !!(pchecker->GetCollisionOptions()&CO_AllLinkCollisions);
    CollisionReportKeepSaver reportsaver(report);
    if( !!report && bAllLinkCollisions && report->nKeepPrevious == 0 ) {
        report->Reset();
        report->nKeepPrevious = 1; // have to keep the previous since aggregating results
    }
    bool bincollision = false;
    if( plink->IsEnabled() ) {
        if( pchecker->CheckCollision(LinkConstPtr(plink),pbody,report) ) {
            if( !bAllLinkCollisions ) { // if checking all collisions, have to continue
                return true;
            }
            bincollision = true;
        }
    }

    // check if any grabbed bodies are attached to this link, and if so check their collisions with the specified body
    for (const GrabbedConstPtr& pgrabbed : _vGrabbedBodies) {
        if( pgrabbed->_plinkrobot == plink ) {
            KinBodyPtr pgrabbedbody = pgrabbed->_pgrabbedbody.lock();
            if( !!pgrabbedbody ) {
                if( pchecker->CheckCollision(KinBodyConstPtr(pgrabbedbody),pbody, report) ) {
                    if( !bAllLinkCollisions ) { // if checking all collisions, have to continue
                        return true;
                    }
                    bincollision = true;
                }
            }
        }
    }
    return bincollision;
}

bool KinBody::CheckLinkCollision(int ilinkindex, const Transform& tlinktrans, CollisionReportPtr report)
{
    LinkPtr plink = _veclinks.at(ilinkindex);
    CollisionCheckerBasePtr pchecker = GetEnv()->GetCollisionChecker();
    bool bAllLinkCollisions = !!(pchecker->GetCollisionOptions()&CO_AllLinkCollisions);
    CollisionReportKeepSaver reportsaver(report);
    if( !!report && bAllLinkCollisions && report->nKeepPrevious == 0 ) {
        report->Reset();
        report->nKeepPrevious = 1; // have to keep the previous since aggregating results
    }

    bool bincollision = false;
    if( plink->IsEnabled() ) {
        boost::shared_ptr<TransformSaver<LinkPtr> > linksaver(new TransformSaver<LinkPtr>(plink)); // gcc optimization bug when linksaver is on stack?
        plink->SetTransform(tlinktrans);
        if( pchecker->CheckCollision(LinkConstPtr(plink),report) ) {
            if( !bAllLinkCollisions ) { // if checking all collisions, have to continue
                return true;
            }
            bincollision = true;
        }
    }

    // check if any grabbed bodies are attached to this link, and if so check their collisions with the environment
    // it is important to make sure to add all other attached bodies in the ignored list!
    std::vector<KinBodyConstPtr> vbodyexcluded;
    std::vector<KinBody::LinkConstPtr> vlinkexcluded;
<<<<<<< HEAD
    for (const GrabbedConstPtr& pgrabbed : _vGrabbedBodies) {
=======
    FOREACHC(itgrabbed,_vGrabbedBodies) {
        GrabbedConstPtr pgrabbed = *itgrabbed;
>>>>>>> 17248f6a
        if( pgrabbed->_plinkrobot == plink ) {
            KinBodyPtr pgrabbedbody = pgrabbed->_pgrabbedbody.lock();
            if( !!pgrabbedbody ) {
                vbodyexcluded.resize(0);
                vbodyexcluded.push_back(shared_kinbody_const());
<<<<<<< HEAD
                for (const GrabbedConstPtr& pgrabbed2 : _vGrabbedBodies) {
                    KinBodyPtr pgrabbedbody2 = pgrabbed2->_pgrabbedbody.lock();
                    if( !!pgrabbedbody2 && pgrabbedbody2 !=  pgrabbedbody) {
                        vbodyexcluded.push_back(pgrabbedbody2);
=======
                FOREACHC(itgrabbed2,_vGrabbedBodies) {
                    if( itgrabbed2 != itgrabbed ) {
                        GrabbedConstPtr pgrabbed2 = *itgrabbed2;
                        KinBodyPtr pgrabbedbody2 = pgrabbed2->_pgrabbedbody.lock();
                        if( !!pgrabbedbody2 ) {
                            vbodyexcluded.push_back(pgrabbedbody2);
                        }
>>>>>>> 17248f6a
                    }
                }
                KinBodyStateSaver bodysaver(pgrabbedbody,Save_LinkTransformation);
                pgrabbedbody->SetTransform(tlinktrans * pgrabbed->_troot);
                if( pchecker->CheckCollision(KinBodyConstPtr(pgrabbedbody),vbodyexcluded, vlinkexcluded, report) ) {
                    if( !bAllLinkCollisions ) { // if checking all collisions, have to continue
                        return true;
                    }
                    bincollision = true;
                }
            }
        }
    }
    return bincollision;
}

bool KinBody::CheckLinkCollision(int ilinkindex, CollisionReportPtr report)
{
    LinkPtr plink = _veclinks.at(ilinkindex);
    CollisionCheckerBasePtr pchecker = GetEnv()->GetCollisionChecker();
    bool bAllLinkCollisions = !!(pchecker->GetCollisionOptions()&CO_AllLinkCollisions);
    CollisionReportKeepSaver reportsaver(report);
    if( !!report && bAllLinkCollisions && report->nKeepPrevious == 0 ) {
        report->Reset();
        report->nKeepPrevious = 1; // have to keep the previous since aggregating results
    }
    bool bincollision = false;
    if( plink->IsEnabled() ) {
        if( pchecker->CheckCollision(LinkConstPtr(plink),report) ) {
            if( !bAllLinkCollisions ) { // if checking all collisions, have to continue
                return true;
            }
            bincollision = true;
        }
    }

    // check if any grabbed bodies are attached to this link, and if so check their collisions with the environment
    // it is important to make sure to add all other attached bodies in the ignored list!
    std::vector<KinBodyConstPtr> vbodyexcluded;
    std::vector<KinBody::LinkConstPtr> vlinkexcluded;
<<<<<<< HEAD
    for (const GrabbedConstPtr& pgrabbed : _vGrabbedBodies) {
=======
    FOREACHC(itgrabbed,_vGrabbedBodies) {
        GrabbedConstPtr pgrabbed = *itgrabbed;
>>>>>>> 17248f6a
        if( pgrabbed->_plinkrobot == plink ) {
            KinBodyPtr pgrabbedbody = pgrabbed->_pgrabbedbody.lock();
            if( !!pgrabbedbody ) {
                vbodyexcluded.resize(0);
                vbodyexcluded.push_back(shared_kinbody_const());
<<<<<<< HEAD
                for (const GrabbedConstPtr& pgrabbed2 : _vGrabbedBodies) {
                    KinBodyPtr pgrabbedbody2 = pgrabbed2->_pgrabbedbody.lock();
                    if( !!pgrabbedbody2 &&  pgrabbedbody2 != pgrabbedbody) {
                        vbodyexcluded.push_back(pgrabbedbody2);
=======
                FOREACHC(itgrabbed2,_vGrabbedBodies) {
                    if( itgrabbed2 != itgrabbed ) {
                        GrabbedConstPtr pgrabbed2 = *itgrabbed2;
                        KinBodyPtr pgrabbedbody2 = pgrabbed2->_pgrabbedbody.lock();
                        if( !!pgrabbedbody2 ) {
                            vbodyexcluded.push_back(pgrabbedbody2);
                        }
>>>>>>> 17248f6a
                    }
                }
                if( pchecker->CheckCollision(KinBodyConstPtr(pgrabbedbody),vbodyexcluded, vlinkexcluded, report) ) {
                    if( !bAllLinkCollisions ) { // if checking all collisions, have to continue
                        return true;
                    }
                    bincollision = true;
                }
            }
        }
    }
    return bincollision;
}

bool KinBody::CheckLinkSelfCollision(int ilinkindex, CollisionReportPtr report)
{
    CollisionCheckerBasePtr pchecker = !!_selfcollisionchecker ? _selfcollisionchecker : GetEnv()->GetCollisionChecker();
    bool bAllLinkCollisions = !!(pchecker->GetCollisionOptions()&CO_AllLinkCollisions);
    CollisionReportKeepSaver reportsaver(report);
    if( !!report && bAllLinkCollisions && report->nKeepPrevious == 0 ) {
        report->Reset();
        report->nKeepPrevious = 1; // have to keep the previous since aggregating results
    }
    bool bincollision = false;
    LinkPtr plink = _veclinks.at(ilinkindex);
    if( plink->IsEnabled() ) {
        boost::shared_ptr<TransformSaver<LinkPtr> > linksaver(new TransformSaver<LinkPtr>(plink)); // gcc optimization bug when linksaver is on stack?
        if( pchecker->CheckStandaloneSelfCollision(LinkConstPtr(plink),report) ) {
            if( !bAllLinkCollisions ) { // if checking all collisions, have to continue
                return true;
            }
            bincollision = true;
        }
    }

    KinBodyStateSaverPtr linksaver;
    // check if any grabbed bodies are attached to this link, and if so check their collisions with the environment
    // it is important to make sure to add all other attached bodies in the ignored list!
    std::vector<KinBodyConstPtr> vbodyexcluded;
    std::vector<KinBody::LinkConstPtr> vlinkexcluded;
    for (const GrabbedConstPtr& pgrabbed : _vGrabbedBodies) {
        if( pgrabbed->_plinkrobot == plink ) {
            KinBodyPtr pgrabbedbody = pgrabbed->_pgrabbedbody.lock();
            if( !!pgrabbedbody ) {
                if( !linksaver ) {
                    linksaver.reset(new KinBodyStateSaver(shared_kinbody()));
                    plink->Enable(false);
                    // also disable rigidly attached links?
                }
                KinBodyStateSaver bodysaver(pgrabbedbody,Save_LinkTransformation);
                if( pchecker->CheckCollision(shared_kinbody_const(), KinBodyConstPtr(pgrabbedbody),report) ) {
                    if( !bAllLinkCollisions ) { // if checking all collisions, have to continue
                        return true;
                    }
                    bincollision = true;
                }
            }
        }
    }
    return bincollision;
}

bool KinBody::CheckLinkSelfCollision(int ilinkindex, const Transform& tlinktrans, CollisionReportPtr report)
{
    CollisionCheckerBasePtr pchecker = !!_selfcollisionchecker ? _selfcollisionchecker : GetEnv()->GetCollisionChecker();
    bool bAllLinkCollisions = !!(pchecker->GetCollisionOptions()&CO_AllLinkCollisions);
    CollisionReportKeepSaver reportsaver(report);
    if( !!report && bAllLinkCollisions && report->nKeepPrevious == 0 ) {
        report->Reset();
        report->nKeepPrevious = 1; // have to keep the previous since aggregating results
    }
    bool bincollision = false;
    LinkPtr plink = _veclinks.at(ilinkindex);
    if( plink->IsEnabled() ) {
        boost::shared_ptr<TransformSaver<LinkPtr> > linksaver(new TransformSaver<LinkPtr>(plink)); // gcc optimization bug when linksaver is on stack?
        plink->SetTransform(tlinktrans);
        if( pchecker->CheckStandaloneSelfCollision(LinkConstPtr(plink),report) ) {
            if( !bAllLinkCollisions ) { // if checking all collisions, have to continue
                return true;
            }
            bincollision = true;
        }
    }

    KinBodyStateSaverPtr linksaver;
    // check if any grabbed bodies are attached to this link, and if so check their collisions with the environment
    // it is important to make sure to add all other attached bodies in the ignored list!
    std::vector<KinBodyConstPtr> vbodyexcluded;
    std::vector<KinBody::LinkConstPtr> vlinkexcluded;
    for (const GrabbedConstPtr& pgrabbed : _vGrabbedBodies) {
        if( pgrabbed->_plinkrobot == plink ) {
            KinBodyPtr pgrabbedbody = pgrabbed->_pgrabbedbody.lock();
            if( !!pgrabbedbody ) {
                if( !linksaver ) {
                    linksaver.reset(new KinBodyStateSaver(shared_kinbody()));
                    plink->Enable(false);
                    // also disable rigidly attached links?
                }
                KinBodyStateSaver bodysaver(pgrabbedbody,Save_LinkTransformation);
                pgrabbedbody->SetTransform(tlinktrans * pgrabbed->_troot);
                if( pchecker->CheckCollision(shared_kinbody_const(), KinBodyConstPtr(pgrabbedbody),report) ) {
                    if( !bAllLinkCollisions ) { // if checking all collisions, have to continue
                        return true;
                    }
                    bincollision = true;
                }
            }
        }
    }
    return bincollision;
}

} // end namespace OpenRAVE<|MERGE_RESOLUTION|>--- conflicted
+++ resolved
@@ -77,11 +77,7 @@
         pusereport = boost::shared_ptr<CollisionReport>(&tempreport,utils::null_deleter());
     }
 
-<<<<<<< HEAD
-    // locking weak pointer is expensive, so do it N times, where N is the number of grabbedBody instead of N^2
-=======
     // locking weak pointer is expensive, so do it N times and cache, where N is the number of grabbedBody instead of N^2
->>>>>>> 17248f6a
     std::vector<KinBodyPtr> vLockedGrabbedBodiesCache;
     vLockedGrabbedBodiesCache.reserve(_vGrabbedBodies.size());
     for (const GrabbedPtr& pgrabbed : _vGrabbedBodies) {
@@ -91,29 +87,6 @@
     // check all grabbed bodies with (TODO: support CO_ActiveDOFs option)
     const size_t numGrabbed = _vGrabbedBodies.size();
     for (size_t indexGrabbed1 = 0; indexGrabbed1 < numGrabbed; indexGrabbed1++) {
-<<<<<<< HEAD
-        const GrabbedPtr& pgrabbed = _vGrabbedBodies[indexGrabbed1];
-        const KinBodyPtr& pbody = vLockedGrabbedBodiesCache[indexGrabbed1];
-        if( !pbody ) {
-            RAVELOG_WARN_FORMAT("grabbed body on %s has already been destroyed, ignoring.", GetName());
-            continue;
-        }
-        if( !pbody->IsEnabled() ) {
-            continue; // grabbed body is disabled, so ignoring
-        }
-        const KinBody& body = *pbody;
-        const Grabbed& grabbed = *pgrabbed;
-        FOREACH(itrobotlink,grabbed._listNonCollidingLinks) {
-            KinBody::LinkConstPtr robotlink = *itrobotlink;
-            KinBodyPtr parentlink = (*itrobotlink)->GetParent(true);
-            if( !parentlink ) {
-                RAVELOG_WARN_FORMAT("_listNonCollidingLinks has invalid link %s:%d", (*itrobotlink)->GetName()%(*itrobotlink)->GetIndex());
-                robotlink = _veclinks.at((*itrobotlink)->GetIndex());
-            }
-            // have to use link/link collision since link/body checks attached bodies
-            FOREACHC(itbodylink,body.GetLinks()) {
-                if( collisionchecker->CheckCollision(robotlink,KinBody::LinkConstPtr(*itbodylink),pusereport) ) {
-=======
         const KinBodyPtr& pGrabbedBody1 = vLockedGrabbedBodiesCache[indexGrabbed1];
         if( !pGrabbedBody1 ) {
             RAVELOG_WARN_FORMAT("grabbed body on %s has already been destroyed, ignoring.", GetName());
@@ -139,7 +112,6 @@
             // have to use link/link collision since link/body checks attached bodies
             for (const KinBody::LinkPtr& pGrabbedBodylink : grabbedBody1.GetLinks()) {
                 if( collisionchecker->CheckCollision(probotlink, pGrabbedBodylink, pusereport) ) {
->>>>>>> 17248f6a
                     bCollision = true;
                     if( !bAllLinkCollisions ) { // if checking all collisions, have to continue
                         break;
@@ -161,11 +133,7 @@
             }
         }
 
-<<<<<<< HEAD
-        if( body.CheckSelfCollision(pusereport, collisionchecker) ) {
-=======
         if( grabbedBody1.CheckSelfCollision(pusereport, collisionchecker) ) {
->>>>>>> 17248f6a
             bCollision = true;
             if( !bAllLinkCollisions ) { // if checking all collisions, have to continue
                 break;
@@ -178,27 +146,6 @@
         // check attached bodies with each other, this is actually tricky since they are attached "with each other", so regular CheckCollision will not work.
         // Instead, we will compare each of the body's links with every other
         if( numGrabbed > 1) {
-<<<<<<< HEAD
-            for (size_t indexGrabbed2 = indexGrabbed1 + 1; indexGrabbed2 < numGrabbed; indexGrabbed2++) {
-                const GrabbedPtr& pgrabbed2 = _vGrabbedBodies[indexGrabbed2];
-                const KinBodyPtr& pbody2 = vLockedGrabbedBodiesCache[indexGrabbed2];
-                if( !pbody2 ) {
-                    RAVELOG_WARN_FORMAT("grabbed body on %s has already been destroyed, so ignoring.", GetName());
-                    continue;
-                }
-                if( !pbody2->IsEnabled() ) {
-                    continue; // the other grabbed body is disabled, so ignoring
-                }
-
-                const Grabbed& grabbed2 = *pgrabbed2;
-
-                for(const KinBody::LinkPtr& plink2 : pbody2->GetLinks()) {
-                    // make sure the two bodies were not initially colliding
-                    if( find(grabbed._listNonCollidingLinks.begin(),grabbed._listNonCollidingLinks.end(),plink2) != grabbed._listNonCollidingLinks.end() ) {
-                        for(const KinBody::LinkPtr& plink : body.GetLinks()) {
-                            if( find(grabbed2._listNonCollidingLinks.begin(),grabbed2._listNonCollidingLinks.end(),plink) != grabbed2._listNonCollidingLinks.end() ) {
-                                if( collisionchecker->CheckCollision(KinBody::LinkConstPtr(plink),KinBody::LinkConstPtr(plink2),pusereport) ) {
-=======
             // since collision check is symmetric, checking collision once per pair is sufficient (don't need to check obj1 against obj2, and obj2 against obj1)
             for (size_t indexGrabbed2 = indexGrabbed1 + 1; indexGrabbed2 < numGrabbed; indexGrabbed2++) {
                 const KinBodyPtr& pgrabbedBody2 = vLockedGrabbedBodiesCache[indexGrabbed2];
@@ -206,6 +153,9 @@
                     RAVELOG_WARN_FORMAT("grabbed body on %s has already been destroyed, so ignoring.", GetName());
                     continue;
                 }
+                if( !pbody2->IsEnabled() ) {
+                    continue; // the other grabbed body is disabled, so ignoring
+                }
 
                 const std::list<KinBody::LinkConstPtr>& nonCollidingLinks2 = _vGrabbedBodies[indexGrabbed2]->_listNonCollidingLinks;
 
@@ -215,7 +165,6 @@
                         for(const KinBody::LinkPtr& pGrabbedBody1Link : grabbedBody1.GetLinks()) {
                             if( find(nonCollidingLinks2.begin(),nonCollidingLinks2.end(),pGrabbedBody1Link) != nonCollidingLinks2.end() ) {
                                 if( collisionchecker->CheckCollision(KinBody::LinkConstPtr(pGrabbedBody1Link),KinBody::LinkConstPtr(pGrabbedBody2Link),pusereport) ) {
->>>>>>> 17248f6a
                                     bCollision = true;
                                     if( !bAllLinkCollisions ) { // if checking all collisions, have to continue
                                         break;
@@ -383,23 +332,13 @@
     // it is important to make sure to add all other attached bodies in the ignored list!
     std::vector<KinBodyConstPtr> vbodyexcluded;
     std::vector<KinBody::LinkConstPtr> vlinkexcluded;
-<<<<<<< HEAD
-    for (const GrabbedConstPtr& pgrabbed : _vGrabbedBodies) {
-=======
     FOREACHC(itgrabbed,_vGrabbedBodies) {
         GrabbedConstPtr pgrabbed = *itgrabbed;
->>>>>>> 17248f6a
         if( pgrabbed->_plinkrobot == plink ) {
             KinBodyPtr pgrabbedbody = pgrabbed->_pgrabbedbody.lock();
             if( !!pgrabbedbody ) {
                 vbodyexcluded.resize(0);
                 vbodyexcluded.push_back(shared_kinbody_const());
-<<<<<<< HEAD
-                for (const GrabbedConstPtr& pgrabbed2 : _vGrabbedBodies) {
-                    KinBodyPtr pgrabbedbody2 = pgrabbed2->_pgrabbedbody.lock();
-                    if( !!pgrabbedbody2 && pgrabbedbody2 !=  pgrabbedbody) {
-                        vbodyexcluded.push_back(pgrabbedbody2);
-=======
                 FOREACHC(itgrabbed2,_vGrabbedBodies) {
                     if( itgrabbed2 != itgrabbed ) {
                         GrabbedConstPtr pgrabbed2 = *itgrabbed2;
@@ -407,7 +346,6 @@
                         if( !!pgrabbedbody2 ) {
                             vbodyexcluded.push_back(pgrabbedbody2);
                         }
->>>>>>> 17248f6a
                     }
                 }
                 KinBodyStateSaver bodysaver(pgrabbedbody,Save_LinkTransformation);
@@ -448,23 +386,13 @@
     // it is important to make sure to add all other attached bodies in the ignored list!
     std::vector<KinBodyConstPtr> vbodyexcluded;
     std::vector<KinBody::LinkConstPtr> vlinkexcluded;
-<<<<<<< HEAD
-    for (const GrabbedConstPtr& pgrabbed : _vGrabbedBodies) {
-=======
     FOREACHC(itgrabbed,_vGrabbedBodies) {
         GrabbedConstPtr pgrabbed = *itgrabbed;
->>>>>>> 17248f6a
         if( pgrabbed->_plinkrobot == plink ) {
             KinBodyPtr pgrabbedbody = pgrabbed->_pgrabbedbody.lock();
             if( !!pgrabbedbody ) {
                 vbodyexcluded.resize(0);
                 vbodyexcluded.push_back(shared_kinbody_const());
-<<<<<<< HEAD
-                for (const GrabbedConstPtr& pgrabbed2 : _vGrabbedBodies) {
-                    KinBodyPtr pgrabbedbody2 = pgrabbed2->_pgrabbedbody.lock();
-                    if( !!pgrabbedbody2 &&  pgrabbedbody2 != pgrabbedbody) {
-                        vbodyexcluded.push_back(pgrabbedbody2);
-=======
                 FOREACHC(itgrabbed2,_vGrabbedBodies) {
                     if( itgrabbed2 != itgrabbed ) {
                         GrabbedConstPtr pgrabbed2 = *itgrabbed2;
@@ -472,7 +400,6 @@
                         if( !!pgrabbedbody2 ) {
                             vbodyexcluded.push_back(pgrabbedbody2);
                         }
->>>>>>> 17248f6a
                     }
                 }
                 if( pchecker->CheckCollision(KinBodyConstPtr(pgrabbedbody),vbodyexcluded, vlinkexcluded, report) ) {
