// -*- coding: utf-8 -*-
// Copyright (C) 2019
//
// This file is part of OpenRAVE.
// OpenRAVE is free software: you can redistribute it and/or modify
// it under the terms of the GNU Lesser General Public License as published by
// the Free Software Foundation, either version 3 of the License, or
// at your option) any later version.
//
// This program is distributed in the hope that it will be useful,
// but WITHOUT ANY WARRANTY; without even the implied warranty of
// MERCHANTABILITY or FITNESS FOR A PARTICULAR PURPOSE.  See the
// GNU Lesser General Public License for more details.
//
// You should have received a copy of the GNU Lesser General Public License
// along with this program.  If not, see <http://www.gnu.org/licenses/>.
#include "libopenrave.h"
#include <boost/make_shared.hpp>

namespace OpenRAVE {

RobotBase::ConnectedBodyInfo::ConnectedBodyInfo() : _bIsActive(0)
{
}

void RobotBase::ConnectedBodyInfo::InitInfoFromBody(RobotBase& robot)
{
    _vLinkInfos.clear();
    _vJointInfos.clear();
    _vManipulatorInfos.clear();
    _vAttachedSensorInfos.clear();
    _vGripperInfos.clear();

    // have to set to the identity before extracting info
    KinBody::KinBodyStateSaverRef statesaver(robot, Save_LinkTransformation);
    std::vector<dReal> vzeros(robot.GetDOF());
    robot.SetDOFValues(vzeros, Transform());

    FOREACH(itlink, robot._veclinks) {
        _vLinkInfos.push_back(boost::make_shared<KinBody::LinkInfo>((*itlink)->UpdateAndGetInfo()));
    }

    FOREACH(itjoint, robot._vecjoints) {
        _vJointInfos.push_back(boost::make_shared<KinBody::JointInfo>((*itjoint)->UpdateAndGetInfo()));
    }
    FOREACH(itjoint, robot._vPassiveJoints) {
        _vJointInfos.push_back(boost::make_shared<KinBody::JointInfo>((*itjoint)->UpdateAndGetInfo()));
    }

    FOREACH(itmanip, robot.GetManipulators()) {
        _vManipulatorInfos.push_back(boost::make_shared<RobotBase::ManipulatorInfo>((*itmanip)->GetInfo()));
    }

    FOREACH(itattachedsensor, robot.GetAttachedSensors()) {
        _vAttachedSensorInfos.push_back(boost::make_shared<RobotBase::AttachedSensorInfo>((*itattachedsensor)->UpdateAndGetInfo()));
    }
    FOREACH(itGripperInfo, robot.GetGripperInfos()) {
        RobotBase::GripperInfoPtr pGripperInfo(new RobotBase::GripperInfo());
        *pGripperInfo = **itGripperInfo;
        _vGripperInfos.push_back(pGripperInfo);
    }
}

void RobotBase::ConnectedBodyInfo::Reset()
{
    _id.clear();
    _name.clear();
    _linkname.clear();
    _uri.clear();
    _trelative = Transform();
    _vLinkInfos.clear();
    _vJointInfos.clear();
    _vManipulatorInfos.clear();
    _vAttachedSensorInfos.clear();
    _vGripperInfos.clear();
    _bIsActive = 0;
}

void RobotBase::ConnectedBodyInfo::SerializeJSON(rapidjson::Value &rConnectedBodyInfo, rapidjson::Document::AllocatorType& allocator, dReal fUnitScale, int options) const
{
    orjson::SetJsonValueByKey(rConnectedBodyInfo, "id", _id, allocator);
    orjson::SetJsonValueByKey(rConnectedBodyInfo, "name", _name, allocator);
    orjson::SetJsonValueByKey(rConnectedBodyInfo, "linkName", _linkname, allocator);
    if (!_uri.empty()) {
        if( options & ISO_ReferenceUriHint ) {
            orjson::SetJsonValueByKey(rConnectedBodyInfo, "uriHint", _uri, allocator);
        }
        else {
            orjson::SetJsonValueByKey(rConnectedBodyInfo, "uri", _uri, allocator);
        }
    }

    orjson::SetJsonValueByKey(rConnectedBodyInfo, "transform", _trelative, allocator);

    rapidjson::Value linkInfosValue;
    linkInfosValue.SetArray();
    FOREACH(it, _vLinkInfos)
    {
        rapidjson::Value info;
        (*it)->SerializeJSON(info, allocator, fUnitScale, options);
        linkInfosValue.PushBack(info, allocator);
    }
    if (linkInfosValue.Size() > 0) {
        rConnectedBodyInfo.AddMember("links", linkInfosValue, allocator);
    }

    rapidjson::Value jointInfosValue;
    jointInfosValue.SetArray();
    FOREACH(it, _vJointInfos)
    {
        rapidjson::Value v;
        (*it)->SerializeJSON(v, allocator, fUnitScale, options);
        jointInfosValue.PushBack(v, allocator);
    }
    if (jointInfosValue.Size()) {
        rConnectedBodyInfo.AddMember("joints", jointInfosValue, allocator);
    }

    rapidjson::Value manipulatorInfosValue;
    manipulatorInfosValue.SetArray();
    FOREACH(it, _vManipulatorInfos)
    {
        rapidjson::Value info;
        (*it)->SerializeJSON(info, allocator, fUnitScale, options);
        manipulatorInfosValue.PushBack(info, allocator);
    }
    if (manipulatorInfosValue.Size() > 0) {
        rConnectedBodyInfo.AddMember("tools", manipulatorInfosValue, allocator);
    }

    rapidjson::Value attachedSensorInfosValue;
    attachedSensorInfosValue.SetArray();
    FOREACH(it, _vAttachedSensorInfos)
    {
        rapidjson::Value info;
        (*it)->SerializeJSON(info, allocator, fUnitScale, options);
        attachedSensorInfosValue.PushBack(info, allocator);
    }
    if (attachedSensorInfosValue.Size() > 0) {
        rConnectedBodyInfo.AddMember("attachedSensors", attachedSensorInfosValue, allocator);
    }

    rapidjson::Value rGripperInfos;
    rGripperInfos.SetArray();
    FOREACH(it, _vGripperInfos)
    {
        rapidjson::Value info;
        (*it)->SerializeJSON(info, allocator, fUnitScale, options);
        rGripperInfos.PushBack(info, allocator);
    }
    if (rGripperInfos.Size() > 0) {
        rConnectedBodyInfo.AddMember("gripperInfos", rGripperInfos, allocator);
    }

    orjson::SetJsonValueByKey(rConnectedBodyInfo, "isActive", (int)_bIsActive, allocator);
}

void RobotBase::ConnectedBodyInfo::DeserializeJSON(const rapidjson::Value &value, dReal fUnitScale, int options)
{
    orjson::LoadJsonValueByKey(value, "name", _name);
    orjson::LoadJsonValueByKey(value, "id", _id);
    orjson::LoadJsonValueByKey(value, "linkName", _linkname);

    if( !(options & IDO_IgnoreReferenceUri) ) {
        orjson::LoadJsonValueByKey(value, "uri", _uri);
    }

    orjson::LoadJsonValueByKey(value, "transform", _trelative);

    if(value.HasMember("links") && value["links"].IsArray()) {
        _vLinkInfos.reserve(value["links"].Size() + _vLinkInfos.size());
        for (rapidjson::Value::ConstValueIterator it = value["links"].Begin(); it != value["links"].End(); ++it) {
            UpdateOrCreateInfo(*it, _vLinkInfos, fUnitScale, options);
        }
    }

    if(value.HasMember("joints") && value["joints"].IsArray()) {
        _vJointInfos.reserve(value["joints"].Size() + _vJointInfos.size());
        for (rapidjson::Value::ConstValueIterator it = value["joints"].Begin(); it != value["joints"].End(); ++it) {
            UpdateOrCreateInfo(*it, _vJointInfos, fUnitScale, options);
        }
    }

    if(value.HasMember("tools") && value["tools"].IsArray()) {
        _vManipulatorInfos.reserve(value["tools"].Size() + _vManipulatorInfos.size());
        for (rapidjson::Value::ConstValueIterator it = value["tools"].Begin(); it != value["tools"].End(); ++it) {
            UpdateOrCreateInfo(*it, _vManipulatorInfos, fUnitScale, options);
        }
    }

    if(value.HasMember("attachedSensors") && value["attachedSensors"].IsArray()) {
        _vAttachedSensorInfos.reserve(value["attachedSensors"].Size() + _vAttachedSensorInfos.size());
        for (rapidjson::Value::ConstValueIterator it = value["attachedSensors"].Begin(); it != value["attachedSensors"].End(); ++it) {
            UpdateOrCreateInfo(*it, _vAttachedSensorInfos, fUnitScale, options);
        }
    }

    if(value.HasMember("gripperInfos") && value["gripperInfos"].IsArray()) {
        _vGripperInfos.reserve(value["gripperInfos"].Size() + _vGripperInfos.size());
        for (rapidjson::Value::ConstValueIterator it = value["gripperInfos"].Begin(); it != value["gripperInfos"].End(); ++it) {
            UpdateOrCreateInfo(*it, _vGripperInfos, fUnitScale, options);
        }
    }

    orjson::LoadJsonValueByKey(value, "isActive", _bIsActive);
}


bool RobotBase::ConnectedBodyInfo::operator==(const RobotBase::ConnectedBodyInfo& other) const {
    return _id == other._id
           && _name == other._name
           && _linkname == other._linkname
           && _uri == other._uri
           && _trelative == other._trelative
           && _bIsActive == other._bIsActive
           && AreVectorsDeepEqual(_vLinkInfos, other._vLinkInfos)
           && AreVectorsDeepEqual(_vJointInfos, other._vJointInfos)
           && AreVectorsDeepEqual(_vManipulatorInfos, other._vManipulatorInfos)
           && AreVectorsDeepEqual(_vAttachedSensorInfos, other._vAttachedSensorInfos)
           && AreVectorsDeepEqual(_vGripperInfos, other._vGripperInfos);
}

RobotBase::ConnectedBody::ConnectedBody(RobotBasePtr probot) : _pattachedrobot(probot)
{
}

RobotBase::ConnectedBody::ConnectedBody(RobotBasePtr probot, const RobotBase::ConnectedBodyInfo &info)
    : _info(info), _pattachedrobot(probot)
{
    if (!!probot) {
        LinkPtr attachedLink = probot->GetLink(_info._linkname);
        if( !attachedLink ) {
            throw OPENRAVE_EXCEPTION_FORMAT("Link \"%s\" to which ConnectedBody %s is attached does not exist in robot %s", info._linkname%GetName()%probot->GetName(), ORE_InvalidArguments);
        }
        _pattachedlink = attachedLink;
    }
    else {
        throw OPENRAVE_EXCEPTION_FORMAT("Valid robot is not given for ConnectedBody %s", GetName(), ORE_InvalidArguments);
    }
}


RobotBase::ConnectedBody::ConnectedBody(RobotBasePtr probot, const ConnectedBody &connectedBody, int cloningoptions)
{
    *this = connectedBody;
    _pDummyJointCache = probot->GetJoint(_dummyPassiveJointName);
    FOREACH(itinfo, _vResolvedLinkNames) {
        itinfo->second = probot->GetLink(itinfo->first);
    }
    FOREACH(itinfo, _vResolvedJointNames) {
        itinfo->second = probot->GetJoint(itinfo->first);
    }
    FOREACH(itinfo, _vResolvedManipulatorNames) {
        itinfo->second = probot->GetManipulator(itinfo->first);
    }
    FOREACH(itinfo, _vResolvedAttachedSensorNames) {
        itinfo->second = probot->GetAttachedSensor(itinfo->first);
    }
    FOREACH(itinfo, _vResolvedGripperInfoNames) {
        itinfo->second = probot->GetGripperInfo(itinfo->first);
    }
    _pattachedrobot = probot;
    _pattachedlink = probot->GetLink(LinkPtr(connectedBody._pattachedlink)->GetName());
}

RobotBase::ConnectedBody::~ConnectedBody()
{
}

bool RobotBase::ConnectedBody::SetActive(int8_t active)
{
    if (_info._bIsActive == active) {
        return false;
    }

    RobotBasePtr pattachedrobot = _pattachedrobot.lock();
    if( !!pattachedrobot ) {
        if( pattachedrobot->_nHierarchyComputed != 0 ) {
            // robot is already added, check to see if its state is getting in the way of changing the active state. right now -1 and 1 both enable the robot
            if( (_info._bIsActive == 0) != (active == 0) ) {
                throw OPENRAVE_EXCEPTION_FORMAT("Cannot set ConnectedBody %s active to %s since robot %s is still in the environment", _info._name%(int)active%pattachedrobot->GetName(), ORE_InvalidState);
            }
        }
    }
    _info._bIsActive = active;
    return true; // changed
}

int8_t RobotBase::ConnectedBody::IsActive()
{
    return _info._bIsActive;
}

void RobotBase::ConnectedBody::SetLinkEnable(bool benable)
{
    RobotBasePtr pattachedrobot = _pattachedrobot.lock();
    if( !!pattachedrobot ) {
        std::vector<uint8_t> enablestates;
        pattachedrobot->GetLinkEnableStates(enablestates);
        bool bchanged = false;

        FOREACH(itlinkname, _vResolvedLinkNames) {
            KinBody::LinkPtr plink = pattachedrobot->GetLink(itlinkname->first);
            if( !!plink ) {
                if( enablestates.at(plink->GetIndex()) != benable ) {
                    enablestates.at(plink->GetIndex()) = benable;
                    bchanged = true;
                }
            }
        }

        if( bchanged ) {
            pattachedrobot->SetLinkEnableStates(enablestates);
        }
    }
}

void RobotBase::ConnectedBody::SetLinkVisible(bool bvisible)
{
    RobotBasePtr pattachedrobot = _pattachedrobot.lock();
    if( !!pattachedrobot ) {
        FOREACH(itlinkname, _vResolvedLinkNames) {
            KinBody::LinkPtr plink = pattachedrobot->GetLink(itlinkname->first);
            if( !!plink ) {
                plink->SetVisible(bvisible);
            }
        }
    }
}

void RobotBase::ConnectedBody::GetResolvedLinks(std::vector<KinBody::LinkPtr>& links)
{
    links.resize(_vResolvedLinkNames.size());
    RobotBasePtr pattachedrobot = _pattachedrobot.lock();
    if( !!pattachedrobot ) {
        for(size_t ilink = 0; ilink < _vResolvedLinkNames.size(); ++ilink) {
            links[ilink] = pattachedrobot->GetLink(_vResolvedLinkNames[ilink].first);
        }
    }
    else {
        FOREACH(itlink, links) {
            itlink->reset();
        }
    }
}

void RobotBase::ConnectedBody::GetResolvedJoints(std::vector<KinBody::JointPtr>& joints)
{
    joints.resize(_vResolvedJointNames.size());
    RobotBasePtr pattachedrobot = _pattachedrobot.lock();
    if( !!pattachedrobot ) {
        for(size_t ijoint = 0; ijoint < _vResolvedJointNames.size(); ++ijoint) {
            joints[ijoint] = pattachedrobot->GetJoint(_vResolvedJointNames[ijoint].first);
        }
    }
    else {
        FOREACH(itjoint, joints) {
            itjoint->reset();
        }
    }
}

KinBody::JointPtr RobotBase::ConnectedBody::GetResolvedDummyPassiveJoint()
{
    RobotBasePtr pattachedrobot = _pattachedrobot.lock();
    if( !!pattachedrobot ) {
        return pattachedrobot->GetJoint(_dummyPassiveJointName);
    }
    return KinBody::JointPtr();
}

void RobotBase::ConnectedBody::GetResolvedManipulators(std::vector<RobotBase::ManipulatorPtr>& manipulators)
{
    manipulators.resize(_vResolvedManipulatorNames.size());
    RobotBasePtr pattachedrobot = _pattachedrobot.lock();
    if( !!pattachedrobot ) {
        for(size_t imanipulator = 0; imanipulator < _vResolvedManipulatorNames.size(); ++imanipulator) {
            manipulators[imanipulator] = pattachedrobot->GetManipulator(_vResolvedManipulatorNames[imanipulator].first);
        }
    }
    else {
        FOREACH(itmanipulator, manipulators) {
            itmanipulator->reset();
        }
    }
}

void RobotBase::ConnectedBody::GetResolvedAttachedSensors(std::vector<RobotBase::AttachedSensorPtr>& attachedSensors)
{
    attachedSensors.resize(_vResolvedAttachedSensorNames.size());
    RobotBasePtr pattachedrobot = _pattachedrobot.lock();
    if( !!pattachedrobot ) {
        for(size_t iattachedSensor = 0; iattachedSensor < _vResolvedAttachedSensorNames.size(); ++iattachedSensor) {
            attachedSensors[iattachedSensor] = pattachedrobot->GetAttachedSensor(_vResolvedAttachedSensorNames[iattachedSensor].first);
        }
    }
    else {
        FOREACH(itattachedSensor, attachedSensors) {
            itattachedSensor->reset();
        }
    }
}

void RobotBase::ConnectedBody::GetResolvedGripperInfos(std::vector<RobotBase::GripperInfoPtr>& gripperInfos)
{
    gripperInfos.resize(_vResolvedGripperInfoNames.size());
    RobotBasePtr pattachedrobot = _pattachedrobot.lock();
    if( !!pattachedrobot ) {
        for(size_t igripperInfo = 0; igripperInfo < _vResolvedGripperInfoNames.size(); ++igripperInfo) {
            gripperInfos[igripperInfo] = pattachedrobot->GetGripperInfo(_vResolvedGripperInfoNames[igripperInfo].first);
        }
    }
    else {
        FOREACH(itgripperInfo, gripperInfos) {
            itgripperInfo->reset();
        }
    }
}

void RobotBase::ConnectedBody::ExtractInfo(RobotBase::ConnectedBodyInfo& info) const
{
    // TODO: extract info from connectedbody to make extra geometry working
    info = _info;
}

UpdateFromInfoResult RobotBase::ConnectedBody::UpdateFromInfo(const RobotBase::ConnectedBodyInfo& info)
{
    BOOST_ASSERT(info._id == _info._id);
    UpdateFromInfoResult updateFromInfoResult = UFIR_NoChange;

    // name
    if (_info._name != info._name) {
        RAVELOG_VERBOSE_FORMAT("connected body %s name changed", _info._id);
        return UFIR_RequireReinitialize;
    }

    // linkname
    if (_info._linkname != info._linkname) {
        RAVELOG_VERBOSE_FORMAT("connected body %s link name changed", _info._id);
        return UFIR_RequireReinitialize;
    }

    // _trelative
    if (!GetRelativeTransform().Compare(info._trelative)) {
        RAVELOG_VERBOSE_FORMAT("connected body %s relative transform changed", _info._id);
        return UFIR_RequireReinitialize;
    }

    if (!AreVectorsDeepEqual(info._vLinkInfos, _info._vLinkInfos)) {
        RAVELOG_VERBOSE_FORMAT("connected body %s links changed", _info._id);
        return UFIR_RequireReinitialize;
    }

    if (!AreVectorsDeepEqual(info._vJointInfos, _info._vJointInfos)) {
        RAVELOG_VERBOSE_FORMAT("connected body %s joints changed", _info._id);
        return UFIR_RequireReinitialize;
    }

    if (!AreVectorsDeepEqual(info._vManipulatorInfos, _info._vManipulatorInfos)) {
        RAVELOG_VERBOSE_FORMAT("connected body %s manipulators changed", _info._id);
        return UFIR_RequireReinitialize;
    }

    if (!AreVectorsDeepEqual(info._vAttachedSensorInfos, _info._vAttachedSensorInfos)) {
        RAVELOG_VERBOSE_FORMAT("connected body %s attached sensors changed", _info._id);
        return UFIR_RequireReinitialize;
    }

    if (!AreVectorsDeepEqual(info._vGripperInfos, _info._vGripperInfos)) {
        RAVELOG_VERBOSE_FORMAT("connected body %s gripper infos changed", _info._id);
        return UFIR_RequireReinitialize;
    }

    // _bIsActive
    if (IsActive() != info._bIsActive) {
        // we can only change isActive if the robot is not in the environment
        RobotBasePtr pattachedrobot = _pattachedrobot.lock();
        if (!!pattachedrobot && pattachedrobot->_nHierarchyComputed == 0) {
            _info._bIsActive = info._bIsActive;
            RAVELOG_VERBOSE_FORMAT("connected body %s is active changed", _info._id);
            updateFromInfoResult = UFIR_Success;
        } else {
            RAVELOG_VERBOSE_FORMAT("connected body %s is active changed", _info._id);
            return UFIR_RequireRemoveFromEnvironment;
        }
    }

    return updateFromInfoResult;
}

bool RobotBase::ConnectedBody::CanProvideManipulator(const std::string& resolvedManipulatorName) const
{
    if( _info._vManipulatorInfos.size() == 0 ) {
        return false;
    }
    if( resolvedManipulatorName.size() <= _nameprefix.size() ) {
        return false;
    }
    if( strncmp(resolvedManipulatorName.c_str(), _nameprefix.c_str(), _nameprefix.size()) != 0 ) {
        return false;
    }

    const char* pStartCheckName = resolvedManipulatorName.c_str() + _nameprefix.size();
    int nCheckNameLength = resolvedManipulatorName.size() - _nameprefix.size();
    //std::string submanipname = resolvedManipulatorName.substr(_nameprefix.size());
    FOREACH(itmanip, _info._vManipulatorInfos) {
        const RobotBase::ManipulatorInfo& manipinfo = **itmanip;
        if( (int)manipinfo._name.size() == nCheckNameLength && strncmp(manipinfo._name.c_str(), pStartCheckName, nCheckNameLength) == 0 ) {
            return true;
        }
    }

    return false;

}

const std::string& RobotBase::ConnectedBody::GetInfoHash() const
{
    // _info currently is only set from constructor, so we don't need to invalidate __hashinfo yet
    // isActive is ignored in the _info
    if (__hashinfo.size() == 0) {
        rapidjson::Document doc;
        dReal fUnitScale = 1.0;
        int options = 0;
        _info.SerializeJSON(doc, doc.GetAllocator(), fUnitScale, options);
        // set isActive to -1 so that its state does not affect the hash
        orjson::SetJsonValueByKey(doc, "isActive", -1, doc.GetAllocator());
        __hashinfo = utils::GetMD5HashString(orjson::DumpJson(doc));
    }
    return __hashinfo;
}

RobotBase::ConnectedBodyPtr RobotBase::AddConnectedBody(const RobotBase::ConnectedBodyInfo& connectedBodyInfo, bool removeduplicate)
{
    if( _nHierarchyComputed != 0 ) {
        throw OPENRAVE_EXCEPTION_FORMAT("Cannot add connected body while robot %s is added to the environment", GetName(), ORE_InvalidState);
    }

    OPENRAVE_ASSERT_OP(connectedBodyInfo._name.size(),>,0);
    int iremoveindex = -1;
    for(int iconnectedbody = 0; iconnectedbody < (int)_vecConnectedBodies.size(); ++iconnectedbody) {
        if( _vecConnectedBodies[iconnectedbody]->GetName() == connectedBodyInfo._name ) {
            if( removeduplicate ) {
                iremoveindex = iconnectedbody;
                break;
            }
            else {
                throw OPENRAVE_EXCEPTION_FORMAT(_("attached sensor with name %s already exists"),connectedBodyInfo._name,ORE_InvalidArguments);
            }
        }
    }
    ConnectedBodyPtr newConnectedBody(new ConnectedBody(shared_robot(),connectedBodyInfo));
//    if( _nHierarchyComputed ) {
//        newConnectedBody->_ComputeInternalInformation();
//    }
    if( iremoveindex >= 0 ) {
        // replace the old one
        _vecConnectedBodies[iremoveindex] = newConnectedBody;
    }
    else {
        _vecConnectedBodies.push_back(newConnectedBody);
    }
    //newConnectedBody->UpdateInfo(); // just in case
    __hashrobotstructure.resize(0);
    return newConnectedBody;
}

RobotBase::ConnectedBodyPtr RobotBase::GetConnectedBody(const std::string& name) const
{
    FOREACHC(itconnectedbody, _vecConnectedBodies) {
        if( (*itconnectedbody)->GetName() == name ) {
            return *itconnectedbody;
        }
    }
    return RobotBase::ConnectedBodyPtr();
}

bool RobotBase::RemoveConnectedBody(RobotBase::ConnectedBody &connectedBody)
{
    FOREACH(itconnectedBody,_vecConnectedBodies) {
        if( itconnectedBody->get() == &connectedBody ) {
            _vecConnectedBodies.erase(itconnectedBody);
            __hashrobotstructure.clear();
            return true;
        }
    }
    return false;
}

/// \brief Match field names with matchFieldSuffix with case insensitivity
bool MatchFieldsCaseInsensitive(const char* pfieldname, const std::string& matchFieldSuffix)
{
    if( !pfieldname ) {
        return false;
    }

    int fieldlength = strlen(pfieldname);
    if( fieldlength < (int)matchFieldSuffix.size() ) {
        return false;
    }

    return _strnicmp(pfieldname + (fieldlength - (int)matchFieldSuffix.size()), matchFieldSuffix.c_str(), matchFieldSuffix.size()) == 0;
}

typedef boost::function<bool (const char*)> FieldMatcher;

/// \brief recursive looks for field names that match with fieldMatcherFn and sets a new prefixed value.
void RecursivePrefixMatchingField(const std::string& nameprefix, const FieldMatcher& fieldMatcherFn, rapidjson::Value& rValue, rapidjson::Document::AllocatorType& allocator, bool bIsMatching)
{
    switch (rValue.GetType()) {
    case rapidjson::kObjectType: {
        for (rapidjson::Value::MemberIterator it = rValue.MemberBegin(); it != rValue.MemberEnd(); ++it) {
            bool bSubIsMatching = fieldMatcherFn(it->name.GetString());
            RecursivePrefixMatchingField(nameprefix, fieldMatcherFn, it->value, allocator, bSubIsMatching);
        }
        break;
    }
    case rapidjson::kArrayType: {
        for (rapidjson::Value::ValueIterator it = rValue.Begin(); it != rValue.End(); ++it) {
            RecursivePrefixMatchingField(nameprefix, fieldMatcherFn, *it, allocator, bIsMatching);
        }
        break;
    }
    case rapidjson::kStringType: {
        if( bIsMatching ) {
            std::string newname = nameprefix + std::string(rValue.GetString());
            rValue.SetString(newname.c_str(), allocator);
        }
        break;
    }
    case rapidjson::kTrueType:
    case rapidjson::kFalseType:
    case rapidjson::kNumberType:
    case rapidjson::kNullType:
        // skip
        break;
    default: {
        RAVELOG_WARN_FORMAT("unsupported JSON type: %s", orjson::DumpJson(rValue));
    }
    }
}

void RobotBase::_ComputeConnectedBodiesInformation()
{
    // resolve duplicate names for links and joints in connected body info
    // reinitialize robot with combined infos
    if (_vecConnectedBodies.empty()) {
        return;
    }

    // should have already done adding the necessary link etc
    // during cloning, we should not add links and joints again
    if (_nHierarchyComputed != 0) {
        return;
    }

    FOREACH(itconnectedBody, _vecConnectedBodies) {
        ConnectedBody& connectedBody = **itconnectedBody;
        const ConnectedBodyInfo& connectedBodyInfo = connectedBody._info;

        if( !connectedBody.GetAttachingLink() ) {
            throw OPENRAVE_EXCEPTION_FORMAT("ConnectedBody %s for robot %s does not have a valid pointer to link %s", connectedBody.GetName()%GetName()%connectedBodyInfo._linkname, ORE_InvalidArguments);
        }

        Transform tBaseLinkInWorld = connectedBody.GetTransform(); // transform all links and joints by this

        if( connectedBody.GetName().size() == 0 ) {
            throw OPENRAVE_EXCEPTION_FORMAT("ConnectedBody %s attached to link %s has no name initialized", connectedBodyInfo._uri%connectedBodyInfo._linkname, ORE_InvalidArguments);
        }

        vector<ConnectedBodyPtr>::iterator itconnectedBody2 = itconnectedBody; ++itconnectedBody2;
        for(; itconnectedBody2 != _vecConnectedBodies.end(); ++itconnectedBody2) {
            if( connectedBody.GetName() == (*itconnectedBody2)->GetName() ) {
                throw OPENRAVE_EXCEPTION_FORMAT("robot %s has two ConnectedBody with the same name %s!", GetName()%connectedBody.GetName(), ORE_InvalidArguments);
            }
        }

        connectedBody._nameprefix = connectedBody.GetName() + "_";
        if( connectedBody.IsActive() == 0 ) {
            // skip
            continue;
        }

        if( connectedBodyInfo._vLinkInfos.size() == 0 ) {
            RAVELOG_WARN_FORMAT("ConnectedBody %s for robot %s has no link infos, so cannot add anything", connectedBody.GetName()%GetName());
            continue;
        }

        // check if connectedBodyInfo._linkname exists
        bool bExists = false;
        FOREACH(ittestlink, _veclinks) {
            if( connectedBodyInfo._linkname == (*ittestlink)->GetName() ) {
                bExists = true;
                break;
            }
        }
        if( !bExists ) {
            throw OPENRAVE_EXCEPTION_FORMAT("When adding ConnectedBody %s for robot %s, the attaching link '%s' on robot does not exist!", connectedBody.GetName()%GetName()%connectedBodyInfo._linkname, ORE_InvalidArguments);
        }

        // Links
        connectedBody._vResolvedLinkNames.resize(connectedBodyInfo._vLinkInfos.size());
        for(int ilink = 0; ilink < (int)connectedBodyInfo._vLinkInfos.size(); ++ilink) {
            KinBody::LinkPtr& plink = connectedBody._vResolvedLinkNames[ilink].second;
            if( !plink ) {
                plink.reset(new KinBody::Link(shared_kinbody()));
            }
            plink->_info = *connectedBodyInfo._vLinkInfos[ilink]; // shallow copy
            plink->_info._name = connectedBody._nameprefix + plink->_info._name;
            plink->_info._t = tBaseLinkInWorld * plink->_info._t;
            _InitAndAddLink(plink);
            connectedBody._vResolvedLinkNames[ilink].first = plink->_info._name;
        }

        // Joints
        std::vector<KinBody::JointPtr> vNewJointsToAdd;
        std::vector<std::pair<std::string, std::string> > jointNamePairs;
        connectedBody._vResolvedJointNames.resize(connectedBodyInfo._vJointInfos.size());
        for(int ijoint = 0; ijoint < (int)connectedBodyInfo._vJointInfos.size(); ++ijoint) {
            KinBody::JointPtr& pjoint = connectedBody._vResolvedJointNames[ijoint].second;
            if( !pjoint ) {
                pjoint.reset(new KinBody::Joint(shared_kinbody()));
            }
            pjoint->_info = *connectedBodyInfo._vJointInfos[ijoint]; // shallow copy
            pjoint->_info._name = connectedBody._nameprefix + pjoint->_info._name;
            for (size_t iMimic = 0; iMimic < pjoint->_info._vmimic.size(); ++iMimic) {
                if (!!pjoint->_info._vmimic[iMimic]) {
                    pjoint->_info._vmimic[iMimic].reset(new MimicInfo(*(pjoint->_info._vmimic[iMimic])));
                }
            }

            // search for the correct resolved _linkname0 and _linkname1
            bool bfoundlink0 = false, bfoundlink1 = false;
            for(size_t ilink = 0; ilink < connectedBodyInfo._vLinkInfos.size(); ++ilink) {
                if( pjoint->_info._linkname0 == connectedBodyInfo._vLinkInfos[ilink]->_name ) {
                    pjoint->_info._linkname0 = connectedBody._vResolvedLinkNames.at(ilink).first;
                    bfoundlink0 = true;
                }
                if( pjoint->_info._linkname1 == connectedBodyInfo._vLinkInfos[ilink]->_name ) {
                    pjoint->_info._linkname1 = connectedBody._vResolvedLinkNames.at(ilink).first;
                    bfoundlink1 = true;
                }
            }

            if( !bfoundlink0 ) {
                throw OPENRAVE_EXCEPTION_FORMAT("When adding ConnectedBody %s for robot %s, for joint %s, could not find linkname0 %s in connected body link infos!", connectedBody.GetName()%GetName()%pjoint->_info._name%pjoint->_info._linkname0, ORE_InvalidArguments);
            }
            if( !bfoundlink1 ) {
                throw OPENRAVE_EXCEPTION_FORMAT("When adding ConnectedBody %s for robot %s, for joint %s, could not find linkname1 %s in connected body link infos!", connectedBody.GetName()%GetName()%pjoint->_info._name%pjoint->_info._linkname1, ORE_InvalidArguments);
            }
            jointNamePairs.emplace_back(connectedBodyInfo._vJointInfos[ijoint]->_name,  pjoint->_info._name);
            vNewJointsToAdd.push_back(pjoint);
            connectedBody._vResolvedJointNames[ijoint].first = pjoint->_info._name;
        }

        FOREACH(itnewjoint, vNewJointsToAdd) {
            KinBody::JointInfo& jointinfo = (*itnewjoint)->_info;
            FOREACH(itmimic, jointinfo._vmimic) {
                if (!(*itmimic)) {
                    continue;
                }
                for (std::size_t iequation = 0; iequation < (*itmimic)->_equations.size(); ++iequation) {
                    std::string eq;
                    utils::SearchAndReplace(eq, (*itmimic)->_equations[iequation], jointNamePairs);
                    (*itmimic)->_equations[iequation] = eq;
                }
            }

            _InitAndAddJoint(*itnewjoint);
        }

        // Manipulators
        connectedBody._vResolvedManipulatorNames.resize(connectedBodyInfo._vManipulatorInfos.size());
        for(int imanipulator = 0; imanipulator < (int)connectedBodyInfo._vManipulatorInfos.size(); ++imanipulator) {
            RobotBase::ManipulatorPtr& pnewmanipulator = connectedBody._vResolvedManipulatorNames[imanipulator].second;
            if( !pnewmanipulator ) {
                pnewmanipulator.reset(new RobotBase::Manipulator(shared_robot(), *connectedBodyInfo._vManipulatorInfos[imanipulator]));
            }
            else {
                pnewmanipulator->_info = *connectedBodyInfo._vManipulatorInfos[imanipulator];
            }
            pnewmanipulator->_info._name = connectedBody._nameprefix + pnewmanipulator->_info._name;
            if( pnewmanipulator->_info._grippername.size() > 0 ) {
                pnewmanipulator->_info._grippername = connectedBody._nameprefix + pnewmanipulator->_info._grippername;
            }

            bool bHasSameTool = false;
            FOREACH(ittestmanipulator, _vecManipulators) {
                if( pnewmanipulator->_info._name == (*ittestmanipulator)->GetName() ) {
                    bHasSameTool = true;
                    break;
                }
            }

            if( bHasSameTool ) {
                RAVELOG_INFO_FORMAT("When adding ConnectedBody %s for robot %s, got resolved manipulator with same name '%s'. Perhaps trying to overwrite? For now, passing through.", connectedBody.GetName()%GetName()%pnewmanipulator->_info._name);
                pnewmanipulator.reset(); // will not be adding it
                continue;
            }

            {
                LinkPtr pArmBaseLink = !GetLinks().empty() ? GetLinks()[0] : LinkPtr();
                if( !pArmBaseLink ) {
                    throw OPENRAVE_EXCEPTION_FORMAT("When adding ConnectedBody %s for robot %s, for manipulator %s, could not find a base link of the robot.", connectedBody.GetName()%GetName()%pnewmanipulator->_info._name, ORE_InvalidArguments);
                }
                pnewmanipulator->_info._sBaseLinkName = pArmBaseLink->_info._name;
            }

            if( !pnewmanipulator->_info._sIkChainEndLinkName.empty() ) {
                pnewmanipulator->_info._sIkChainEndLinkName = connectedBody._nameprefix + pnewmanipulator->_info._sIkChainEndLinkName;
<<<<<<< HEAD
            }
            
            
            // search for the correct resolved _sEffectorLinkName
            bool bFoundEffectorLink = false;
            for(size_t ilink = 0; ilink < connectedBodyInfo._vLinkInfos.size(); ++ilink) {
                if( pnewmanipulator->_info._sEffectorLinkName == connectedBodyInfo._vLinkInfos[ilink]->_name ) {
                    pnewmanipulator->_info._sEffectorLinkName = connectedBody._vResolvedLinkNames.at(ilink).first;
                    bFoundEffectorLink = true;
=======

                // search for the correct resolved _sIkChainEndLinkName
                bool bFoundIkChainEndLink = false;
                for(size_t ilink = 0; ilink < connectedBodyInfo._vLinkInfos.size(); ++ilink) {
                    if( pnewmanipulator->_info._sIkChainEndLinkName == connectedBodyInfo._vLinkInfos[ilink]->_name ) {
                        pnewmanipulator->_info._sIkChainEndLinkName = connectedBody._vResolvedLinkNames.at(ilink).first;
                        bFoundIkChainEndLink = true;
                    }
                }

                if( !bFoundIkChainEndLink ) {
                    throw OPENRAVE_EXCEPTION_FORMAT("When adding ConnectedBody %s for robot %s, for manipulator %s, could not find ikChainEndLink '%s' in connected body link infos!", connectedBody.GetName()%GetName()%pnewmanipulator->_info._name%pnewmanipulator->_info._sIkChainEndLinkName, ORE_InvalidArguments);
>>>>>>> b02f2f45
                }
            }

            if( !pnewmanipulator->_info._sEffectorLinkName.empty() ) {
                // search for the correct resolved _sEffectorLinkName
                bool bFoundEffectorLink = false;
                for(size_t ilink = 0; ilink < connectedBodyInfo._vLinkInfos.size(); ++ilink) {
                    if( pnewmanipulator->_info._sEffectorLinkName == connectedBodyInfo._vLinkInfos[ilink]->_name ) {
                        pnewmanipulator->_info._sEffectorLinkName = connectedBody._vResolvedLinkNames.at(ilink).first;
                        bFoundEffectorLink = true;
                    }
                }

                if( !bFoundEffectorLink ) {
                    throw OPENRAVE_EXCEPTION_FORMAT("When adding ConnectedBody %s for robot %s, for manipulator %s, could not find endEffectorLink '%s' in connected body link infos!", connectedBody.GetName()%GetName()%pnewmanipulator->_info._name%pnewmanipulator->_info._sEffectorLinkName, ORE_InvalidArguments);
                }
            }

            // search for the correct resolved joint name
            for(size_t iGripperJoint = 0; iGripperJoint < pnewmanipulator->_info._vGripperJointNames.size(); ++iGripperJoint) {
                std::string& gripperJointName = pnewmanipulator->_info._vGripperJointNames[iGripperJoint];
                bool bFoundJoint = false;
                for(size_t ijoint = 0; ijoint < connectedBodyInfo._vJointInfos.size(); ++ijoint) {
                    if( gripperJointName == connectedBodyInfo._vJointInfos[ijoint]->_name ) {
                        gripperJointName = connectedBody._vResolvedJointNames.at(ijoint).first;
                        bFoundJoint = true;
                    }
                }

                if( !bFoundJoint ) {
                    throw OPENRAVE_EXCEPTION_FORMAT("When adding ConnectedBody %s for robot %s, for Manipulator %s, could not find joint %s in connected body joint infos!", connectedBody.GetName()%GetName()%pnewmanipulator->_info._name%gripperJointName, ORE_InvalidArguments);
                }
            }
            _vecManipulators.push_back(pnewmanipulator);
            connectedBody._vResolvedManipulatorNames[imanipulator].first = pnewmanipulator->_info._name;
        }

        // AttachedSensors
        connectedBody._vResolvedAttachedSensorNames.resize(connectedBodyInfo._vAttachedSensorInfos.size());
        for(int iattachedsensor = 0; iattachedsensor < (int)connectedBodyInfo._vAttachedSensorInfos.size(); ++iattachedsensor) {
            RobotBase::AttachedSensorPtr& pnewattachedSensor = connectedBody._vResolvedAttachedSensorNames[iattachedsensor].second;
            if( !pnewattachedSensor ) {
                pnewattachedSensor.reset(new RobotBase::AttachedSensor(shared_robot(), *connectedBodyInfo._vAttachedSensorInfos[iattachedsensor]));
            }
            else {
                pnewattachedSensor->_info = *connectedBodyInfo._vAttachedSensorInfos[iattachedsensor];
            }
            pnewattachedSensor->_info._name = connectedBody._nameprefix + pnewattachedSensor->_info._name;
            FOREACH(ittestattachedSensor, _vecAttachedSensors) {
                if( pnewattachedSensor->_info._name == (*ittestattachedSensor)->GetName() ) {
                    throw OPENRAVE_EXCEPTION_FORMAT("When adding ConnectedBody %s for robot %s, got resolved attachedSensor with same name %s!", connectedBody.GetName()%GetName()%pnewattachedSensor->_info._name, ORE_InvalidArguments);
                }
            }

            // search for the correct resolved _linkname
            bool bFoundLink = false;
            for(size_t ilink = 0; ilink < connectedBodyInfo._vLinkInfos.size(); ++ilink) {
                if( pnewattachedSensor->_info._linkname == connectedBodyInfo._vLinkInfos[ilink]->_name ) {
                    pnewattachedSensor->_info._linkname = connectedBody._vResolvedLinkNames.at(ilink).first;
                    bFoundLink = true;
                }
            }

            if( !bFoundLink ) {
                throw OPENRAVE_EXCEPTION_FORMAT("When adding ConnectedBody %s for robot %s, for attachedSensor %s, could not find linkname0 %s in connected body link infos!", connectedBody.GetName()%GetName()%pnewattachedSensor->_info._name%pnewattachedSensor->_info._linkname, ORE_InvalidArguments);
            }

            _vecAttachedSensors.push_back(pnewattachedSensor);
            connectedBody._vResolvedAttachedSensorNames[iattachedsensor].first = pnewattachedSensor->_info._name;
        }

        // GripperInfos
        connectedBody._vResolvedGripperInfoNames.resize(connectedBodyInfo._vGripperInfos.size());
        for(int iGripperInfo = 0; iGripperInfo < (int)connectedBodyInfo._vGripperInfos.size(); ++iGripperInfo) {
            RobotBase::GripperInfoPtr& pnewgripperInfo = connectedBody._vResolvedGripperInfoNames[iGripperInfo].second;
            if( !pnewgripperInfo ) {
                pnewgripperInfo.reset(new RobotBase::GripperInfo());
            }
            *pnewgripperInfo = *connectedBodyInfo._vGripperInfos[iGripperInfo];
            pnewgripperInfo->name = connectedBody._nameprefix + pnewgripperInfo->name;

            FOREACH(ittestgripperInfo, _vecGripperInfos) {
                if( pnewgripperInfo->name == (*ittestgripperInfo)->name ) {
                    throw OPENRAVE_EXCEPTION_FORMAT("When adding ConnectedBody %s for robot %s, got resolved gripperInfo with same name %s!", connectedBody.GetName()%GetName()%pnewgripperInfo->name, ORE_InvalidArguments);
                }
            }

            // search for the correct resolved joint name
            for(size_t iGripperJoint = 0; iGripperJoint < pnewgripperInfo->gripperJointNames.size(); ++iGripperJoint) {
                std::string& gripperJointName = pnewgripperInfo->gripperJointNames[iGripperJoint];
                bool bFoundJoint = false;
                for(size_t ijoint = 0; ijoint < connectedBodyInfo._vJointInfos.size(); ++ijoint) {
                    if( gripperJointName == connectedBodyInfo._vJointInfos[ijoint]->_name ) {
                        gripperJointName = connectedBody._vResolvedJointNames.at(ijoint).first;
                        bFoundJoint = true;
                    }
                }

                if( !bFoundJoint ) {
                    throw OPENRAVE_EXCEPTION_FORMAT("When adding ConnectedBody %s for robot %s, for gripperInfo %s, could not find joint %s in connected body joint infos!", connectedBody.GetName()%GetName()%pnewgripperInfo->name%gripperJointName, ORE_InvalidArguments);
                }
            }

            // look recursively for fields that end in "linkname" (case insensitive) and resolve their names
            if(connectedBodyInfo._vGripperInfos[iGripperInfo]->_docGripperInfo.IsObject()) {
                rapidjson::Document newGripperInfoDoc;
                newGripperInfoDoc.CopyFrom(connectedBodyInfo._vGripperInfos[iGripperInfo]->_docGripperInfo, newGripperInfoDoc.GetAllocator());
                RecursivePrefixMatchingField(connectedBody._nameprefix, boost::bind(MatchFieldsCaseInsensitive, _1, std::string("linkname")), newGripperInfoDoc, newGripperInfoDoc.GetAllocator(), false);
                RecursivePrefixMatchingField(connectedBody._nameprefix, boost::bind(MatchFieldsCaseInsensitive, _1, std::string("linknames")), newGripperInfoDoc, newGripperInfoDoc.GetAllocator(), false);
                RecursivePrefixMatchingField(connectedBody._nameprefix, boost::bind(MatchFieldsCaseInsensitive, _1, std::string("links")), newGripperInfoDoc, newGripperInfoDoc.GetAllocator(), false);
                pnewgripperInfo->_docGripperInfo.Swap(newGripperInfoDoc);
            }
            else {
                pnewgripperInfo->_docGripperInfo.Clear();
            }

            _vecGripperInfos.push_back(pnewgripperInfo);
            connectedBody._vResolvedGripperInfoNames[iGripperInfo].first = pnewgripperInfo->name;
        }

        connectedBody._dummyPassiveJointName = connectedBody._nameprefix + "_dummyconnectedbody__";

        if( !connectedBody._pDummyJointCache ) {
            connectedBody._pDummyJointCache.reset(new KinBody::Joint(shared_kinbody()));
        }
        KinBody::JointInfo& dummyJointInfo = connectedBody._pDummyJointCache->_info;
        dummyJointInfo._name = connectedBody._dummyPassiveJointName;
        dummyJointInfo._bIsActive = false;
        dummyJointInfo._type = KinBody::JointType::JointPrismatic;
        dummyJointInfo._vmaxaccel[0] = 0.0;
        dummyJointInfo._vmaxvel[0] = 0.0;
        dummyJointInfo._vupperlimit[0] = 0;

        dummyJointInfo._linkname0 = connectedBodyInfo._linkname;
        dummyJointInfo._linkname1 = connectedBody._vResolvedLinkNames.at(0).first;
        _InitAndAddJoint(connectedBody._pDummyJointCache);
    }
}

void RobotBase::_DeinitializeConnectedBodiesInformation()
{
    if (_vecConnectedBodies.empty()) {
        return;
    }

    std::vector<uint8_t> vConnectedLinks; vConnectedLinks.resize(_veclinks.size(),0);
    std::vector<uint8_t> vConnectedJoints; vConnectedJoints.resize(_vecjoints.size(),0);
    std::vector<uint8_t> vConnectedPassiveJoints; vConnectedPassiveJoints.resize(_vPassiveJoints.size(),0);

    // have to remove any of the added links
    FOREACH(itconnectedBody, _vecConnectedBodies) {
        ConnectedBody& connectedBody = **itconnectedBody;

        // unfortunately cannot save info as easily since have to restore origin and names
        for(int iresolvedlink = 0; iresolvedlink < (int)connectedBody._vResolvedLinkNames.size(); ++iresolvedlink) {
            LinkPtr presolvedlink = GetLink(connectedBody._vResolvedLinkNames[iresolvedlink].first);
            if( !!presolvedlink ) {
                vConnectedLinks.at(presolvedlink->GetIndex()) = 1;
            }
            connectedBody._vResolvedLinkNames[iresolvedlink].first.clear();
        }

        for(int iresolvedjoint = 0; iresolvedjoint < (int)connectedBody._vResolvedJointNames.size(); ++iresolvedjoint) {
            for(int ijointindex = 0; ijointindex < (int)_vecjoints.size(); ++ijointindex) {
                if( _vecjoints[ijointindex]->GetName() == connectedBody._vResolvedJointNames[iresolvedjoint].first ) {
                    vConnectedJoints[ijointindex] = 1;
                }
            }
            for(int ijointindex = 0; ijointindex < (int)_vPassiveJoints.size(); ++ijointindex) {
                if( _vPassiveJoints[ijointindex]->GetName() == connectedBody._vResolvedJointNames[iresolvedjoint].first ) {
                    vConnectedPassiveJoints[ijointindex] = 1;
                }
            }
            connectedBody._vResolvedJointNames[iresolvedjoint].first.clear();
        }

        for(int iresolvedmanipulator = 0; iresolvedmanipulator < (int)connectedBody._vResolvedManipulatorNames.size(); ++iresolvedmanipulator) {
            ManipulatorPtr presolvedmanipulator = GetManipulator(connectedBody._vResolvedManipulatorNames[iresolvedmanipulator].first);
            if( !!presolvedmanipulator ) {
                RemoveManipulator(presolvedmanipulator);
            }
            connectedBody._vResolvedManipulatorNames[iresolvedmanipulator].first.clear();
        }

        for(int iresolvedattachedSensor = 0; iresolvedattachedSensor < (int)connectedBody._vResolvedAttachedSensorNames.size(); ++iresolvedattachedSensor) {
            AttachedSensorPtr presolvedattachedSensor = GetAttachedSensor(connectedBody._vResolvedAttachedSensorNames[iresolvedattachedSensor].first);
            if( !!presolvedattachedSensor ) {
                RemoveAttachedSensor(*presolvedattachedSensor);
            }
            connectedBody._vResolvedAttachedSensorNames[iresolvedattachedSensor].first.clear();
        }

        for(int iresolvedGripperInfo = 0; iresolvedGripperInfo < (int)connectedBody._vResolvedGripperInfoNames.size(); ++iresolvedGripperInfo) {
            GripperInfoPtr presolvedGripperInfo = GetGripperInfo(connectedBody._vResolvedGripperInfoNames[iresolvedGripperInfo].first);
            if( !!presolvedGripperInfo ) {
                RemoveGripperInfo(presolvedGripperInfo->name);
            }
            connectedBody._vResolvedGripperInfoNames[iresolvedGripperInfo].first.clear();
        }

        for(int ijointindex = 0; ijointindex < (int)_vPassiveJoints.size(); ++ijointindex) {
            if( _vPassiveJoints[ijointindex]->GetName() == connectedBody._dummyPassiveJointName ) {
                vConnectedPassiveJoints[ijointindex] = 1;
            }
        }
        connectedBody._dummyPassiveJointName.clear();
    }

    int iwritelink = 0;
    for(int ireadlink = 0; ireadlink < (int)vConnectedLinks.size(); ++ireadlink) {
        if( !vConnectedLinks[ireadlink] ) {
            // preserve as original
            _veclinks[iwritelink++] = _veclinks[ireadlink];
        }
    }
    _veclinks.resize(iwritelink);

    int iwritejoint = 0;
    for(int ireadjoint = 0; ireadjoint < (int)vConnectedJoints.size(); ++ireadjoint) {
        if( !vConnectedJoints[ireadjoint] ) {
            // preserve as original
            _vecjoints[iwritejoint++] = _vecjoints[ireadjoint];
        }
    }
    _vecjoints.resize(iwritejoint);

    int iwritepassiveJoint = 0;
    for(int ireadpassiveJoint = 0; ireadpassiveJoint < (int)vConnectedPassiveJoints.size(); ++ireadpassiveJoint) {
        if( !vConnectedPassiveJoints[ireadpassiveJoint] ) {
            // preserve as original
            _vPassiveJoints[iwritepassiveJoint++] = _vPassiveJoints[ireadpassiveJoint];
        }
    }
    _vPassiveJoints.resize(iwritepassiveJoint);
}

void RobotBase::GetConnectedBodyActiveStates(std::vector<int8_t>& activestates) const
{
    activestates.resize(_vecConnectedBodies.size());
    for(size_t iconnectedbody = 0; iconnectedbody < _vecConnectedBodies.size(); ++iconnectedbody) {
        activestates[iconnectedbody] = _vecConnectedBodies[iconnectedbody]->IsActive();
    }
}

void RobotBase::SetConnectedBodyActiveStates(const std::vector<int8_t>& activestates)
{
    OPENRAVE_ASSERT_OP(activestates.size(),==,_vecConnectedBodies.size());
    for(size_t iconnectedbody = 0; iconnectedbody < _vecConnectedBodies.size(); ++iconnectedbody) {
        _vecConnectedBodies[iconnectedbody]->SetActive(activestates[iconnectedbody]);
    }
}

} // end namespace OpenRAVE<|MERGE_RESOLUTION|>--- conflicted
+++ resolved
@@ -808,17 +808,6 @@
 
             if( !pnewmanipulator->_info._sIkChainEndLinkName.empty() ) {
                 pnewmanipulator->_info._sIkChainEndLinkName = connectedBody._nameprefix + pnewmanipulator->_info._sIkChainEndLinkName;
-<<<<<<< HEAD
-            }
-            
-            
-            // search for the correct resolved _sEffectorLinkName
-            bool bFoundEffectorLink = false;
-            for(size_t ilink = 0; ilink < connectedBodyInfo._vLinkInfos.size(); ++ilink) {
-                if( pnewmanipulator->_info._sEffectorLinkName == connectedBodyInfo._vLinkInfos[ilink]->_name ) {
-                    pnewmanipulator->_info._sEffectorLinkName = connectedBody._vResolvedLinkNames.at(ilink).first;
-                    bFoundEffectorLink = true;
-=======
 
                 // search for the correct resolved _sIkChainEndLinkName
                 bool bFoundIkChainEndLink = false;
@@ -831,7 +820,6 @@
 
                 if( !bFoundIkChainEndLink ) {
                     throw OPENRAVE_EXCEPTION_FORMAT("When adding ConnectedBody %s for robot %s, for manipulator %s, could not find ikChainEndLink '%s' in connected body link infos!", connectedBody.GetName()%GetName()%pnewmanipulator->_info._name%pnewmanipulator->_info._sIkChainEndLinkName, ORE_InvalidArguments);
->>>>>>> b02f2f45
                 }
             }
 
