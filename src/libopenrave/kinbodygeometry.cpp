// -*- coding: utf-8 -*-
// Copyright (C) 2006-2014 Rosen Diankov (rosen.diankov@gmail.com)
//
// This file is part of OpenRAVE.
// OpenRAVE is free software: you can redistribute it and/or modify
// it under the terms of the GNU Lesser General Public License as published by
// the Free Software Foundation, either version 3 of the License, or
// at your option) any later version.
//
// This program is distributed in the hope that it will be useful,
// but WITHOUT ANY WARRANTY; without even the implied warranty of
// MERCHANTABILITY or FITNESS FOR A PARTICULAR PURPOSE.  See the
// GNU Lesser General Public License for more details.
//
// You should have received a copy of the GNU Lesser General Public License
// along with this program.  If not, see <http://www.gnu.org/licenses/>.
#include "libopenrave.h"
#include <algorithm>

namespace OpenRAVE {

#define GTS_M_ICOSAHEDRON_X /* sqrt(sqrt(5)+1)/sqrt(2*sqrt(5)) */ \
    (dReal)0.850650808352039932181540497063011072240401406
#define GTS_M_ICOSAHEDRON_Y /* sqrt(2)/sqrt(5+sqrt(5))         */ \
    (dReal)0.525731112119133606025669084847876607285497935
#define GTS_M_ICOSAHEDRON_Z (dReal)0.0

// generate a sphere triangulation starting with an icosahedron
// all triangles are oriented counter clockwise
void GenerateSphereTriangulation(TriMesh& tri, int levels)
{
    TriMesh temp, temp2;

    temp.vertices.push_back(Vector(+GTS_M_ICOSAHEDRON_Z, +GTS_M_ICOSAHEDRON_X, -GTS_M_ICOSAHEDRON_Y));
    temp.vertices.push_back(Vector(+GTS_M_ICOSAHEDRON_X, +GTS_M_ICOSAHEDRON_Y, +GTS_M_ICOSAHEDRON_Z));
    temp.vertices.push_back(Vector(+GTS_M_ICOSAHEDRON_Y, +GTS_M_ICOSAHEDRON_Z, -GTS_M_ICOSAHEDRON_X));
    temp.vertices.push_back(Vector(+GTS_M_ICOSAHEDRON_Y, +GTS_M_ICOSAHEDRON_Z, +GTS_M_ICOSAHEDRON_X));
    temp.vertices.push_back(Vector(+GTS_M_ICOSAHEDRON_X, -GTS_M_ICOSAHEDRON_Y, +GTS_M_ICOSAHEDRON_Z));
    temp.vertices.push_back(Vector(+GTS_M_ICOSAHEDRON_Z, +GTS_M_ICOSAHEDRON_X, +GTS_M_ICOSAHEDRON_Y));
    temp.vertices.push_back(Vector(-GTS_M_ICOSAHEDRON_Y, +GTS_M_ICOSAHEDRON_Z, +GTS_M_ICOSAHEDRON_X));
    temp.vertices.push_back(Vector(+GTS_M_ICOSAHEDRON_Z, -GTS_M_ICOSAHEDRON_X, -GTS_M_ICOSAHEDRON_Y));
    temp.vertices.push_back(Vector(-GTS_M_ICOSAHEDRON_X, +GTS_M_ICOSAHEDRON_Y, +GTS_M_ICOSAHEDRON_Z));
    temp.vertices.push_back(Vector(-GTS_M_ICOSAHEDRON_Y, +GTS_M_ICOSAHEDRON_Z, -GTS_M_ICOSAHEDRON_X));
    temp.vertices.push_back(Vector(-GTS_M_ICOSAHEDRON_X, -GTS_M_ICOSAHEDRON_Y, +GTS_M_ICOSAHEDRON_Z));
    temp.vertices.push_back(Vector(+GTS_M_ICOSAHEDRON_Z, -GTS_M_ICOSAHEDRON_X, +GTS_M_ICOSAHEDRON_Y));

    const int nindices=60;
    int indices[nindices] = {
        0, 1, 2,
        1, 3, 4,
        3, 5, 6,
        2, 4, 7,
        5, 6, 8,
        2, 7, 9,
        0, 5, 8,
        7, 9, 10,
        0, 1, 5,
        7, 10, 11,
        1, 3, 5,
        6, 10, 11,
        3, 6, 11,
        9, 10, 8,
        3, 4, 11,
        6, 8, 10,
        4, 7, 11,
        1, 2, 4,
        0, 8, 9,
        0, 2, 9
    };

    Vector v[3];

    // make sure oriented CCW
    for(int i = 0; i < nindices; i += 3 ) {
        v[0] = temp.vertices[indices[i]];
        v[1] = temp.vertices[indices[i+1]];
        v[2] = temp.vertices[indices[i+2]];
        if( v[0].dot3((v[1]-v[0]).cross(v[2]-v[0])) < 0 ) {
            swap(indices[i], indices[i+1]);
        }
    }

    temp.indices.resize(nindices);
    std::copy(&indices[0],&indices[nindices],temp.indices.begin());

    TriMesh* pcur = &temp;
    TriMesh* pnew = &temp2;
    while(levels-- > 0) {

        pnew->vertices.resize(0);
        pnew->vertices.reserve(2*pcur->vertices.size());
        pnew->vertices.insert(pnew->vertices.end(), pcur->vertices.begin(), pcur->vertices.end());
        pnew->indices.resize(0);
        pnew->indices.reserve(4*pcur->indices.size());

        map< uint64_t, int > mapnewinds;
        map< uint64_t, int >::iterator it;

        for(size_t i = 0; i < pcur->indices.size(); i += 3) {
            // for ever tri, create 3 new vertices and 4 new triangles.
            v[0] = pcur->vertices[pcur->indices[i]];
            v[1] = pcur->vertices[pcur->indices[i+1]];
            v[2] = pcur->vertices[pcur->indices[i+2]];

            int inds[3];
            for(int j = 0; j < 3; ++j) {
                uint64_t key = ((uint64_t)pcur->indices[i+j]<<32)|(uint64_t)pcur->indices[i + ((j+1)%3) ];
                it = mapnewinds.find(key);

                if( it == mapnewinds.end() ) {
                    inds[j] = mapnewinds[key] = mapnewinds[(key<<32)|(key>>32)] = (int)pnew->vertices.size();
                    pnew->vertices.push_back((v[j]+v[(j+1)%3 ]).normalize3());
                }
                else {
                    inds[j] = it->second;
                }
            }

            pnew->indices.push_back(pcur->indices[i]);    pnew->indices.push_back(inds[0]);    pnew->indices.push_back(inds[2]);
            pnew->indices.push_back(inds[0]);    pnew->indices.push_back(pcur->indices[i+1]);    pnew->indices.push_back(inds[1]);
            pnew->indices.push_back(inds[2]);    pnew->indices.push_back(inds[0]);    pnew->indices.push_back(inds[1]);
            pnew->indices.push_back(inds[2]);    pnew->indices.push_back(inds[1]);    pnew->indices.push_back(pcur->indices[i+2]);
        }

        swap(pnew,pcur);
    }

    tri = *pcur;
}

/// \param ex half extents
void AppendBoxTriangulation(const Vector& pos, const Vector& ex, TriMesh& tri)
{
    // trivial
    Vector v[8] = { Vector(ex.x, ex.y, ex.z)+pos,
                    Vector(ex.x, ex.y, -ex.z)+pos,
                    Vector(ex.x, -ex.y, ex.z)+pos,
                    Vector(ex.x, -ex.y, -ex.z)+pos,
                    Vector(-ex.x, ex.y, ex.z)+pos,
                    Vector(-ex.x, ex.y, -ex.z)+pos,
                    Vector(-ex.x, -ex.y, ex.z)+pos,
                    Vector(-ex.x, -ex.y, -ex.z)+pos};
    int vertexoffset = (int)tri.vertices.size();
    const int nindices = 36;
    int indices[nindices] = {
        0+vertexoffset, 2+vertexoffset, 1+vertexoffset,
        1+vertexoffset, 2+vertexoffset, 3+vertexoffset,
        4+vertexoffset, 5+vertexoffset, 6+vertexoffset,
        5+vertexoffset, 7+vertexoffset, 6+vertexoffset,
        0+vertexoffset, 1+vertexoffset, 4+vertexoffset,
        1+vertexoffset, 5+vertexoffset, 4+vertexoffset,
        2+vertexoffset, 6+vertexoffset, 3+vertexoffset,
        3+vertexoffset, 6+vertexoffset, 7+vertexoffset,
        0+vertexoffset, 4+vertexoffset, 2+vertexoffset,
        2+vertexoffset, 4+vertexoffset, 6+vertexoffset,
        1+vertexoffset, 3+vertexoffset, 5+vertexoffset,
        3+vertexoffset, 7+vertexoffset, 5+vertexoffset
    };
    tri.vertices.insert(tri.vertices.end(), &v[0], &v[8]);
    tri.indices.insert(tri.indices.end(), &indices[0], &indices[nindices]);
}

KinBody::GeometryInfo::GeometryInfo() : XMLReadable("geometry")
{
    _vDiffuseColor = Vector(1,1,1);
    _type = GT_None;
    _fTransparency = 0;
    _vRenderScale = _vCollisionScale = Vector(1,1,1);
    _bVisible = true;
    _bModifiable = true;
}

bool KinBody::GeometryInfo::InitCollisionMesh(float fTessellation)
{
    if( _type == GT_TriMesh || _type == GT_None ) {
        return true;
    }

    // is clear() better since it releases the memory?
    _meshcollision.indices.resize(0);
    _meshcollision.vertices.resize(0);

    if( fTessellation < 0.01f ) {
        fTessellation = 0.01f;
    }
    // start tesselating
    switch(_type) {
    case GT_Sphere: {
        // log_2 (1+ tess)
        GenerateSphereTriangulation(_meshcollision, 3 + (int)(logf(fTessellation) / logf(2.0f)) );
        dReal fRadius = GetSphereRadius();
        FOREACH(it, _meshcollision.vertices) {
            *it *= fRadius;
        }
        break;
    }
    case GT_Box: {
        // trivial
        Vector ex = GetBoxExtents();
        Vector v[8] = { Vector(ex.x, ex.y, ex.z),
                        Vector(ex.x, ex.y, -ex.z),
                        Vector(ex.x, -ex.y, ex.z),
                        Vector(ex.x, -ex.y, -ex.z),
                        Vector(-ex.x, ex.y, ex.z),
                        Vector(-ex.x, ex.y, -ex.z),
                        Vector(-ex.x, -ex.y, ex.z),
                        Vector(-ex.x, -ex.y, -ex.z) };
        const int nindices = 36;
        int indices[] = {
            0, 2, 1,
            1, 2, 3,
            4, 5, 6,
            5, 7, 6,
            0, 1, 4,
            1, 5, 4,
            2, 6, 3,
            3, 6, 7,
            0, 4, 2,
            2, 4, 6,
            1, 3, 5,
            3, 7, 5
        };
        _meshcollision.vertices.resize(8);
        std::copy(&v[0],&v[8],_meshcollision.vertices.begin());
        _meshcollision.indices.resize(nindices);
        std::copy(&indices[0],&indices[nindices],_meshcollision.indices.begin());
        break;
    }
    case GT_Cylinder: {
        // cylinder is on z axis
        dReal rad = GetCylinderRadius(), len = GetCylinderHeight()*0.5f;
        int numverts = (int)(fTessellation*48.0f) + 3;
        dReal dtheta = 2 * PI / (dReal)numverts;
        _meshcollision.vertices.push_back(Vector(0,0,len));
        _meshcollision.vertices.push_back(Vector(0,0,-len));
        _meshcollision.vertices.push_back(Vector(rad,0,len));
        _meshcollision.vertices.push_back(Vector(rad,0,-len));
        for(int i = 0; i < numverts+1; ++i) {
            dReal s = rad * RaveSin(dtheta * (dReal)i);
            dReal c = rad * RaveCos(dtheta * (dReal)i);
            int off = (int)_meshcollision.vertices.size();
            _meshcollision.vertices.push_back(Vector(c, s, len));
            _meshcollision.vertices.push_back(Vector(c, s, -len));

            _meshcollision.indices.push_back(0);       _meshcollision.indices.push_back(off-2);       _meshcollision.indices.push_back(off);
            _meshcollision.indices.push_back(1);       _meshcollision.indices.push_back(off+1);       _meshcollision.indices.push_back(off-1);
            _meshcollision.indices.push_back(off-2);   _meshcollision.indices.push_back(off-1);         _meshcollision.indices.push_back(off);
            _meshcollision.indices.push_back(off);   _meshcollision.indices.push_back(off-1);         _meshcollision.indices.push_back(off+1);
        }
        break;
    }
    case GT_Cage: {
<<<<<<< HEAD
        for (size_t i = 0; i < 4; ++ i) {
            if ((_sidewallExists >> i) & 1) {
                const size_t vBase = _meshcollision.vertices.size();
                AppendBoxTriangulation(Vector(0, 0, _containerBaseHeight + _sidewallExtents[i][2]), _sidewallExtents[i], _meshcollision);

                for (size_t j = 0; j < 8; ++j) {
                    _meshcollision.vertices[vBase + j] = _sidewallTransforms[i] * _meshcollision.vertices[vBase + j];
                }
            }
        }
        AppendBoxTriangulation(Vector(0, 0, 0.5f * _containerBaseHeight),
                               Vector(_innerVolumeExtents[0], _innerVolumeExtents[1], 0.5f * _containerBaseHeight), _meshcollision);
=======
        for (size_t i = 0; i < _vSideWalls.size(); ++ i) {
            const SideWall &s = _vSideWalls[i];
            const size_t vBase = _meshcollision.vertices.size();
            AppendBoxTriangulation(Vector(0, 0, _containerBaseHeight + s.vExtents[2]), s.vExtents, _meshcollision);

            for (size_t j = 0; j < 8; ++j) {
                _meshcollision.vertices[vBase + j] = s.transf * _meshcollision.vertices[vBase + j];
            }
        }
        AppendBoxTriangulation(Vector(0, 0, 0.5f * _containerBaseHeight),
                               Vector(_innerExtents[0], _innerExtents[1], 0.5f * _containerBaseHeight), _meshcollision);
>>>>>>> 891ed232

        break;
    }
    case GT_Container: {
        const Vector& outerextents = _vGeomData;
        const Vector& innerextents = _vGeomData2;
        const Vector& bottomcross = _vGeomData3;
        // +x wall
        AppendBoxTriangulation(Vector((outerextents[0]+innerextents[0])/4.,0,outerextents[2]/2.), Vector((outerextents[0]-innerextents[0])/4., outerextents[1]/2., outerextents[2]/2.), _meshcollision);
        // -x wall
        AppendBoxTriangulation(Vector(-(outerextents[0]+innerextents[0])/4.,0,outerextents[2]/2.), Vector((outerextents[0]-innerextents[0])/4., outerextents[1]/2., outerextents[2]/2.), _meshcollision);
        // +y wall
        AppendBoxTriangulation(Vector(0,(outerextents[1]+innerextents[1])/4.,outerextents[2]/2.), Vector(outerextents[0]/2., (outerextents[1]-innerextents[1])/4., outerextents[2]/2.), _meshcollision);
        // -y wall
        AppendBoxTriangulation(Vector(0,-(outerextents[1]+innerextents[1])/4.,outerextents[2]/2.), Vector(outerextents[0]/2., (outerextents[1]-innerextents[1])/4., outerextents[2]/2.), _meshcollision);
        // bottom
        if( outerextents[2] - innerextents[2] >= 1e-6 ) { // small epsilon error can make thin triangles appear, so test with a reasonable threshold
            AppendBoxTriangulation(Vector(0,0,(outerextents[2]-innerextents[2])/2.), Vector(outerextents[0]/2., outerextents[1]/2., (outerextents[2]-innerextents[2])/2), _meshcollision);
        }
        // cross
        if( bottomcross[2] > 0 ) {
            if( bottomcross[0] > 0 ) {
                AppendBoxTriangulation(Vector(0, 0, bottomcross[2]/2+outerextents[2]-innerextents[2]), Vector(bottomcross[0]/2, innerextents[1]/2, bottomcross[2]/2), _meshcollision);
            }
            if( bottomcross[1] > 0 ) {
                AppendBoxTriangulation(Vector(0, 0, bottomcross[2]/2+outerextents[2]-innerextents[2]), Vector(innerextents[0]/2, bottomcross[1]/2, bottomcross[2]/2), _meshcollision);
            }
        }
        break;
    }
    default:
        throw OPENRAVE_EXCEPTION_FORMAT(_("unrecognized geom type %d!"), _type, ORE_InvalidArguments);
    }

    return true;
}

KinBody::Link::Geometry::Geometry(KinBody::LinkPtr parent, const KinBody::GeometryInfo& info) : _parent(parent), _info(info)
{
}

bool KinBody::Link::Geometry::InitCollisionMesh(float fTessellation)
{
    return _info.InitCollisionMesh(fTessellation);
}

AABB KinBody::Link::Geometry::ComputeAABB(const Transform& t) const
{
    AABB ab;
    TransformMatrix tglobal = t * _info._t;

    switch(_info._type) {
    case GT_None:
        ab.extents.x = 0;
        ab.extents.y = 0;
        ab.extents.z = 0;
        break;
    case GT_Box: // origin of box is at the center
        ab.extents.x = RaveFabs(tglobal.m[0])*_info._vGeomData.x + RaveFabs(tglobal.m[1])*_info._vGeomData.y + RaveFabs(tglobal.m[2])*_info._vGeomData.z;
        ab.extents.y = RaveFabs(tglobal.m[4])*_info._vGeomData.x + RaveFabs(tglobal.m[5])*_info._vGeomData.y + RaveFabs(tglobal.m[6])*_info._vGeomData.z;
        ab.extents.z = RaveFabs(tglobal.m[8])*_info._vGeomData.x + RaveFabs(tglobal.m[9])*_info._vGeomData.y + RaveFabs(tglobal.m[10])*_info._vGeomData.z;
        ab.pos = tglobal.trans;
        break;
    case GT_Container: // origin of container is at the bottom
        ab.extents.x = 0.5*(RaveFabs(tglobal.m[0])*_info._vGeomData.x + RaveFabs(tglobal.m[1])*_info._vGeomData.y + RaveFabs(tglobal.m[2])*_info._vGeomData.z);
        ab.extents.y = 0.5*(RaveFabs(tglobal.m[4])*_info._vGeomData.x + RaveFabs(tglobal.m[5])*_info._vGeomData.y + RaveFabs(tglobal.m[6])*_info._vGeomData.z);
        ab.extents.z = 0.5*(RaveFabs(tglobal.m[8])*_info._vGeomData.x + RaveFabs(tglobal.m[9])*_info._vGeomData.y + RaveFabs(tglobal.m[10])*_info._vGeomData.z);
        ab.pos = tglobal.trans + Vector(tglobal.m[2], tglobal.m[6], tglobal.m[10])*(0.5*_info._vGeomData.z);
        break;
    case GT_Sphere:
        ab.extents.x = ab.extents.y = ab.extents.z = _info._vGeomData[0];
        ab.pos = tglobal.trans;
        break;
    case GT_Cylinder:
        ab.extents.x = (dReal)0.5*RaveFabs(tglobal.m[2])*_info._vGeomData.y + RaveSqrt(max(dReal(0),1-tglobal.m[2]*tglobal.m[2]))*_info._vGeomData.x;
        ab.extents.y = (dReal)0.5*RaveFabs(tglobal.m[6])*_info._vGeomData.y + RaveSqrt(max(dReal(0),1-tglobal.m[6]*tglobal.m[6]))*_info._vGeomData.x;
        ab.extents.z = (dReal)0.5*RaveFabs(tglobal.m[10])*_info._vGeomData.y + RaveSqrt(max(dReal(0),1-tglobal.m[10]*tglobal.m[10]))*_info._vGeomData.x;
        ab.pos = tglobal.trans; //+(dReal)0.5*_info._vGeomData.y*Vector(tglobal.m[2],tglobal.m[6],tglobal.m[10]);
        break;
    case GT_Cage:
    case GT_TriMesh: {
        // Cage: init collision mesh?
        // just use _info._meshcollision
        if( _info._meshcollision.vertices.size() > 0) {
            Vector vmin, vmax; vmin = vmax = tglobal*_info._meshcollision.vertices.at(0);
            FOREACHC(itv, _info._meshcollision.vertices) {
                Vector v = tglobal * *itv;
                if( vmin.x > v.x ) {
                    vmin.x = v.x;
                }
                if( vmin.y > v.y ) {
                    vmin.y = v.y;
                }
                if( vmin.z > v.z ) {
                    vmin.z = v.z;
                }
                if( vmax.x < v.x ) {
                    vmax.x = v.x;
                }
                if( vmax.y < v.y ) {
                    vmax.y = v.y;
                }
                if( vmax.z < v.z ) {
                    vmax.z = v.z;
                }
            }
            ab.extents = (dReal)0.5*(vmax-vmin);
            ab.pos = (dReal)0.5*(vmax+vmin);
        }
        else {
            ab.pos = tglobal.trans;
        }
        break;
    }
    default:
        throw OPENRAVE_EXCEPTION_FORMAT(_("unknown geometry type %d"), _info._type, ORE_InvalidArguments);
    }

    return ab;
}

void KinBody::Link::Geometry::serialize(std::ostream& o, int options) const
{
    SerializeRound(o,_info._t);
    o << _info._type << " ";
    SerializeRound3(o,_info._vRenderScale);
    if( _info._type == GT_TriMesh ) {
        _info._meshcollision.serialize(o,options);
    }
    else {
        SerializeRound3(o,_info._vGeomData);
    }
}

void KinBody::Link::Geometry::SetCollisionMesh(const TriMesh& mesh)
{
    OPENRAVE_ASSERT_FORMAT0(_info._bModifiable, "geometry cannot be modified", ORE_Failed);
    LinkPtr parent(_parent);
    _info._meshcollision = mesh;
    parent->_Update();
}

bool KinBody::Link::Geometry::SetVisible(bool visible)
{
    if( _info._bVisible != visible ) {
        _info._bVisible = visible;
        LinkPtr parent(_parent);
        parent->GetParent()->_PostprocessChangedParameters(Prop_LinkDraw);
        return true;
    }
    return false;
}

void KinBody::Link::Geometry::SetTransparency(float f)
{
    LinkPtr parent(_parent);
    _info._fTransparency = f;
    parent->GetParent()->_PostprocessChangedParameters(Prop_LinkDraw);
}

void KinBody::Link::Geometry::SetDiffuseColor(const RaveVector<float>& color)
{
    LinkPtr parent(_parent);
    _info._vDiffuseColor = color;
    parent->GetParent()->_PostprocessChangedParameters(Prop_LinkDraw);
}

void KinBody::Link::Geometry::SetAmbientColor(const RaveVector<float>& color)
{
    LinkPtr parent(_parent);
    _info._vAmbientColor = color;
    parent->GetParent()->_PostprocessChangedParameters(Prop_LinkDraw);
}

/*
 * Ray-box intersection using IEEE numerical properties to ensure that the
 * test is both robust and efficient, as described in:
 *
 *      Amy Williams, Steve Barrus, R. Keith Morley, and Peter Shirley
 *      "An Efficient and Robust Ray-Box Intersection Algorithm"
 *      Journal of graphics tools, 10(1):49-54, 2005
 *
 */
//static bool RayAABBIntersect(const Ray &r, float t0, float t1) const
//{
//    dReal tmin, tmax, tymin, tymax, tzmin, tzmax;
//    tmin = (parameters[r.sign[0]].x() - r.origin.x()) * r.inv_direction.x();
//    tmax = (parameters[1-r.sign[0]].x() - r.origin.x()) * r.inv_direction.x();
//    tymin = (parameters[r.sign[1]].y() - r.origin.y()) * r.inv_direction.y();
//    tymax = (parameters[1-r.sign[1]].y() - r.origin.y()) * r.inv_direction.y();
//    if ( (tmin > tymax) || (tymin > tmax) )
//        return false;
//    if (tymin > tmin)
//        tmin = tymin;
//    if (tymax < tmax)
//        tmax = tymax;
//    tzmin = (parameters[r.sign[2]].z() - r.origin.z()) * r.inv_direction.z();
//    tzmax = (parameters[1-r.sign[2]].z() - r.origin.z()) * r.inv_direction.z();
//    if ( (tmin > tzmax) || (tzmin > tmax) )
//        return false;
//    if (tzmin > tmin)
//        tmin = tzmin;
//    if (tzmax < tmax)
//        tmax = tzmax;
//    return ( (tmin < t1) && (tmax > t0) );
//}

bool KinBody::Link::Geometry::ValidateContactNormal(const Vector& _position, Vector& _normal) const
{
    Transform tinv = _info._t.inverse();
    Vector position = tinv*_position;
    Vector normal = tinv.rotate(_normal);
    const dReal feps=0.00005f;
    switch(_info._type) {
    case GT_Box: {
        // transform position in +x+y+z octant
        Vector tposition=position, tnormal=normal;
        if( tposition.x < 0) {
            tposition.x = -tposition.x;
            tnormal.x = -tnormal.x;
        }
        if( tposition.y < 0) {
            tposition.y = -tposition.y;
            tnormal.y = -tnormal.y;
        }
        if( tposition.z < 0) {
            tposition.z = -tposition.z;
            tnormal.z = -tnormal.z;
        }
        // find the normal to the surface depending on the region the position is in
        dReal xaxis = -_info._vGeomData.z*tposition.y+_info._vGeomData.y*tposition.z;
        dReal yaxis = -_info._vGeomData.x*tposition.z+_info._vGeomData.z*tposition.x;
        dReal zaxis = -_info._vGeomData.y*tposition.x+_info._vGeomData.x*tposition.y;
        dReal penetration=0;
        if((zaxis < feps)&&(yaxis > -feps)) { // x-plane
            if( RaveFabs(tnormal.x) > RaveFabs(penetration) ) {
                penetration = tnormal.x;
            }
        }
        if((zaxis > -feps)&&(xaxis < feps)) { // y-plane
            if( RaveFabs(tnormal.y) > RaveFabs(penetration) ) {
                penetration = tnormal.y;
            }
        }
        if((yaxis < feps)&&(xaxis > -feps)) { // z-plane
            if( RaveFabs(tnormal.z) > RaveFabs(penetration) ) {
                penetration = tnormal.z;
            }
        }
        if( penetration < -feps ) {
            _normal = -_normal;
            return true;
        }
        break;
    }
    case GT_Cylinder: { // z-axis
        dReal fInsideCircle = position.x*position.x+position.y*position.y-_info._vGeomData.x*_info._vGeomData.x;
        dReal fInsideHeight = 2.0f*RaveFabs(position.z)-_info._vGeomData.y;
        if((fInsideCircle < -feps)&&(fInsideHeight > -feps)&&(normal.z*position.z<0)) {
            _normal = -_normal;
            return true;
        }
        if((fInsideCircle > -feps)&&(fInsideHeight < -feps)&&(normal.x*position.x+normal.y*position.y < 0)) {
            _normal = -_normal;
            return true;
        }
        break;
    }
    case GT_Sphere:
        if( normal.dot3(position) < 0 ) {
            _normal = -_normal;
            return true;
        }
        break;
    case GT_None:
    default:
        break;
    }
    return false;
}

void KinBody::Link::Geometry::SetRenderFilename(const std::string& renderfilename)
{
    LinkPtr parent(_parent);
    _info._filenamerender = renderfilename;
    parent->GetParent()->_PostprocessChangedParameters(Prop_LinkGeometry);
}

void KinBody::Link::Geometry::SetName(const std::string& name)
{
    LinkPtr parent(_parent);
    _info._name = name;
    parent->GetParent()->_PostprocessChangedParameters(Prop_LinkGeometry);

}
    
}<|MERGE_RESOLUTION|>--- conflicted
+++ resolved
@@ -250,20 +250,6 @@
         break;
     }
     case GT_Cage: {
-<<<<<<< HEAD
-        for (size_t i = 0; i < 4; ++ i) {
-            if ((_sidewallExists >> i) & 1) {
-                const size_t vBase = _meshcollision.vertices.size();
-                AppendBoxTriangulation(Vector(0, 0, _containerBaseHeight + _sidewallExtents[i][2]), _sidewallExtents[i], _meshcollision);
-
-                for (size_t j = 0; j < 8; ++j) {
-                    _meshcollision.vertices[vBase + j] = _sidewallTransforms[i] * _meshcollision.vertices[vBase + j];
-                }
-            }
-        }
-        AppendBoxTriangulation(Vector(0, 0, 0.5f * _containerBaseHeight),
-                               Vector(_innerVolumeExtents[0], _innerVolumeExtents[1], 0.5f * _containerBaseHeight), _meshcollision);
-=======
         for (size_t i = 0; i < _vSideWalls.size(); ++ i) {
             const SideWall &s = _vSideWalls[i];
             const size_t vBase = _meshcollision.vertices.size();
@@ -275,7 +261,6 @@
         }
         AppendBoxTriangulation(Vector(0, 0, 0.5f * _containerBaseHeight),
                                Vector(_innerExtents[0], _innerExtents[1], 0.5f * _containerBaseHeight), _meshcollision);
->>>>>>> 891ed232
 
         break;
     }
