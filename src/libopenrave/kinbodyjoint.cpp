// -*- coding: utf-8 -*-
// Copyright (C) 2006-2014 Rosen Diankov (rosen.diankov@gmail.com)
//
// This file is part of OpenRAVE.
// OpenRAVE is free software: you can redistribute it and/or modify
// it under the terms of the GNU Lesser General Public License as published by
// the Free Software Foundation, either version 3 of the License, or
// at your option) any later version.
//
// This program is distributed in the hope that it will be useful,
// but WITHOUT ANY WARRANTY; without even the implied warranty of
// MERCHANTABILITY or FITNESS FOR A PARTICULAR PURPOSE.  See the
// GNU Lesser General Public License for more details.
//
// You should have received a copy of the GNU Lesser General Public License
// along with this program.  If not, see <http://www.gnu.org/licenses/>.
#include "libopenrave.h"
#include <algorithm>
#include <boost/algorithm/string.hpp> // boost::trim
#include <boost/lexical_cast.hpp>

#include "fparsermulti.h"

namespace OpenRAVE {

int KinBody::JointInfo::GetDOF() const
{
    if(_type & KinBody::JointSpecialBit) {
        switch(_type) {
        case KinBody::JointHinge2:
        case KinBody::JointUniversal: return 2;
        case KinBody::JointSpherical: return 3;
        case KinBody::JointTrajectory: return 1;
        default:
            throw OPENRAVE_EXCEPTION_FORMAT(_("invalid joint type 0x%x"), _type, ORE_Failed);
        }
    }
    return int(_type & 0xf);
}

void KinBody::JointInfo::Reset()
{
    _type = JointNone;
    _id.clear();
    _name.clear();
    _linkname0.clear();
    _linkname1.clear();
    _vanchor = Vector();
    _vaxes = {Vector(0,0,1), Vector(0,0,1), Vector(0,0,1)};
    _vcurrentvalues.clear();
    _vresolution = {0.02, 0.02, 0.02};
    _vmaxvel = {10, 10, 10};
    _vhardmaxvel = {0, 0, 0};
    _vmaxaccel = {50, 50, 50};
    _vhardmaxaccel = {0, 0, 0};
    _vmaxjerk = {50*1000, 50*1000, 50*1000};
    _vhardmaxjerk = {0, 0, 0};
    _vmaxtorque = {0, 0, 0};
    _vmaxinertia = {0, 0, 0};
    _vweights = {1, 1, 1};
    _voffsets = {0, 0, 0};
    _vlowerlimit = {0, 0, 0};
    _vupperlimit = {0, 0, 0};
    _trajfollow.reset();
    FOREACH(itmimic, _vmimic) {
        itmimic->reset();
    }

    _mapFloatParameters.clear();
    _mapIntParameters.clear();
    _mapStringParameters.clear();
    _infoElectricMotor.reset();
    _bIsCircular = {0, 0, 0};
    _bIsActive = true;
    _controlMode = JCM_None;
    _jci_robotcontroller.reset();
    _jci_io.reset();
    _jci_externaldevice.reset();
}

void KinBody::JointInfo::SerializeJSON(rapidjson::Value& value, rapidjson::Document::AllocatorType& allocator, dReal fUnitScale, int options) const
{
    int dof = GetDOF();

    switch (_type) {
    case JointRevolute: // jointHinge and jointRevolute have same value
        orjson::SetJsonValueByKey(value, "type", "revolute", allocator);
        break;
    case JointPrismatic: // jointSlider and jointPrismatic have same value
        orjson::SetJsonValueByKey(value, "type", "prismatic", allocator);
        break;
    case JointRR:
        orjson::SetJsonValueByKey(value, "type", "rr", allocator);
        break;
    case JointRP:
        orjson::SetJsonValueByKey(value, "type", "rp", allocator);
        break;
    case JointPR:
        orjson::SetJsonValueByKey(value, "type", "pr", allocator);
        break;
    case JointPP:
        orjson::SetJsonValueByKey(value, "type", "pp", allocator);
        break;
    case JointSpecialBit:
        orjson::SetJsonValueByKey(value, "type", "specialbit", allocator);
        break;
    case JointUniversal:
        orjson::SetJsonValueByKey(value, "type", "universal", allocator);
        break;
    case JointHinge2:
        orjson::SetJsonValueByKey(value, "type", "hinge2", allocator);
        break;
    case JointSpherical:
        orjson::SetJsonValueByKey(value, "type", "spherical", allocator);
        break;
    case JointTrajectory:
        orjson::SetJsonValueByKey(value, "type", "trajectory", allocator);
        break;
    case JointNone:
        break;
    default:
        RAVELOG_WARN(str(boost::format("Unknow JointType %d")%static_cast<int>(_type)));
        orjson::SetJsonValueByKey(value, "type", static_cast<int>(_type), allocator);  // TODO: should we raise error here ?
        break;
    }

    dReal fjointmult = fUnitScale;
    if(_type == JointRevolute)
    {
        fjointmult = 1;
    }
    else if(_type == JointPrismatic)
    {
        fjointmult = fUnitScale;
    }

    orjson::SetJsonValueByKey(value, "id", _id, allocator);
    orjson::SetJsonValueByKey(value, "name", _name, allocator);
    orjson::SetJsonValueByKey(value, "anchors", _vanchor, allocator);
    orjson::SetJsonValueByKey(value, "parentLinkName", _linkname0, allocator);
    orjson::SetJsonValueByKey(value, "childLinkName", _linkname1, allocator);
    orjson::SetJsonValueByKey(value, "axes", _vaxes, allocator);
    orjson::SetJsonValueByKey(value, "currentValues", _vcurrentvalues, allocator);
    orjson::SetJsonValueByKey(value, "resolutions", _vresolution, allocator, dof);

    boost::array<dReal, 3> newvmaxvel = _vmaxvel;
    boost::array<dReal, 3> newvmaxaccel = _vmaxaccel;
    boost::array<dReal, 3> newvlowerlimit = _vlowerlimit;
    boost::array<dReal, 3> newvupperlimit = _vupperlimit;
    for(size_t i = 0; i < 3; i++) {
        newvmaxvel[i] *= fjointmult;
        newvmaxaccel[i] *= fjointmult;
        newvlowerlimit[i] *= fjointmult;
        newvupperlimit[i] *= fjointmult;
    }
    orjson::SetJsonValueByKey(value, "maxVel", newvmaxvel, allocator, dof);
    orjson::SetJsonValueByKey(value, "hardMaxVel", _vhardmaxvel, allocator, dof);
    orjson::SetJsonValueByKey(value, "maxAccel", newvmaxaccel, allocator, dof);
    orjson::SetJsonValueByKey(value, "hardMaxAccel", _vhardmaxaccel, allocator, dof);
    orjson::SetJsonValueByKey(value, "maxJerk", _vmaxjerk, allocator, dof);
    orjson::SetJsonValueByKey(value, "hardMaxJerk", _vhardmaxjerk, allocator, dof);
    orjson::SetJsonValueByKey(value, "maxTorque", _vmaxtorque, allocator, dof);
    orjson::SetJsonValueByKey(value, "maxInertia", _vmaxinertia, allocator, dof);
    orjson::SetJsonValueByKey(value, "weights", _vweights, allocator, dof);
    orjson::SetJsonValueByKey(value, "offsets", _voffsets, allocator, dof);
    orjson::SetJsonValueByKey(value, "lowerLimit", newvlowerlimit, allocator, dof);
    orjson::SetJsonValueByKey(value, "upperLimit", newvupperlimit, allocator, dof);
    // TODO: orjson::SetJsonValueByKey(value, allocator, "trajfollow", _trajfollow);

    if (_vmimic.size() > 0) {
        bool bfound = false;
        for (size_t i = 0; i < _vmimic.size() && i < (size_t)dof; ++i) {
            if (!!_vmimic[i]) {
                bfound = true;
                break;
            }
        }
        if (bfound) {
            rapidjson::Value mimics;
            mimics.SetArray();
            for (size_t i = 0; i < _vmimic.size() && i < (size_t)dof; ++i) {
                rapidjson::Value mimicValue;
                _vmimic[i]->SerializeJSON(mimicValue, allocator, fUnitScale, options);
                mimics.PushBack(mimicValue, allocator);
            }
            value.AddMember("mimics", mimics, allocator);
        }
    }

    if(_mapFloatParameters.size() > 0)
    {
        rapidjson::Value parameters;
        parameters.SetArray();
        FOREACHC(it, _mapFloatParameters) {
            rapidjson::Value parameter;
            parameter.SetObject();
            orjson::SetJsonValueByKey(parameter, "id", it->first, allocator);
            orjson::SetJsonValueByKey(parameter, "values", it->second, allocator);
            parameters.PushBack(parameter, allocator);
        }
        value.AddMember("floatParameters", parameters, allocator);
    }
    if(_mapIntParameters.size() > 0)
    {
        rapidjson::Value parameters;
        parameters.SetArray();
        FOREACHC(it, _mapIntParameters) {
            rapidjson::Value parameter;
            parameter.SetObject();
            orjson::SetJsonValueByKey(parameter, "id", it->first, allocator);
            orjson::SetJsonValueByKey(parameter, "values", it->second, allocator);
            parameters.PushBack(parameter, allocator);
        }
        value.AddMember("intParameters", parameters, allocator);
    }
    if(_mapStringParameters.size() > 0)
    {
        rapidjson::Value parameters;
        parameters.SetArray();
        FOREACHC(it, _mapStringParameters) {
            rapidjson::Value parameter;
            parameter.SetObject();
            orjson::SetJsonValueByKey(parameter, "id", it->first, allocator);
            orjson::SetJsonValueByKey(parameter, "value", it->second, allocator);
            parameters.PushBack(parameter, allocator);
        }
        value.AddMember("stringParameters", parameters, allocator);
    }

    if (!!_infoElectricMotor) {
        rapidjson::Value electricMotorInfoValue;
        electricMotorInfoValue.SetObject();
        _infoElectricMotor->SerializeJSON(electricMotorInfoValue, allocator, fUnitScale, options);
        value.AddMember("electricMotorActuator", electricMotorInfoValue, allocator);
    }

    orjson::SetJsonValueByKey(value, "isCircular", _bIsCircular, allocator, dof);
    orjson::SetJsonValueByKey(value, "isActive", _bIsActive, allocator);

}

void KinBody::JointInfo::DeserializeJSON(const rapidjson::Value& value, dReal fUnitScale, int options)
{
    // two cases to update type:
    // 1. empty joininfo with type equals to JointNone
    // 2. non-empty jointInfo with non-empty typestr partial update
    if (value.HasMember("type") || _type == JointType::JointNone) {
        std::string typestr;
        orjson::LoadJsonValueByKey(value, "type", typestr);
        std::map<std::string, KinBody::JointType> jointTypeMapping = {
            {"revolute", JointType::JointRevolute},
            {"prismatic", JointType::JointPrismatic},
            {"rr", JointType::JointRR},
            {"rp", JointType::JointRP},
            {"pr", JointType::JointPR},
            {"pp", JointType::JointPP},
            {"specialbit", JointType::JointSpecialBit},
            {"universal", JointType::JointUniversal},
            {"hinge2", JointType::JointHinge2},
            {"spherical", JointType::JointSpherical},
            {"trajectory", JointType::JointTrajectory},
            // {"", JointType::JointNone}  //  TODO: do we allow empty?
        };

        if (jointTypeMapping.find(typestr) == jointTypeMapping.end()) {
            throw OPENRAVE_EXCEPTION_FORMAT("failed to deserialize json, unsupported joint type \"%s\"", typestr, ORE_InvalidArguments);
        }
        _type = jointTypeMapping[typestr];
    }

    // deserializing partial json only multply fUnitScale if value exists
    // multiply fUnitScale on maxVel, maxAccel, lowerLimit, upperLimit
    dReal fjointmult = fUnitScale;
    if(_type == JointRevolute) {
        fjointmult = 1;
    }
    else if(_type == JointPrismatic) {
        fjointmult = fUnitScale;
    }

    orjson::LoadJsonValueByKey(value, "name", _name);
    orjson::LoadJsonValueByKey(value, "id", _id);
    if( _id.empty() ) {
        _id = _name;
    }

    orjson::LoadJsonValueByKey(value, "parentLinkName", _linkname0);
    orjson::LoadJsonValueByKey(value, "anchors", _vanchor);
    orjson::LoadJsonValueByKey(value, "childLinkName", _linkname1);
    orjson::LoadJsonValueByKey(value, "axes", _vaxes);
    orjson::LoadJsonValueByKey(value, "currentValues", _vcurrentvalues);
    orjson::LoadJsonValueByKey(value, "resolutions", _vresolution);

    if (value.HasMember("maxVel")) {
        orjson::LoadJsonValueByKey(value, "maxVel", _vmaxvel);
        for(size_t ic = 0; ic < _vaxes.size(); ic++) {
            _vmaxvel[ic] *= fjointmult;
        }
    }
    orjson::LoadJsonValueByKey(value, "hardMaxVel", _vhardmaxvel);
    if (value.HasMember("maxAccel")) {
        orjson::LoadJsonValueByKey(value, "maxAccel", _vmaxaccel);
        for(size_t ic = 0; ic < _vaxes.size(); ic++) {
            _vmaxaccel[ic] *= fjointmult;
        }
    }
    orjson::LoadJsonValueByKey(value, "hardMaxAccel", _vhardmaxaccel);
    orjson::LoadJsonValueByKey(value, "maxJerk", _vmaxjerk);
    orjson::LoadJsonValueByKey(value, "hardMaxJerk", _vhardmaxjerk);
    orjson::LoadJsonValueByKey(value, "maxTorque", _vmaxtorque);
    orjson::LoadJsonValueByKey(value, "maxInertia", _vmaxinertia);
    orjson::LoadJsonValueByKey(value, "weights", _vweights);
    orjson::LoadJsonValueByKey(value, "offsets", _voffsets);

    if (value.HasMember("lowerLimit")) {
        orjson::LoadJsonValueByKey(value, "lowerLimit", _vlowerlimit);
        for(size_t ic = 0; ic < _vaxes.size(); ic++) {
            _vlowerlimit[ic] *= fjointmult;
        }
    }
    if (value.HasMember("upperLimit")) {
        orjson::LoadJsonValueByKey(value, "upperLimit", _vupperlimit);
        for(size_t ic = 0; ic < _vaxes.size(); ic++) {
            _vupperlimit[ic] *= fjointmult;
        }
    }
    orjson::LoadJsonValueByKey(value, "isCircular", _bIsCircular);
    orjson::LoadJsonValueByKey(value, "isActive", _bIsActive);


    if (value.HasMember("mimics") && value["mimics"].IsArray())
    {
        boost::array<MimicInfoPtr, 3> newmimic;
        for (rapidjson::SizeType i = 0; i < value["mimics"].Size(); ++i) {
            MimicInfoPtr mimicinfo(new MimicInfo());
            mimicinfo->DeserializeJSON(value["mimics"][i], fUnitScale, options);
            newmimic[i] = mimicinfo;
        }
        _vmimic = newmimic;
    }

    if (value.HasMember("floatParameters") && value["floatParameters"].IsArray()) {
        for (rapidjson::Value::ConstValueIterator it = value["floatParameters"].Begin(); it != value["floatParameters"].End(); ++it) {
            std::string key;
            if( it->HasMember("id") ) {
                orjson::LoadJsonValueByKey(*it, "id", key);
            }
            else if( it->HasMember("key") ) {
                // backward compatibility
                orjson::LoadJsonValueByKey(*it, "key", key);
            }
            if (key.empty()) {
                RAVELOG_WARN_FORMAT("ignored an entry in floatParameters in joint %s due to missing or empty id", _id);
                continue;
            }
            // delete
            if (OpenRAVE::orjson::GetJsonValueByKey<bool>(*it, "__deleted__", false)) {
                _mapFloatParameters.erase(key);
                continue;
            }
            orjson::LoadJsonValueByKey(*it, "values", _mapFloatParameters[key]);
        }
    }
    if (value.HasMember("intParameters") && value["intParameters"].IsArray()) {
        for (rapidjson::Value::ConstValueIterator it = value["intParameters"].Begin(); it != value["intParameters"].End(); ++it) {
            std::string key;
            if( it->HasMember("id") ) {
                orjson::LoadJsonValueByKey(*it, "id", key);
            }
            else if( it->HasMember("key") ) {
                // backward compatibility
                orjson::LoadJsonValueByKey(*it, "key", key);
            }
            if (key.empty()) {
                RAVELOG_WARN_FORMAT("ignored an entry in intParameters in joint %s due to missing or empty id", _id);
                continue;
            }
            // delete
            if (OpenRAVE::orjson::GetJsonValueByKey<bool>(*it, "__deleted__", false)) {
                _mapIntParameters.erase(key);
                continue;
            }
            orjson::LoadJsonValueByKey(*it, "values", _mapIntParameters[key]);
        }
    }
    if (value.HasMember("stringParameters") && value["stringParameters"].IsArray()) {
        for (rapidjson::Value::ConstValueIterator it = value["stringParameters"].Begin(); it != value["stringParameters"].End(); ++it) {
            std::string key;
            if( it->HasMember("id") ) {
                orjson::LoadJsonValueByKey(*it, "id", key);
            }
            else if( it->HasMember("key") ) {
                // backward compatibility
                orjson::LoadJsonValueByKey(*it, "key", key);
            }
            if (key.empty()) {
                RAVELOG_WARN_FORMAT("ignored an entry in stringParameters in joint %s due to missing or empty id", _id);
                continue;
            }
            // delete
            if (OpenRAVE::orjson::GetJsonValueByKey<bool>(*it, "__deleted__", false)) {
                _mapStringParameters.erase(key);
                continue;
            }
            orjson::LoadJsonValueByKey(*it, "value", _mapStringParameters[key]);
        }
    }

    if (value.HasMember("electricMotorActuator")) {
        if (!_infoElectricMotor) {
            _infoElectricMotor.reset(new ElectricMotorActuatorInfo());
        }
        _infoElectricMotor->DeserializeJSON(value["electricMotorActuator"], fUnitScale, options);
    }
}

bool KinBody::JointInfo::operator==(const KinBody::JointInfo& other) const
{
    return _type == other._type
           && _id == other._id
           && _name == other._name
           && _linkname0 == other._linkname0
           && _linkname1 == other._linkname1
           && _vanchor == other._vanchor
           && _vaxes == other._vaxes
           && _vcurrentvalues == other._vcurrentvalues
           && _vresolution == other._vresolution
           && _vmaxvel == other._vmaxvel
           && _vhardmaxvel == other._vhardmaxvel
           && _vmaxaccel == other._vmaxaccel
           && _vhardmaxaccel == other._vhardmaxaccel
           && _vmaxjerk == other._vmaxjerk
           && _vhardmaxjerk == other._vhardmaxjerk
           && _vmaxtorque == other._vmaxtorque
           && _vmaxinertia == other._vmaxinertia
           && _vweights == other._vweights
           && _voffsets == other._voffsets
           && _vlowerlimit == other._vlowerlimit
           && _vupperlimit == other._vupperlimit
           && _trajfollow == other._trajfollow
           && AreArraysDeepEqual(_vmimic, other._vmimic)
           && _mapFloatParameters == other._mapFloatParameters
           && _mapIntParameters == other._mapIntParameters
           && _mapStringParameters == other._mapStringParameters
           && _infoElectricMotor == other._infoElectricMotor
           && _bIsCircular == other._bIsCircular
           && _bIsActive == other._bIsActive
           && _controlMode == other._controlMode
           && _jci_robotcontroller == other._jci_robotcontroller
           && _jci_io == other._jci_io
           && _jci_externaldevice == other._jci_externaldevice;
}

static void fparser_polyroots2(vector<dReal>& rawroots, const vector<dReal>& rawcoeffs)
{
    BOOST_ASSERT(rawcoeffs.size()==3);
    int numroots=0;
    rawroots.resize(2);
    polyroots2<dReal>(&rawcoeffs[0],&rawroots[0],numroots);
    rawroots.resize(numroots);
}

template <int D>
static void fparser_polyroots(vector<dReal>& rawroots, const vector<dReal>& rawcoeffs)
{
    BOOST_ASSERT(rawcoeffs.size()==D+1);
    int numroots=0;
    rawroots.resize(D);
    polyroots<dReal,D>(&rawcoeffs[0],&rawroots[0],numroots);
    rawroots.resize(numroots);
}

// take triangle 3 sides and compute the angle opposite the first side
static void fparser_sssa(std::vector<dReal>& res, const vector<dReal>& coeffs)
{
    dReal a = coeffs.at(0), b = coeffs.at(1), c = coeffs.at(2);
    dReal f = (a*a+b*b-c*c)/(2*b);
    res.resize(1);
    res[0] = RaveAtan2(RaveSqrt(a*a-f*f),b-f);
}

/// take triangle 2 sides and an angle and compute the missing angle
static void fparser_sasa(std::vector<dReal>& res, const vector<dReal>& coeffs)
{
    dReal a = coeffs[0], gamma = coeffs[1], b = coeffs[2];
    res.resize(1);
    res[0] = RaveAtan2(a*RaveSin(gamma),b-a*RaveCos(gamma));
}

/// take triangle 2 sides and an angle and compute the missing side
static void fparser_sass(std::vector<dReal>& res, const vector<dReal>& coeffs)
{
    dReal a = coeffs[0], gamma = coeffs[1], b = coeffs[2];
    res.resize(1);
    res[0] = RaveSqrt(a*a+b*b-2*a*b*RaveCos(gamma));
}

OpenRAVEFunctionParserRealPtr CreateJointFunctionParser()
{
    OpenRAVEFunctionParserRealPtr parser(new OpenRAVEFunctionParserReal());
#ifdef OPENRAVE_FPARSER_SETEPSILON
    parser->setEpsilon(g_fEpsilonLinear);
#endif
    // register commonly used functions
    parser->AddBoostFunction("polyroots2",fparser_polyroots2,3);
    parser->AddBoostFunction("polyroots3",fparser_polyroots<3>,4);
    parser->AddBoostFunction("polyroots4",fparser_polyroots<4>,5);
    parser->AddBoostFunction("polyroots5",fparser_polyroots<5>,6);
    parser->AddBoostFunction("polyroots6",fparser_polyroots<6>,7);
    parser->AddBoostFunction("polyroots7",fparser_polyroots<7>,8);
    parser->AddBoostFunction("polyroots8",fparser_polyroots<8>,9);
    parser->AddBoostFunction("SSSA",fparser_sssa,3);
    parser->AddBoostFunction("SASA",fparser_sasa,3);
    parser->AddBoostFunction("SASS",fparser_sass,3);
    return parser;
}

KinBody::Joint::Joint(KinBodyPtr parent, KinBody::JointType type)
{
    _parent = parent;
    FOREACH(it,_doflastsetvalues) {
        *it = 0;
    }
    for(size_t i = 0; i < _vaxes.size(); ++i) {
        _vaxes[i] = Vector(0,0,1);
    }
    jointindex=-1;
    dofindex = -1; // invalid index
    _bInitialized = false;
    _nIsStatic = -1;
    _info._type = type;
    _info._controlMode = JCM_None;
}

KinBody::Joint::~Joint()
{
}

int KinBody::Joint::GetDOF() const
{
    return _info.GetDOF();
}

bool KinBody::Joint::IsCircular() const
{
    return _info._bIsCircular[0] || _info._bIsCircular[1] || _info._bIsCircular[2];
}

bool KinBody::Joint::IsCircular(int iaxis) const
{
    return static_cast<bool>(_info._bIsCircular.at(iaxis));
}

bool KinBody::Joint::IsActive() const
{
    return _info._bIsActive;
}

bool KinBody::Joint::IsRevolute(int iaxis) const
{
    if( _info._type & KinBody::JointSpecialBit ) {
        return _info._type == KinBody::JointHinge2 || _info._type == KinBody::JointUniversal;
    }
    return !(_info._type&(1<<(4+iaxis)));
}

bool KinBody::Joint::IsPrismatic(int iaxis) const
{
    if( _info._type & KinBody::JointSpecialBit ) {
        return false;
    }
    return !!(_info._type&(1<<(4+iaxis)));
}

bool KinBody::Joint::IsStatic() const
{
    if(_nIsStatic != -1) {
        return _nIsStatic==1;
    }

    if( IsMimic() ) {
        bool bstatic = _bInitialized && _nIsStatic != -1; // if not _bInitialized, then most likely do not know if dependent joints are static, so always return false
        KinBodyConstPtr parent(_parent);
        for(int i = 0; i < GetDOF(); ++i) {
            if( !!_vmimic.at(i) ) {
                FOREACHC(it, _vmimic.at(i)->_vmimicdofs) {
                    if( !parent->GetJointFromDOFIndex(it->dofindex)->IsStatic() ) {
                        bstatic = false;
                        break;
                    }
                }
                if( !bstatic ) {
                    break;
                }
            }
        }
        if( bstatic ) {
            return true;
        }
    }
    for(int i = 0; i < GetDOF(); ++i) {
        if( IsCircular(i) ) {
            return false;
        }
        if( _info._vlowerlimit.at(i) < _info._vupperlimit.at(i) ) {
            return false;
        }
    }
    return true;
}

void KinBody::Joint::GetValues(std::vector<dReal>& pValues, bool bAppend) const
{
    OPENRAVE_ASSERT_FORMAT0(_bInitialized, "joint not initialized",ORE_NotInitialized);
    if( !bAppend ) {
        pValues.clear();
    }
    if( GetDOF() == 1 ) {
        pValues.push_back(GetValue(0));
        return;
    }
    dReal f;
    Transform tjoint = _tinvLeft * _attachedbodies[0]->GetTransform().inverse() * _attachedbodies[1]->GetTransform() * _tinvRight;
    if( _info._type & KinBody::JointSpecialBit ) {
        switch(_info._type) {
        case KinBody::JointHinge2: {
            Vector axis1cur = tjoint.rotate(_vaxes[0]), axis2cur = tjoint.rotate(_vaxes[1]);
            Vector vec1, vec2, vec3;
            vec1 = (_vaxes[1] - _vaxes[0].dot3(_vaxes[1])*_vaxes[0]).normalize();
            vec2 = (axis2cur - _vaxes[0].dot3(axis2cur)*_vaxes[0]).normalize();
            vec3 = _vaxes[0].cross(vec1);
            f = 2.0*RaveAtan2(vec3.dot3(vec2), vec1.dot3(vec2));
            pValues.push_back(GetClosestValueAlongCircle(_info._voffsets[0]+f, _doflastsetvalues[0]));
            vec1 = (_vaxes[0] - axis2cur.dot(_vaxes[0])*axis2cur).normalize();
            vec2 = (axis1cur - axis2cur.dot(axis1cur)*axis2cur).normalize();
            vec3 = axis2cur.cross(vec1);
            f = 2.0*RaveAtan2(vec3.dot(vec2), vec1.dot(vec2));
            if( f < -PI ) {
                f += 2*PI;
            }
            else if( f > PI ) {
                f -= 2*PI;
            }
            pValues.push_back(GetClosestValueAlongCircle(_info._voffsets[1]+f, _doflastsetvalues[1]));
            break;
        }
        case KinBody::JointSpherical: {
            dReal fsinang2 = tjoint.rot.y*tjoint.rot.y+tjoint.rot.z*tjoint.rot.z+tjoint.rot.w*tjoint.rot.w;
            if( fsinang2 > 1e-10f ) {
                dReal fsinang = RaveSqrt(fsinang2);
                dReal fmult = 2*RaveAtan2(fsinang,tjoint.rot.x)/fsinang;
                pValues.push_back(tjoint.rot.y*fmult);
                pValues.push_back(tjoint.rot.z*fmult);
                pValues.push_back(tjoint.rot.w*fmult);
            }
            else {
                pValues.push_back(0);
                pValues.push_back(0);
                pValues.push_back(0);
            }
            break;
        }
        default:
            throw OPENRAVE_EXCEPTION_FORMAT(_("unknown joint type 0x%x"), _info._type, ORE_Failed);
        }
    }
    else {
        // chain of revolute and prismatic joints
        for(int i = 0; i < GetDOF(); ++i) {
            Vector vaxis = _vaxes.at(i);
            if( IsRevolute(i) ) {
                if( i+1 < GetDOF() ) {
                    std::pair<dReal, Vector > res = normalizeAxisRotation(vaxis,tjoint.rot);
                    tjoint.rot = res.second;
                    if( res.first != 0 ) {
                        // could speed up by checking if trans is ever needed after this
                        tjoint.trans = quatRotate(quatFromAxisAngle(vaxis,res.first),tjoint.trans);
                    }
                    f = -res.first;
                }
                else {
                    f = 2.0f*RaveAtan2(tjoint.rot.y*vaxis.x+tjoint.rot.z*vaxis.y+tjoint.rot.w*vaxis.z, tjoint.rot.x);
                }
                // expect values to be within -PI to PI range
                if( f < -PI ) {
                    f += 2*PI;
                }
                else if( f > PI ) {
                    f -= 2*PI;
                }
                pValues.push_back(GetClosestValueAlongCircle(_info._voffsets[i]+f, _doflastsetvalues[i]));
            }
            else { // prismatic
                f = tjoint.trans.x*vaxis.x+tjoint.trans.y*vaxis.y+tjoint.trans.z*vaxis.z;
                pValues.push_back(_info._voffsets[i]+f);
                if( i+1 < GetDOF() ) {
                    tjoint.trans -= vaxis*f;
                }
            }
        }
    }
}

void KinBody::Joint::GetValues(boost::array<dReal, 3>& pValues) const
{
    OPENRAVE_ASSERT_FORMAT0(_bInitialized, "joint not initialized", ORE_NotInitialized);
    if( this->GetDOF() == 1 ) {
        pValues[0] = this->GetValue(0);
        return;
    }

    dReal f;
    Transform tjoint = _tinvLeft * _attachedbodies[0]->GetTransform().inverse() * _attachedbodies[1]->GetTransform() * _tinvRight;
    if( _info._type & KinBody::JointSpecialBit ) {
        switch(_info._type) {
        case KinBody::JointHinge2: {
            Vector axis1cur = tjoint.rotate(_vaxes[0]), axis2cur = tjoint.rotate(_vaxes[1]);
            Vector vec1, vec2, vec3;
            vec1 = (_vaxes[1] - _vaxes[0].dot3(_vaxes[1])*_vaxes[0]).normalize();
            vec2 = (axis2cur - _vaxes[0].dot3(axis2cur)*_vaxes[0]).normalize();
            vec3 = _vaxes[0].cross(vec1);
            f = 2.0*RaveAtan2(vec3.dot3(vec2), vec1.dot3(vec2));
            pValues[0] = GetClosestValueAlongCircle(_info._voffsets[0]+f, _doflastsetvalues[0]);
            vec1 = (_vaxes[0] - axis2cur.dot(_vaxes[0])*axis2cur).normalize();
            vec2 = (axis1cur - axis2cur.dot(axis1cur)*axis2cur).normalize();
            vec3 = axis2cur.cross(vec1);
            f = 2.0*RaveAtan2(vec3.dot(vec2), vec1.dot(vec2));
            if( f < -PI ) {
                f += 2*PI;
            }
            else if( f > PI ) {
                f -= 2*PI;
            }
            pValues[1] = GetClosestValueAlongCircle(_info._voffsets[1]+f, _doflastsetvalues[1]);
            break;
        }
        case KinBody::JointSpherical: {
            dReal fsinang2 = tjoint.rot.y*tjoint.rot.y+tjoint.rot.z*tjoint.rot.z+tjoint.rot.w*tjoint.rot.w;
            if( fsinang2 > 1e-10f ) {
                dReal fsinang = RaveSqrt(fsinang2);
                dReal fmult = 2*RaveAtan2(fsinang,tjoint.rot.x)/fsinang;
                pValues = {tjoint.rot.y*fmult, tjoint.rot.z*fmult, tjoint.rot.w*fmult};
            }
            else {
                pValues = {0, 0, 0};
            }
            break;
        }
        default:
            throw OPENRAVE_EXCEPTION_FORMAT(_("unknown joint type 0x%x"), _info._type, ORE_Failed);
        }
    }
    else {
        // chain of revolute and prismatic joints
        for(int i = 0; i < GetDOF(); ++i) {
            Vector vaxis = _vaxes.at(i);
            if( IsRevolute(i) ) {
                if( i+1 < GetDOF() ) {
                    std::pair<dReal, Vector > res = normalizeAxisRotation(vaxis,tjoint.rot);
                    tjoint.rot = res.second;
                    if( res.first != 0 ) {
                        // could speed up by checking if trans is ever needed after this
                        tjoint.trans = quatRotate(quatFromAxisAngle(vaxis,res.first),tjoint.trans);
                    }
                    f = -res.first;
                }
                else {
                    f = 2.0f*RaveAtan2(tjoint.rot.y*vaxis.x+tjoint.rot.z*vaxis.y+tjoint.rot.w*vaxis.z, tjoint.rot.x);
                }
                // expect values to be within -PI to PI range
                if( f < -PI ) {
                    f += 2*PI;
                }
                else if( f > PI ) {
                    f -= 2*PI;
                }
                pValues[0] = GetClosestValueAlongCircle(_info._voffsets[i]+f, _doflastsetvalues[i]);
            }
            else { // prismatic
                f = tjoint.trans.x*vaxis.x+tjoint.trans.y*vaxis.y+tjoint.trans.z*vaxis.z;
                pValues[0] = _info._voffsets[i]+f;
                if( i+1 < GetDOF() ) {
                    tjoint.trans -= vaxis*f;
                }
            }
        }
    }
}

dReal KinBody::Joint::GetValue(int iaxis) const
{
    OPENRAVE_ASSERT_FORMAT0(_bInitialized, "joint not initialized",ORE_NotInitialized);
    if(this->IsStatic()) {
        return _info._vlowerlimit.at(iaxis);
    }
    dReal f;
    Transform tjoint = _tinvLeft * _attachedbodies[0]->GetTransform().inverse() * _attachedbodies[1]->GetTransform() * _tinvRight;
    if( _info._type & KinBody::JointSpecialBit ) {
        switch(_info._type) {
        case KinBody::JointHinge2: {
            Vector axis1cur = tjoint.rotate(_vaxes[0]), axis2cur = tjoint.rotate(_vaxes[1]);
            Vector vec1, vec2, vec3;
            if( iaxis == 0 ) {
                vec1 = (_vaxes[1] - _vaxes[0].dot3(_vaxes[1])*_vaxes[0]).normalize();
                vec2 = (axis2cur - _vaxes[0].dot3(axis2cur)*_vaxes[0]).normalize();
                vec3 = _vaxes[0].cross(vec1);
                f = 2.0*RaveAtan2(vec3.dot3(vec2), vec1.dot3(vec2));
                if( f < -PI ) {
                    f += 2*PI;
                }
                else if( f > PI ) {
                    f -= 2*PI;
                }
                return GetClosestValueAlongCircle(_info._voffsets[0]+f, _doflastsetvalues[0]);
            }
            else if( iaxis == 1 ) {
                vec1 = (_vaxes[0] - axis2cur.dot(_vaxes[0])*axis2cur).normalize();
                vec2 = (axis1cur - axis2cur.dot(axis1cur)*axis2cur).normalize();
                vec3 = axis2cur.cross(vec1);
                f = 2.0*RaveAtan2(vec3.dot(vec2), vec1.dot(vec2));
                if( f < -PI ) {
                    f += 2*PI;
                }
                else if( f > PI ) {
                    f -= 2*PI;
                }
                return GetClosestValueAlongCircle(_info._voffsets[1]+f, _doflastsetvalues[1]);
            }
            break;
        }
        case KinBody::JointSpherical: {
            dReal fsinang2 = tjoint.rot.y*tjoint.rot.y+tjoint.rot.z*tjoint.rot.z+tjoint.rot.w*tjoint.rot.w;
            if( fsinang2 > 1e-10f ) {
                dReal fsinang = RaveSqrt(fsinang2);
                dReal fmult = 2*RaveAtan2(fsinang,tjoint.rot.x)/fsinang;
                if( iaxis == 0 ) {
                    return tjoint.rot.y*fmult;
                }
                else if( iaxis == 1 ) {
                    return tjoint.rot.z*fmult;
                }
                else if( iaxis == 2 ) {
                    return tjoint.rot.w*fmult;
                }
            }
            else {
                if((iaxis >= 0)&&(iaxis < 3)) {
                    return 0;
                }
            }
            break;
        }
        case KinBody::JointTrajectory: {
            //uint64_t starttime = utils::GetMicroTime();
            vector<dReal> vsampledata;
            dReal splitpercentage = 0.01;
            dReal precision(1e-6);
            dReal timemin = 0, timemax = _info._trajfollow->GetDuration();
            Transform tbest, ttest;
            int totalcalls = 0;
            while(timemin+precision < timemax) {
                dReal timestep = (timemax-timemin)*splitpercentage;
                dReal timeclosest = timemin;
                dReal bestdist = 1e30, besttime=0;
                for(; timeclosest < timemax; timeclosest += timestep ) {
                    if( timeclosest > timemax ) {
                        timeclosest = timemax;
                    }
                    totalcalls += 1;
                    _info._trajfollow->Sample(vsampledata,timeclosest);
                    if( _info._trajfollow->GetConfigurationSpecification().ExtractTransform(ttest,vsampledata.begin(),KinBodyConstPtr()) ) {
                        dReal fdist = TransformDistanceFast(ttest,tjoint,0.3);
                        if( bestdist > fdist ) {
                            besttime = timeclosest;
                            bestdist = fdist;
                            tbest = ttest;
                        }
                    }
                }
                OPENRAVE_ASSERT_OP_FORMAT(bestdist, <, 1e30, "failed to compute trajectory value for joint %s\n",GetName(),ORE_Assert);
                timemin = max(timemin,besttime-timestep);
                timemax = min(timemax, besttime+timestep);
                splitpercentage = 0.1f;
                //RAVELOG_INFO(str(boost::format("calls: %d time: %f")%totalcalls%((utils::GetMicroTime()-starttime)*1e-6)));
            }
            return 0.5*(timemin+timemax);
        }
        default:
            break;
        }
    }
    else {
        if( _info._type == KinBody::JointPrismatic ) {
            return _info._voffsets[0]+(tjoint.trans.x*_vaxes[0].x+tjoint.trans.y*_vaxes[0].y+tjoint.trans.z*_vaxes[0].z);
        }
        else if( _info._type == KinBody::JointRevolute ) {
            f = 2.0f*RaveAtan2(tjoint.rot.y*_vaxes[0].x+tjoint.rot.z*_vaxes[0].y+tjoint.rot.w*_vaxes[0].z, tjoint.rot.x);
            // expect values to be within -PI to PI range
            if( f < -PI ) {
                f += 2*PI;
            }
            else if( f > PI ) {
                f -= 2*PI;
            }
            return GetClosestValueAlongCircle(_info._voffsets[0]+f, _doflastsetvalues[0]);
        }

        // chain of revolute and prismatic joints
        for(int i = 0; i < GetDOF(); ++i) {
            Vector vaxis = _vaxes.at(i);
            if( IsRevolute(i) ) {
                if( i+1 < GetDOF() ) {
                    std::pair<dReal, Vector > res = normalizeAxisRotation(vaxis,tjoint.rot);
                    tjoint.rot = res.second;
                    if( res.first != 0 ) {
                        // could speed up by checking if trans is ever needed after this
                        tjoint.trans = quatRotate(quatFromAxisAngle(vaxis,res.first),tjoint.trans);
                    }
                    f = -res.first;
                }
                else {
                    f = 2.0f*RaveAtan2(tjoint.rot.y*vaxis.x+tjoint.rot.z*vaxis.y+tjoint.rot.w*vaxis.z, tjoint.rot.x);
                }
                // expect values to be within -PI to PI range
                if( f < -PI ) {
                    f += 2*PI;
                }
                else if( f > PI ) {
                    f -= 2*PI;
                }
                if( i == iaxis ) {
                    return GetClosestValueAlongCircle(_info._voffsets[i]+f, _doflastsetvalues[i]);
                }
            }
            else { // prismatic
                f = tjoint.trans.x*vaxis.x+tjoint.trans.y*vaxis.y+tjoint.trans.z*vaxis.z;
                if( i == iaxis ) {
                    return _info._voffsets[i]+f;
                }
                if( i+1 < GetDOF() ) {
                    tjoint.trans -= vaxis*f;
                }
            }
        }
    }
    throw OPENRAVE_EXCEPTION_FORMAT(_("unknown joint type 0x%x axis %d\n"), _info._type%iaxis, ORE_Failed);
}

void KinBody::Joint::GetVelocities(std::vector<dReal>& pVelocities, bool bAppend) const
{
    OPENRAVE_ASSERT_FORMAT0(_bInitialized, "joint not initialized",ORE_NotInitialized);
    if( !bAppend ) {
        pVelocities.resize(0);
    }
    if( GetDOF() == 1 ) {
        pVelocities.push_back(GetVelocity(0));
        return;
    }
    _GetVelocities(pVelocities,bAppend,_attachedbodies[0]->GetVelocity(), _attachedbodies[1]->GetVelocity());
};

dReal KinBody::Joint::GetVelocity(int axis) const
{
    OPENRAVE_ASSERT_FORMAT0(_bInitialized, "joint not initialized",ORE_NotInitialized);
    return _GetVelocity(axis,_attachedbodies[0]->GetVelocity(), _attachedbodies[1]->GetVelocity());
}

void KinBody::Joint::_GetVelocities(std::vector<dReal>& pVelocities, bool bAppend, const std::pair<Vector,Vector>& linkparentvelocity, const std::pair<Vector,Vector>& linkchildvelocity) const
{
    if( !bAppend ) {
        pVelocities.resize(0);
    }
    if( GetDOF() == 1 ) {
        pVelocities.push_back(_GetVelocity(0, linkparentvelocity, linkchildvelocity));
        return;
    }
    const Transform& linkparenttransform = _attachedbodies[0]->_info._t;
    const Transform& linkchildtransform = _attachedbodies[1]->_info._t;
    Vector quatdelta = quatMultiply(linkparenttransform.rot,_tLeft.rot);
    Vector quatdeltainv = quatInverse(quatdelta);
    if( _info._type & KinBody::JointSpecialBit ) {
        switch(_info._type) {
        case KinBody::JointSpherical: {
            Vector v = quatRotate(quatdeltainv,linkchildvelocity.second-linkparentvelocity.second);
            pVelocities.push_back(v.x);
            pVelocities.push_back(v.y);
            pVelocities.push_back(v.z);
            break;
        }
        default:
            throw OPENRAVE_EXCEPTION_FORMAT(_("unknown joint type 0x%x"), _info._type, ORE_InvalidArguments);
        }
    }
    else {
        // chain of revolute and prismatic joints
        Vector angvelocitycovered, linvelocitycovered;
        for(int i = 0; i < GetDOF(); ++i) {
            if( IsRevolute(i) ) {
                pVelocities.push_back(_vaxes[i].dot3(quatRotate(quatdeltainv,linkchildvelocity.second-linkparentvelocity.second-angvelocitycovered)));
                angvelocitycovered += quatRotate(quatdelta,_vaxes[i]*pVelocities.back());
            }
            else { // prismatic
                pVelocities.push_back(_vaxes[i].dot3(quatRotate(quatdeltainv,linkchildvelocity.first-linkparentvelocity.first-(linkparentvelocity.second-angvelocitycovered).cross(linkchildtransform.trans-linkparenttransform.trans)-linvelocitycovered)));
                linvelocitycovered += quatRotate(quatdelta,_vaxes[i]*pVelocities.back());
            }
        }
    }
}

dReal KinBody::Joint::_GetVelocity(int axis, const std::pair<Vector,Vector>&linkparentvelocity, const std::pair<Vector,Vector>&linkchildvelocity) const
{
    const Transform& linkparenttransform = _attachedbodies[0]->_info._t;
    const Transform& linkchildtransform = _attachedbodies[1]->_info._t;
    Vector quatdelta = quatMultiply(linkparenttransform.rot,_tLeft.rot);
    Vector quatdeltainv = quatInverse(quatdelta);
    if( _info._type & KinBody::JointSpecialBit ) {
        switch(_info._type) {
        case KinBody::JointSpherical: {
            Vector v = quatRotate(quatdeltainv,linkchildvelocity.second-linkparentvelocity.second);
            return v[axis];
        }
        default:
            throw OPENRAVE_EXCEPTION_FORMAT(_("unknown joint type 0x%x"), _info._type, ORE_InvalidArguments);
        }
    }
    else {
        if( _info._type == KinBody::JointPrismatic ) {
            return _vaxes[0].dot3(quatRotate(quatdeltainv,linkchildvelocity.first-linkparentvelocity.first-linkparentvelocity.second.cross(linkchildtransform.trans-linkparenttransform.trans)));
        }
        else if( _info._type == KinBody::JointRevolute ) {
            return _vaxes[0].dot3(quatRotate(quatdeltainv,linkchildvelocity.second-linkparentvelocity.second));
        }
        else {
            // chain of revolute and prismatic joints
            Vector angvelocitycovered, linvelocitycovered;
            for(int i = 0; i < GetDOF(); ++i) {
                if( IsRevolute(i) ) {
                    dReal fvelocity = _vaxes[i].dot3(quatRotate(quatdeltainv,linkchildvelocity.second-linkparentvelocity.second-angvelocitycovered));
                    if( i == axis ) {
                        return fvelocity;
                    }
                    angvelocitycovered += quatRotate(quatdelta,_vaxes[i]*fvelocity);
                }
                else { // prismatic
                    dReal fvelocity = _vaxes[i].dot3(quatRotate(quatdeltainv,linkchildvelocity.first-linkparentvelocity.first-(linkparentvelocity.second-angvelocitycovered).cross(linkparenttransform.trans-linkchildtransform.trans)-linvelocitycovered));
                    if( i == axis ) {
                        return fvelocity;
                    }
                    linvelocitycovered += quatRotate(quatdelta,_vaxes[i]*fvelocity);
                }
            }
        }
    }
    throw OPENRAVE_EXCEPTION_FORMAT(_("unsupported joint type 0x%x"), _info._type, ORE_InvalidArguments);
}

Vector KinBody::Joint::GetAnchor() const
{
    return _attachedbodies[0]->GetTransform() * _tLeft.trans;
}

Vector KinBody::Joint::GetAxis(int iaxis) const
{
    return _attachedbodies[0]->GetTransform().rotate(_tLeft.rotate(_vaxes.at(iaxis)));
}

void KinBody::Joint::_ComputeJointInternalInformation(LinkPtr plink0, LinkPtr plink1, const Vector& vanchorraw, const std::vector<Vector>& vaxes, const std::vector<dReal>& vcurrentvalues)
{
    OPENRAVE_ASSERT_OP_FORMAT(!!plink0,&&,!!plink1, "one or more attached _attachedbodies are invalid for joint %s", GetName(),ORE_InvalidArguments);
    for(int i = 0; i < GetDOF(); ++i) {
        OPENRAVE_ASSERT_OP_FORMAT(_info._vmaxvel[i], >=, 0, "joint %s[%d] max velocity is invalid",_info._name%i, ORE_InvalidArguments);
        OPENRAVE_ASSERT_OP_FORMAT(_info._vmaxaccel[i], >=, 0, "joint %s[%d] max acceleration is invalid",_info._name%i, ORE_InvalidArguments);
        OPENRAVE_ASSERT_OP_FORMAT(_info._vmaxjerk[i], >=, 0, "joint %s[%d] max jerk is invalid",_info._name%i, ORE_InvalidArguments);
        OPENRAVE_ASSERT_OP_FORMAT(_info._vmaxtorque[i], >=, 0, "joint %s[%d] max torque is invalid",_info._name%i, ORE_InvalidArguments);
        OPENRAVE_ASSERT_OP_FORMAT(_info._vmaxinertia[i], >=, 0, "joint %s[%d] max inertia is invalid",_info._name%i, ORE_InvalidArguments);
    }

    KinBodyPtr parent(_parent);
    _bInitialized = false;
    _attachedbodies[0] = plink0;
    _attachedbodies[1] = plink1;
    Transform trel, tbody0, tbody1;
    Vector vanchor=vanchorraw;
    for(size_t i = 0; i < vaxes.size(); ++i) {
        _vaxes[i] = vaxes[i];
    }
    // make sure first body is always closer to the root, unless the second body is static and the first body is not the root link
    if( _attachedbodies[1]->IsStatic() && _attachedbodies[0]->GetIndex() > 0) {
        if( !_attachedbodies[0]->IsStatic() ) {
            Transform tswap = plink1->GetTransform().inverse() * plink0->GetTransform();
            for(int i = 0; i < GetDOF(); ++i) {
                _vaxes[i] = -tswap.rotate(_vaxes[i]);
            }
            vanchor = tswap*vanchor;
            swap(_attachedbodies[0],_attachedbodies[1]);
        }
    }

    // update _info
    for(size_t i = 0; i < vaxes.size(); ++i) {
        _info._vaxes[i] = _vaxes[i];
    }
    _info._vanchor = vanchor;

    tbody0 = _attachedbodies[0]->GetTransform();
    tbody1 = _attachedbodies[1]->GetTransform();
    trel = tbody0.inverse() * tbody1;
    _tLeft = Transform();
    _tLeftNoOffset = Transform();
    _tRight = Transform();
    _tRightNoOffset = Transform();

    if( _info._type & KinBody::JointSpecialBit ) {
        switch(_info._type) {
        case KinBody::JointUniversal:
            _tLeft.trans = vanchor;
            _tRight.trans = -vanchor;
            _tRight = _tRight * trel;
            OPENRAVE_ASSERT_OP((int)vaxes.size(),==,2);
            break;
        case KinBody::JointHinge2:
            _tLeft.trans = vanchor;
            _tRight.trans = -vanchor;
            _tRight = _tRight * trel;
            OPENRAVE_ASSERT_OP((int)vaxes.size(),==,2);
            break;
        case KinBody::JointSpherical:
            _tLeft.trans = vanchor;
            _tRight.trans = -vanchor;
            _tRight = _tRight * trel;
            break;
        case KinBody::JointTrajectory:
            if( !_info._trajfollow ) {
                throw OPENRAVE_EXCEPTION_FORMAT0(_("trajectory joint requires Joint::_trajfollow to be initialized"),ORE_InvalidState);
            }
            _tRight = _tRight * trel;
            break;
        default:
            throw OPENRAVE_EXCEPTION_FORMAT(_("unrecognized joint type 0x%x"), _info._type, ORE_InvalidArguments);
        }
        _tLeftNoOffset = _tLeft;
        _tRightNoOffset = _tRight;
    }
    else {
        OPENRAVE_ASSERT_OP((int)vaxes.size(),==,GetDOF());
        _tLeftNoOffset.trans = vanchor;
        _tRightNoOffset.trans = -vanchor;
        _tRightNoOffset = _tRightNoOffset * trel;
        if( GetDOF() == 1 && IsRevolute(0) ) {
            // in the case of one axis, create a new coordinate system such that the axis rotates about (0,0,1)
            // this is necessary in order to simplify the rotation matrices (for future symbolic computation)
            // and suppress any floating-point error. The data structures are only setup for this to work in 1 DOF.
            Transform trot; trot.rot = quatRotateDirection(_vaxes[0],Vector(0,0,1));
            _tLeftNoOffset = _tLeftNoOffset * trot.inverse();
            _tRightNoOffset = trot*_tRightNoOffset;
            _vaxes[0] = Vector(0,0,1);
        }

        Transform toffset;
        if( IsRevolute(0) ) {
            toffset.rot = quatFromAxisAngle(_vaxes[0], _info._voffsets[0]); // rotate about (0,0,1) by offset angle
        }
        else {
            toffset.trans = _vaxes[0]*_info._voffsets[0];
        }
        _tLeft = _tLeftNoOffset * toffset;
        _tRight = _tRightNoOffset;
        if( GetDOF() > 1 ) {
            // right multiply by the offset of the last axis, might be buggy?
            if( IsRevolute(GetDOF()-1) ) {
                _tRight = matrixFromAxisAngle(_vaxes[GetDOF()-1], _info._voffsets[GetDOF()-1]) * _tRight;
            }
            else {
                _tRight.trans += _vaxes[GetDOF()-1]*_info._voffsets[GetDOF()-1];
            }
        }
    }

    if( vcurrentvalues.size() > 0 ) {
        // see if any joints have offsets
        Transform toffset;
        if( _info._type == KinBody::JointTrajectory ) {
            vector<dReal> vsampledata;
            Transform t0, t1;
            _info._trajfollow->Sample(vsampledata,0);
            if( !_info._trajfollow->GetConfigurationSpecification().ExtractTransform(t0,vsampledata.begin(),KinBodyConstPtr()) ) {
                throw OPENRAVE_EXCEPTION_FORMAT(_("failed to sample trajectory for joint %s"),GetName(),ORE_Assert);
            }
            _info._trajfollow->Sample(vsampledata,vcurrentvalues.at(0));
            if( !_info._trajfollow->GetConfigurationSpecification().ExtractTransform(t1,vsampledata.begin(),KinBodyConstPtr()) ) {
                throw OPENRAVE_EXCEPTION_FORMAT(_("failed to sample trajectory for joint %s"),GetName(),ORE_Assert);
            }
            toffset = t0*t1.inverse();
        }
        else if( !(_info._type&KinBody::JointSpecialBit) || _info._type == KinBody::JointUniversal || _info._type == KinBody::JointHinge2 ) {
            if( IsRevolute(0) ) {
                toffset.rot = quatFromAxisAngle(_vaxes[0], -vcurrentvalues[0]);
            }
            else {
                toffset.trans = -_vaxes[0]*vcurrentvalues[0];
            }
        }
        _tLeftNoOffset *= toffset;
        _tLeft *= toffset;
        if( vcurrentvalues.size() > 1 ) {
            if( IsRevolute(GetDOF()-1) ) {
                toffset.rot = quatFromAxisAngle(_vaxes[GetDOF()-1], -vcurrentvalues.at(GetDOF()-1));
            }
            else {
                toffset.trans = -_vaxes[GetDOF()-1]*vcurrentvalues.at(GetDOF()-1);
            }
            _tRightNoOffset = toffset * _tRightNoOffset;
            _tRight = toffset * _tRight;
        }
    }
    _tinvRight = _tRight.inverse();
    _tinvLeft = _tLeft.inverse();

    _vcircularlowerlimit = _info._vlowerlimit;
    _vcircularupperlimit = _info._vupperlimit;
    for(int i = 0; i < GetDOF(); ++i) {
        if( IsCircular(i) ) {
            // can rotate forever, so don't limit it. Unfortunately if numbers are too big precision will start getting lost
            _info._vlowerlimit.at(i) = -1e4;
            _info._vupperlimit.at(i) = 1e4;
        }
    }

    if( !!_attachedbodies[0] ) {
        _info._linkname0 = _attachedbodies[0]->GetName();
    }
    else {
        _info._linkname0.clear();
    }
    if( !!_attachedbodies[1] ) {
        _info._linkname1 = _attachedbodies[1]->GetName();
    }
    else {
        _info._linkname1.clear();
    }
    _info._vcurrentvalues = vcurrentvalues;

    if( _attachedbodies[1]->IsStatic() && !IsStatic() ) {
        RAVELOG_WARN(str(boost::format("joint %s: all attached links are static, but joint is not!\n")%GetName()));
    }

    // set _bInitialized at the end
    _bInitialized = true;
}

void KinBody::Joint::_ComputeInternalStaticInformation()
{
    if(this->IsStatic()) {
        for(int idof = 0; idof < GetDOF(); ++idof) {
            if( _info._vlowerlimit[idof] != 0 ) {
                if( RaveFabs(_info._vlowerlimit[idof]) > g_fEpsilon ) {
                    RAVELOG_WARN_FORMAT("static joint %s has non-zero lower limit %e, setting to 0", _info._name%_info._vlowerlimit[idof]);
                }
                _info._vlowerlimit[idof] = 0;
            }
            if( _info._vupperlimit[idof] != 0 ) {
                if( RaveFabs(_info._vupperlimit[idof]) > g_fEpsilon ) {
                    RAVELOG_WARN_FORMAT("static joint %s has non-zero upper limit %e, setting to 0", _info._name%_info._vupperlimit[idof]);
                }
                _info._vupperlimit[idof] = 0;
            }
        }
        _nIsStatic = 1;
        _tLeftNoOffset *= _tRightNoOffset;
        _tRightNoOffset = Transform();
        _tLeft *= _tRight;
        _tRight = Transform();
        _tinvLeft = _tLeft.inverse();
        _tinvRight = Transform();
    }
    else {
        _nIsStatic = 0;
    }
}

KinBody::LinkPtr KinBody::Joint::GetHierarchyParentLink() const
{
    return _attachedbodies[0];
}

KinBody::LinkPtr KinBody::Joint::GetHierarchyChildLink() const
{
    return _attachedbodies[1];
}

const Vector& KinBody::Joint::GetInternalHierarchyAxis(int iaxis) const
{
    return _vaxes.at(iaxis);
}

const Transform& KinBody::Joint::GetInternalHierarchyLeftTransform() const
{
    OPENRAVE_ASSERT_FORMAT0(_bInitialized, "joint not initialized",ORE_NotInitialized);
    return _tLeftNoOffset;
}

const Transform& KinBody::Joint::GetInternalHierarchyRightTransform() const
{
    OPENRAVE_ASSERT_FORMAT0(_bInitialized, "joint not initialized",ORE_NotInitialized);
    return _tRightNoOffset;
}

void KinBody::Joint::GetLimits(std::vector<dReal>& vLowerLimit, std::vector<dReal>& vUpperLimit, bool bAppend) const
{
    if( !bAppend ) {
        vLowerLimit.resize(0);
        vUpperLimit.resize(0);
    }
    for(int i = 0; i < GetDOF(); ++i) {
        vLowerLimit.push_back(_info._vlowerlimit[i]);
        vUpperLimit.push_back(_info._vupperlimit[i]);
    }
}

std::pair<dReal, dReal> KinBody::Joint::GetLimit(int iaxis) const
{
    return make_pair(_info._vlowerlimit.at(iaxis),_info._vupperlimit.at(iaxis));
}

void KinBody::Joint::SetLimits(const std::vector<dReal>& vLowerLimit, const std::vector<dReal>& vUpperLimit)
{
    bool bChanged = false;
    for(int i = 0; i < GetDOF(); ++i) {
        if( _info._vlowerlimit[i] != vLowerLimit.at(i) || _info._vupperlimit[i] != vUpperLimit.at(i) ) {
            bChanged = true;
            _info._vlowerlimit[i] = vLowerLimit.at(i);
            _info._vupperlimit[i] = vUpperLimit.at(i);
            if( IsRevolute(i) && !IsCircular(i) ) {
                // TODO, necessary to set wrap?
                if( _info._vlowerlimit[i] < -PI || _info._vupperlimit[i] > PI) {
                    SetWrapOffset(0.5f * (_info._vlowerlimit.at(i) + _info._vupperlimit.at(i)),i);
                }
                else {
                    SetWrapOffset(0,i);
                }
            }
        }
    }
    if( bChanged ) {
        GetParent()->_PostprocessChangedParameters(Prop_JointLimits);
    }
}

void KinBody::Joint::GetVelocityLimits(std::vector<dReal>& vlower, std::vector<dReal>& vupper, bool bAppend) const
{
    if( !bAppend ) {
        vlower.resize(0);
        vupper.resize(0);
    }
    for(int i = 0; i < GetDOF(); ++i) {
        vlower.push_back(-_info._vmaxvel[i]);
        vupper.push_back(_info._vmaxvel[i]);
    }
}

void KinBody::Joint::GetVelocityLimits(std::vector<dReal>& vmax, bool bAppend) const
{
    if( !bAppend ) {
        vmax.resize(0);
    }
    for(int i = 0; i < GetDOF(); ++i) {
        vmax.push_back(_info._vmaxvel[i]);
    }
}

std::pair<dReal, dReal> KinBody::Joint::GetVelocityLimit(int iaxis) const
{
    return make_pair(-_info._vmaxvel.at(iaxis), _info._vmaxvel.at(iaxis));
}

void KinBody::Joint::SetVelocityLimits(const std::vector<dReal>& vmaxvel)
{
    for(int i = 0; i < GetDOF(); ++i) {
        _info._vmaxvel[i] = vmaxvel.at(i);
    }
    GetParent()->_PostprocessChangedParameters(Prop_JointAccelerationVelocityTorqueLimits);
}

void KinBody::Joint::GetAccelerationLimits(std::vector<dReal>& vmax, bool bAppend) const
{
    if( !bAppend ) {
        vmax.resize(0);
    }
    for(int i = 0; i < GetDOF(); ++i) {
        vmax.push_back(_info._vmaxaccel[i]);
    }
}

dReal KinBody::Joint::GetAccelerationLimit(int iaxis) const
{
    return _info._vmaxaccel.at(iaxis);
}

void KinBody::Joint::SetAccelerationLimits(const std::vector<dReal>& vmax)
{
    for(int i = 0; i < GetDOF(); ++i) {
        _info._vmaxaccel[i] = vmax.at(i);
    }
    GetParent()->_PostprocessChangedParameters(Prop_JointAccelerationVelocityTorqueLimits);
}

void KinBody::Joint::GetJerkLimits(std::vector<dReal>& vmax, bool bAppend) const
{
    if( !bAppend ) {
        vmax.resize(0);
    }
    for(int i = 0; i < GetDOF(); ++i) {
        vmax.push_back(_info._vmaxjerk[i]);
    }
}

dReal KinBody::Joint::GetJerkLimit(int iaxis) const
{
    return _info._vmaxjerk.at(iaxis);
}

void KinBody::Joint::SetJerkLimits(const std::vector<dReal>& vmax)
{
    for(int i = 0; i < GetDOF(); ++i) {
        _info._vmaxjerk[i] = vmax.at(i);
    }
    GetParent()->_PostprocessChangedParameters(Prop_JointAccelerationVelocityTorqueLimits);
}

void KinBody::Joint::GetHardVelocityLimits(std::vector<dReal>& vmax, bool bAppend) const
{
    if( !bAppend ) {
        vmax.resize(0);
    }
    for(int i = 0; i < GetDOF(); ++i) {
        vmax.push_back(_info._vhardmaxvel[i]);
    }
}

dReal KinBody::Joint::GetHardVelocityLimit(int iaxis) const
{
    return _info._vhardmaxvel.at(iaxis);
}

void KinBody::Joint::SetHardVelocityLimits(const std::vector<dReal>& vmax)
{
    for(int i = 0; i < GetDOF(); ++i) {
        _info._vhardmaxvel[i] = vmax.at(i);
    }
    GetParent()->_PostprocessChangedParameters(Prop_JointAccelerationVelocityTorqueLimits);
}

void KinBody::Joint::GetHardAccelerationLimits(std::vector<dReal>& vmax, bool bAppend) const
{
    if( !bAppend ) {
        vmax.resize(0);
    }
    for(int i = 0; i < GetDOF(); ++i) {
        vmax.push_back(_info._vhardmaxaccel[i]);
    }
}

dReal KinBody::Joint::GetHardAccelerationLimit(int iaxis) const
{
    return _info._vhardmaxaccel.at(iaxis);
}

void KinBody::Joint::SetHardAccelerationLimits(const std::vector<dReal>& vmax)
{
    for(int i = 0; i < GetDOF(); ++i) {
        _info._vhardmaxaccel[i] = vmax.at(i);
    }
    GetParent()->_PostprocessChangedParameters(Prop_JointAccelerationVelocityTorqueLimits);
}

void KinBody::Joint::GetHardJerkLimits(std::vector<dReal>& vmax, bool bAppend) const
{
    if( !bAppend ) {
        vmax.resize(0);
    }
    for(int i = 0; i < GetDOF(); ++i) {
        vmax.push_back(_info._vhardmaxjerk[i]);
    }
}

dReal KinBody::Joint::GetHardJerkLimit(int iaxis) const
{
    return _info._vhardmaxjerk.at(iaxis);
}

void KinBody::Joint::SetHardJerkLimits(const std::vector<dReal>& vmax)
{
    for(int i = 0; i < GetDOF(); ++i) {
        _info._vhardmaxjerk[i] = vmax.at(i);
    }
    GetParent()->_PostprocessChangedParameters(Prop_JointAccelerationVelocityTorqueLimits);
}

void KinBody::Joint::GetTorqueLimits(std::vector<dReal>& vmax, bool bAppend) const
{
    if( !bAppend ) {
        vmax.resize(0);
    }
    for(int i = 0; i < GetDOF(); ++i) {
        vmax.push_back(_info._vmaxtorque[i]);
    }
}

void KinBody::Joint::SetTorqueLimits(const std::vector<dReal>& vmax)
{
    for(int i = 0; i < GetDOF(); ++i) {
        _info._vmaxtorque[i] = vmax.at(i);
    }
    GetParent()->_PostprocessChangedParameters(Prop_JointAccelerationVelocityTorqueLimits);
}

void KinBody::Joint::GetInertiaLimits(std::vector<dReal>& vmax, bool bAppend) const
{
    if( !bAppend ) {
        vmax.resize(0);
    }
    for(int i = 0; i < GetDOF(); ++i) {
        vmax.push_back(_info._vmaxinertia[i]);
    }
}

void KinBody::Joint::SetInertiaLimits(const std::vector<dReal>& vmax)
{
    for(int i = 0; i < GetDOF(); ++i) {
        _info._vmaxinertia[i] = vmax.at(i);
    }
    GetParent()->_PostprocessChangedParameters(Prop_JointAccelerationVelocityTorqueLimits);
}

void KinBody::Joint::SetWrapOffset(dReal newoffset, int iaxis)
{
    if( _info._voffsets.at(iaxis) != newoffset ) {
        _info._voffsets.at(iaxis) = newoffset;
        if( iaxis == 0 ) {
            Transform toffset;
            if( IsRevolute(0) ) {
                toffset.rot = quatFromAxisAngle(_vaxes[0], newoffset);
            }
            else {
                toffset.trans = _vaxes[0]*newoffset;
            }
            _tLeft = _tLeftNoOffset * toffset;
            _tinvLeft = _tLeft.inverse();
        }
        if(GetDOF() > 1 && iaxis==GetDOF()-1 ) {
            _tRight = _tRightNoOffset;
            // right multiply by the offset of the last axis, might be buggy?
            if( IsRevolute(GetDOF()-1) ) {
                _tRight = matrixFromAxisAngle(_vaxes[GetDOF()-1], newoffset) * _tRight;
            }
            else {
                _tRight.trans += _vaxes[GetDOF()-1]*newoffset;
            }
            _tinvRight = _tRight.inverse();
        }
        GetParent()->_PostprocessChangedParameters(Prop_JointOffset);
    }
}

void KinBody::Joint::GetResolutions(std::vector<dReal>& resolutions, bool bAppend) const
{
    if( !bAppend ) {
        resolutions.resize(0);
    }
    for(int i = 0; i < GetDOF(); ++i) {
        resolutions.push_back(_info._vresolution[i]);
    }
}

dReal KinBody::Joint::GetResolution(int iaxis) const
{
    return _info._vresolution.at(iaxis);
}

void KinBody::Joint::SetResolution(dReal resolution, int iaxis)
{
    _info._vresolution.at(iaxis) = resolution;
    GetParent()->_PostprocessChangedParameters(Prop_JointProperties);
}

void KinBody::Joint::GetWeights(std::vector<dReal>& weights, bool bAppend) const
{
    if( !bAppend ) {
        weights.resize(0);
    }
    for(int i = 0; i < GetDOF(); ++i) {
        weights.push_back(_info._vweights[i]);
    }
}

dReal KinBody::Joint::GetWeight(int iaxis) const
{
    return _info._vweights.at(iaxis);
}

void KinBody::Joint::SetWeights(const std::vector<dReal>& vweights)
{
    for(int i = 0; i < GetDOF(); ++i) {
        OPENRAVE_ASSERT_OP(vweights.at(i),>,0);
        _info._vweights[i] = vweights.at(i);
    }
    GetParent()->_PostprocessChangedParameters(Prop_JointProperties);
}

void KinBody::Joint::SubtractValues(std::vector<dReal>& q1, const std::vector<dReal>& q2) const
{
    for(int i = 0; i < GetDOF(); ++i) {
        if( IsCircular(i) ) {
            q1.at(i) = utils::NormalizeCircularAngle(q1.at(i)-q2.at(i),_vcircularlowerlimit.at(i),_vcircularupperlimit.at(i));
        }
        else {
            q1.at(i) -= q2.at(i);
        }
    }
}

dReal KinBody::Joint::SubtractValue(dReal value1, dReal value2, int iaxis) const
{
    if( IsCircular(iaxis) ) {
        return utils::NormalizeCircularAngle(value1-value2,_vcircularlowerlimit.at(iaxis),_vcircularupperlimit.at(iaxis));
    }
    else {
        return value1-value2;
    }
}

void KinBody::Joint::AddTorque(const std::vector<dReal>& pTorques)
{
    GetParent()->GetEnv()->GetPhysicsEngine()->AddJointTorque(shared_from_this(), pTorques);
}

dReal KinBody::Joint::GetMaxTorque(int iaxis) const
{
    if( !_info._infoElectricMotor ) {
        return _info._vmaxtorque.at(iaxis);
    }
    else {
        if( _info._infoElectricMotor->max_speed_torque_points.size() > 0 ) {
            if( _info._infoElectricMotor->max_speed_torque_points.size() == 1 ) {
                // doesn't matter what the velocity is
                return _info._infoElectricMotor->max_speed_torque_points.at(0).second*_info._infoElectricMotor->gear_ratio;
            }

            dReal velocity = RaveFabs(GetVelocity(iaxis));
            dReal revolutionsPerSecond = _info._infoElectricMotor->gear_ratio * velocity;
            if( IsRevolute(iaxis) ) {
                revolutionsPerSecond /= 2*M_PI;
            }

            if( revolutionsPerSecond <= _info._infoElectricMotor->max_speed_torque_points.at(0).first ) {
                return _info._infoElectricMotor->max_speed_torque_points.at(0).second*_info._infoElectricMotor->gear_ratio;
            }

            for(size_t i = 1; i < _info._infoElectricMotor->max_speed_torque_points.size(); ++i) {
                if( revolutionsPerSecond <= _info._infoElectricMotor->max_speed_torque_points.at(i).first ) {
                    // linearly interpolate to get the desired torque
                    dReal rps0 = _info._infoElectricMotor->max_speed_torque_points.at(i-1).first;
                    dReal torque0 = _info._infoElectricMotor->max_speed_torque_points.at(i-1).second;
                    dReal rps1 = _info._infoElectricMotor->max_speed_torque_points.at(i).first;
                    dReal torque1 = _info._infoElectricMotor->max_speed_torque_points.at(i).second;
                    if( rps1 - rps0 <= g_fEpsilonLinear ) {
                        return torque1*_info._infoElectricMotor->gear_ratio;
                    }

                    return ((revolutionsPerSecond - rps0)/(rps1 - rps0)*(torque1-torque0) + torque0)*_info._infoElectricMotor->gear_ratio;
                }
            }

            // revolutionsPerSecond is huge, return the last point
            return _info._infoElectricMotor->max_speed_torque_points.back().second*_info._infoElectricMotor->gear_ratio;
        }
        else {
            return _info._infoElectricMotor->max_instantaneous_torque*_info._infoElectricMotor->gear_ratio;
        }
    }
}

std::pair<dReal, dReal> KinBody::Joint::GetInstantaneousTorqueLimits(int iaxis) const
{
    if( !_info._infoElectricMotor ) {
        return std::make_pair(-_info._vmaxtorque.at(iaxis), _info._vmaxtorque.at(iaxis));
    }
    else {
        if( _info._infoElectricMotor->max_speed_torque_points.size() > 0 ) {
            dReal fMaxTorqueAtZeroSpeed = _info._infoElectricMotor->max_speed_torque_points.at(0).second*_info._infoElectricMotor->gear_ratio;
            if( _info._infoElectricMotor->max_speed_torque_points.size() == 1 ) {
                // doesn't matter what the velocity is
                return std::make_pair(-fMaxTorqueAtZeroSpeed, fMaxTorqueAtZeroSpeed);
            }

            dReal rawvelocity = GetVelocity(iaxis);
            dReal velocity = RaveFabs(rawvelocity);
            dReal revolutionsPerSecond = _info._infoElectricMotor->gear_ratio * velocity;
            if( IsRevolute(iaxis) ) {
                revolutionsPerSecond /= 2*M_PI;
            }

            if( revolutionsPerSecond <= _info._infoElectricMotor->max_speed_torque_points.at(0).first ) {
                return std::make_pair(-fMaxTorqueAtZeroSpeed, fMaxTorqueAtZeroSpeed);
            }

            for(size_t i = 1; i < _info._infoElectricMotor->max_speed_torque_points.size(); ++i) {
                if( revolutionsPerSecond <= _info._infoElectricMotor->max_speed_torque_points.at(i).first ) {
                    // linearly interpolate to get the desired torque
                    dReal rps0 = _info._infoElectricMotor->max_speed_torque_points.at(i-1).first;
                    dReal torque0 = _info._infoElectricMotor->max_speed_torque_points.at(i-1).second;
                    dReal rps1 = _info._infoElectricMotor->max_speed_torque_points.at(i).first;
                    dReal torque1 = _info._infoElectricMotor->max_speed_torque_points.at(i).second;

                    dReal finterpolatedtorque;
                    if( rps1 - rps0 <= g_fEpsilonLinear ) {
                        finterpolatedtorque = torque1*_info._infoElectricMotor->gear_ratio;
                    }
                    else {
                        finterpolatedtorque = ((revolutionsPerSecond - rps0)/(rps1 - rps0)*(torque1-torque0) + torque0)*_info._infoElectricMotor->gear_ratio;
                    }

                    // due to back emf, the deceleration magnitude is less than acceleration?
                    if (abs(rawvelocity) < 1.0/360) {
                        return std::make_pair(-finterpolatedtorque, finterpolatedtorque);
                    }
                    else if( rawvelocity > 0 ) {
                        return std::make_pair(-0.9*finterpolatedtorque, finterpolatedtorque);
                    }
                    else {
                        return std::make_pair(-finterpolatedtorque, 0.9*finterpolatedtorque);
                    }
                }
            }

            // due to back emf, the deceleration magnitude is less than acceleration?
            // revolutionsPerSecond is huge, return the last point
            dReal f = _info._infoElectricMotor->max_speed_torque_points.back().second*_info._infoElectricMotor->gear_ratio;
            if (abs(rawvelocity) < 1.0/360) {
                return std::make_pair(-f, f);
            }
            else if( rawvelocity > 0 ) {
                return std::make_pair(-0.9*f, f);
            }
            else {
                return std::make_pair(-f, 0.9*f);
            }
        }
        else {
            dReal f = _info._infoElectricMotor->max_instantaneous_torque*_info._infoElectricMotor->gear_ratio;
            return std::make_pair(-f, f);
        }
    }
}

std::pair<dReal, dReal> KinBody::Joint::GetNominalTorqueLimits(int iaxis) const
{
    if( !_info._infoElectricMotor ) {
        return std::make_pair(-_info._vmaxtorque.at(iaxis), _info._vmaxtorque.at(iaxis));
    }
    else {
        if( _info._infoElectricMotor->nominal_speed_torque_points.size() > 0 ) {
            dReal fMaxTorqueAtZeroSpeed = _info._infoElectricMotor->nominal_speed_torque_points.at(0).second*_info._infoElectricMotor->gear_ratio;
            if( _info._infoElectricMotor->nominal_speed_torque_points.size() == 1 ) {
                // doesn't matter what the velocity is
                return std::make_pair(-fMaxTorqueAtZeroSpeed, fMaxTorqueAtZeroSpeed);
            }

            dReal rawvelocity = GetVelocity(iaxis);
            dReal velocity = RaveFabs(rawvelocity);
            dReal revolutionsPerSecond = _info._infoElectricMotor->gear_ratio * velocity;
            if( IsRevolute(iaxis) ) {
                revolutionsPerSecond /= 2*M_PI;
            }

            if( revolutionsPerSecond <= _info._infoElectricMotor->nominal_speed_torque_points.at(0).first ) {
                return std::make_pair(-fMaxTorqueAtZeroSpeed, fMaxTorqueAtZeroSpeed);
            }

            for(size_t i = 1; i < _info._infoElectricMotor->nominal_speed_torque_points.size(); ++i) {
                if( revolutionsPerSecond <= _info._infoElectricMotor->nominal_speed_torque_points.at(i).first ) {
                    // linearly interpolate to get the desired torque
                    dReal rps0 = _info._infoElectricMotor->nominal_speed_torque_points.at(i-1).first;
                    dReal torque0 = _info._infoElectricMotor->nominal_speed_torque_points.at(i-1).second;
                    dReal rps1 = _info._infoElectricMotor->nominal_speed_torque_points.at(i).first;
                    dReal torque1 = _info._infoElectricMotor->nominal_speed_torque_points.at(i).second;

                    dReal finterpolatedtorque;
                    if( rps1 - rps0 <= g_fEpsilonLinear ) {
                        finterpolatedtorque = torque1*_info._infoElectricMotor->gear_ratio;
                    }
                    else {
                        finterpolatedtorque = ((revolutionsPerSecond - rps0)/(rps1 - rps0)*(torque1-torque0) + torque0)*_info._infoElectricMotor->gear_ratio;
                    }

                    // due to back emf, the deceleration magnitude is less than acceleration?
                    if (abs(rawvelocity) < 1.0/360) {
                        return std::make_pair(-finterpolatedtorque, finterpolatedtorque);
                    }
                    else if( rawvelocity > 0 ) {
                        return std::make_pair(-0.9*finterpolatedtorque, finterpolatedtorque);
                    }
                    else {
                        return std::make_pair(-finterpolatedtorque, 0.9*finterpolatedtorque);
                    }
                }
            }

            // due to back emf, the deceleration magnitude is less than acceleration?
            // revolutionsPerSecond is huge, return the last point
            dReal f = _info._infoElectricMotor->nominal_speed_torque_points.back().second*_info._infoElectricMotor->gear_ratio;
            if (abs(rawvelocity) < 1.0/360) {
                return std::make_pair(-f, f);
            }
            else if( rawvelocity > 0 ) {
                return std::make_pair(-0.9*f, f);
            }
            else {
                return std::make_pair(-f, 0.9*f);
            }
        }
        else {
            dReal f = _info._infoElectricMotor->nominal_torque*_info._infoElectricMotor->gear_ratio;
            return std::make_pair(-f, f);
        }
    }
}

int KinBody::Joint::GetMimicJointIndex() const
{
    for(int i = 0; i < GetDOF(); ++i) {
        if( !!_vmimic.at(i) &&(_vmimic.at(i)->_vmimicdofs.size() > 0)) {
            return GetParent()->GetJointFromDOFIndex(_vmimic.at(i)->_vmimicdofs.front().dofindex)->GetJointIndex();
        }
    }
    return -1;
}

const std::vector<dReal> KinBody::Joint::GetMimicCoeffs() const
{
    RAVELOG_WARN("deprecated KinBody::Joint::GetMimicCoeffs(): could not deduce coeffs\n");
    std::vector<dReal> coeffs(2); coeffs[0] = 1; coeffs[1] = 0;
    return coeffs;
}

bool KinBody::Joint::IsMimic(int iaxis) const
{
    if( iaxis >= 0 ) {
        return !!_vmimic.at(iaxis);
    }
    for(int i = 0; i < GetDOF(); ++i) {
        if( !!_vmimic.at(i) ) {
            return true;
        }
    }
    return false;
}

std::string KinBody::Joint::GetMimicEquation(int iaxis, int itype, const std::string& format) const
{
    if( !_vmimic.at(iaxis) ) {
        return "";
    }
    if((format.size() == 0)||(format == "fparser")) {
        return _vmimic.at(iaxis)->_equations.at(itype);
    }
    else if( format == "mathml" ) {
        boost::format mathfmt("<math xmlns=\"http://www.w3.org/1998/Math/MathML\">\n%s</math>\n");
        std::vector<std::string> Vars;
        std::string sout;
        KinBodyConstPtr parent(_parent);
        FOREACHC(itdofformat, _vmimic.at(iaxis)->_vdofformat) {
            JointConstPtr pjoint = itdofformat->GetJoint(*parent);
            if( pjoint->GetDOF() > 1 ) {
                Vars.push_back(str(boost::format("<csymbol>%s_%d</csymbol>")%pjoint->GetName()%(int)itdofformat->axis));
            }
            else {
                Vars.push_back(str(boost::format("<csymbol>%s</csymbol>")%pjoint->GetName()));
            }
        }
        if( itype == 0 ) {
            _vmimic.at(iaxis)->_posfn->toMathML(sout,Vars);
            if((sout.size() > 9)&&(sout.substr(0,9) == "<csymbol>")) {
                // due to a bug in ROS robot_model, have to return with <apply> (remove this in 2012).
                sout = boost::str(boost::format("<apply>\n  <plus/><cn type=\"real\">0</cn>\n  %s\n  </apply>")%sout);
            }
            sout = str(mathfmt%sout);
        }
        else if( itype == 1 ) {
            std::string stemp;
            FOREACHC(itfn, _vmimic.at(iaxis)->_velfns) {
                (*itfn)->toMathML(stemp,Vars);
                sout += str(mathfmt%stemp);
            }
        }
        else if( itype == 2 ) {
            std::string stemp;
            FOREACHC(itfn, _vmimic.at(iaxis)->_accelfns) {
                (*itfn)->toMathML(stemp,Vars);
                sout += str(mathfmt%stemp);
            }
        }
        return sout;
    }
    throw OPENRAVE_EXCEPTION_FORMAT(_("unsupported math format %s"), format, ORE_InvalidArguments);
}

void KinBody::Joint::GetMimicDOFIndices(std::vector<int>& vmimicdofs, int iaxis) const
{
    OPENRAVE_ASSERT_FORMAT(!!_vmimic.at(iaxis), "joint %s axis %d is not mimic", GetName()%iaxis,ORE_InvalidArguments);
    vmimicdofs.resize(0);
    FOREACHC(it, _vmimic.at(iaxis)->_vmimicdofs) {
        std::vector<int>::iterator itinsert = std::lower_bound(vmimicdofs.begin(),vmimicdofs.end(), it->dofindex);
        if((itinsert == vmimicdofs.end())||(*itinsert != it->dofindex)) {
            vmimicdofs.insert(itinsert,it->dofindex);
        }
    }
}

void KinBody::Joint::SetMimicEquations(int iaxis, const std::string& poseq, const std::string& veleq, const std::string& acceleq)
{
    _vmimic.at(iaxis).reset();
    if( poseq.empty() ) {
        return;
    }

    const MimicPtr pmimic(new Mimic());
    pmimic->_equations.at(0) = poseq; ///< joint value
    pmimic->_equations.at(1) = veleq; ///< partial derivatives w.r.t depended joints
    pmimic->_equations.at(2) = acceleq; ///< second-order derivatives (?)

    // copy equations into the info
    if( !_info._vmimic.at(iaxis) ) {
        _info._vmimic.at(iaxis).reset(new MimicInfo());
    }
    _info._vmimic.at(iaxis)->_equations = pmimic->_equations;

    // because openrave joint names can hold symbols like '-' and '.' can affect the equation, so first do a search and replace
    const KinBodyPtr parent(_parent);
    const std::vector<JointPtr>& vActiveJoints = parent->GetJoints();
    const int nActiveJoints = vActiveJoints.size();
    std::vector< std::pair<std::string, std::string> > jointnamepairs; ///< map an active/mimic joint's name to a string "joint%d"
    jointnamepairs.reserve(nActiveJoints);

    for(const JointPtr& pjoint : vActiveJoints) {
        const std::string& jointname = pjoint->GetName();
        if( !jointname.empty() ) {
            const std::string newname = str(boost::format("joint%d") % pjoint->GetJointIndex());
            jointnamepairs.emplace_back(jointname, newname);
        }
    }

    int index = nActiveJoints; ///< generalized joint index
    const std::vector<JointPtr>& vPassiveJoints = parent->GetPassiveJoints();
    for(const JointPtr& pjoint : vPassiveJoints) {
        const std::string& jointname = pjoint->GetName();
        if( !jointname.empty() ) {
            const std::string newname = str(boost::format("joint%d") % index);
            jointnamepairs.emplace_back(jointname, newname);
        }
        ++index;
    }

    std::map<std::string, std::string> mapinvnames;
    for(const std::pair<std::string, std::string>& p : jointnamepairs) {
        mapinvnames[p.second] = p.first;
    }

    /* ========== Create evaluation function pointers from mimic equations ========== */
    std::string eq; ///< converted from poseq into formulas in "joint%d"
    std::vector<std::string> resultVars; ///< joint variables (in form "joint%d") that this joint depends on
    pmimic->_posfn = CreateJointFunctionParser();
    int ret = pmimic->_posfn->ParseAndDeduceVariables(utils::SearchAndReplace(eq, poseq, jointnamepairs), resultVars);
    const size_t nVars = resultVars.size();
    RAVELOG_DEBUG_FORMAT("Input mimic_pos = %s\nConverted into eq = %s", poseq % eq);
    if( ret >= 0 ) {
        throw OPENRAVE_EXCEPTION_FORMAT(_("failed to set equation '%s' on %s:%s, at %d. Error is %s\n"), poseq % parent->GetName() % GetName() % ret % pmimic->_posfn->ErrorMsg(), ORE_InvalidArguments);
    }

    // process the depended joint variables
    for(const std::string& var : resultVars) {
        OPENRAVE_ASSERT_FORMAT(var.find("joint") == 0, "equation '%s' uses unknown variable", poseq, ORE_InvalidArguments);

        Mimic::DOFFormat dofformat;
        const size_t axisindex = var.find('_'); // joint1_1 means axis 1 for joint1
        if( axisindex != std::string::npos ) {
            dofformat.jointindex = boost::lexical_cast<uint16_t>(var.substr(5, axisindex-5));
            dofformat.axis = boost::lexical_cast<uint8_t>(var.substr(axisindex+1));
        }
        else {
            dofformat.jointindex = boost::lexical_cast<uint16_t>(var.substr(5));
            dofformat.axis = 0;
        }
        dofformat.dofindex = -1;
        const JointPtr pjointDepended = dofformat.GetJoint(*parent); ///< the joint on which `*this` joint depends
        if( pjointDepended->GetDOFIndex() >= 0 && !pjointDepended->IsMimic(dofformat.axis) ) {
            // pjointDepended is active, non-mimic
            Mimic::DOFHierarchy h;
            h.dofindex = dofformat.dofindex = pjointDepended->GetDOFIndex() + dofformat.axis;
            h.dofformatindex = pmimic->_vdofformat.size();
            pmimic->_vmimicdofs.push_back(h);
        }
        pmimic->_vdofformat.push_back(dofformat);
    }

    // need to set sVars to resultVars since that's what the user will be feeding with the input
    std::stringstream sVars;
    for(size_t ivar = 0; ivar < resultVars.size(); ++ivar) {
        if( ivar != 0 ) {
            sVars << ",";
        }
        sVars << resultVars[ivar];
    }

    for(int itype = 1; itype < 3; ++itype) {
        if(itype == 2 && pmimic->_equations[itype].empty()) {
            // ignore empty mimic_accel
            continue;
        }

        std::vector<OpenRAVEFunctionParserRealPtr> vfns(nVars);
        /*
            extract from `eq` the partial derivative formulas ∂z/∂xi for joint z:=z(x1,x2,...xn) defined in `poseq`.
            `eq` takes form

            c0:=......; c1:=......; ......;
         |x0 formula_∂z_∂x1
         |x1 formula_∂z_∂x2
            ......

            where xi's are joints on which z depends, and ci are common subexpressions in formulas ∂z/∂xi.

         */
        utils::SearchAndReplace(eq, pmimic->_equations[itype], jointnamepairs);
        size_t index = eq.find('|');
        const std::string sCommonSubexpressions = (index != std::string::npos) ? eq.substr(0, index) : ""; ///< common subexpressions

        while(index != std::string::npos) {
            size_t startindex = index + 1;
            index = eq.find('|', startindex); // check if we specify another partial derivative
            std::string sequation; ///< takes form "|xi formula_∂z_∂xi"
            if( index != std::string::npos) {
                sequation = eq.substr(startindex, index - startindex); // extract up to the next '|'
            }
            else {
                sequation = eq.substr(startindex); // extract till the end
            }

            boost::trim(sequation);
            size_t nameendindex = sequation.find(' '); // a space right after "|xi"
            std::string varname;
            if( nameendindex == std::string::npos ) {
                RAVELOG_WARN(str(boost::format("invalid equation syntax '%s' for joint %s")%sequation%_info._name));
                varname = sequation;
                sequation = "0";
            }
            else {
                varname = sequation.substr(0, nameendindex); // variable for the depended joint xi
                sequation = sequation.substr(nameendindex);
            }

            // ensure varname is indeed in the variable list
            std::vector<string>::iterator itnameindex = std::find(resultVars.begin(), resultVars.end(), varname);
            OPENRAVE_ASSERT_FORMAT(itnameindex != resultVars.end(), "variable %s from velocity equation is not referenced in the position, skipping...", mapinvnames[varname],ORE_InvalidArguments);

            OpenRAVEFunctionParserRealPtr fn = CreateJointFunctionParser();
            sequation = sCommonSubexpressions + sequation; ///< compute common subexpressions
            ret = fn->Parse(sequation, sVars.str());
            if( ret >= 0 ) {
                throw OPENRAVE_EXCEPTION_FORMAT(_("failed to set equation '%s' on %s:%s, at %d. Error is %s"), sequation%parent->GetName()%GetName()%ret%fn->ErrorMsg(),ORE_InvalidArguments);
            }
            vfns.at(itnameindex-resultVars.begin()) = fn;
        }
        // check if anything is missing
        for(size_t j = 0; j < nVars; ++j) {
            if( !vfns[j] ) {
                // print a message instead of throwing an exception since it might be common for only position equations to be specified
                RAVELOG_WARN(str(boost::format("SetMimicEquations: missing variable %s from partial derivatives of joint %s!")%mapinvnames[resultVars[j]]%_info._name));
                vfns[j] = CreateJointFunctionParser();
                vfns[j]->Parse("0","");
            }
        }

        if( itype == 1 ) {
            pmimic->_velfns.swap(vfns);
        }
        else {
            pmimic->_accelfns.swap(vfns);
        }
    }
    _vmimic.at(iaxis) = pmimic;
    parent->_PostprocessChangedParameters(Prop_JointMimic);
}

void KinBody::Joint::_ComputePartialVelocities(std::vector<std::pair<int, dReal> >& vDofindexDerivativePairs,
                                               const int iaxis,
                                               std::map< std::pair<Mimic::DOFFormat, int>, dReal >& mTotalderivativepairValue) const
{
    vDofindexDerivativePairs.clear();
    if( this->dofindex >= 0 ) {
        vDofindexDerivativePairs.emplace_back(this->dofindex + iaxis, 1.0); // this joint is active; return immediately
        return;
    }

    OPENRAVE_ASSERT_FORMAT(!!_vmimic.at(iaxis), "Cannot compute partial velocities of joint %s because its axis %d is not mimic",
                           this->GetName() % iaxis, ORE_Failed
                           );

    /* ========== Set up information about this mimic joint, call it z ========== */
    Mimic::DOFFormat thisdofformat;
    thisdofformat.dofindex = -1; ///< dofindex being -1 means it is a mimic joint
    thisdofformat.axis = iaxis;  ///< from input
    thisdofformat.jointindex = this->GetJointIndex(); ///< mimic joint has jointindex < 0, because it does not belong to _vecjoints
    const KinBodyConstPtr parent(_parent); // body to count the "generalized" joint index of a mimic joint in _vecjoints and _vPassiveJoints
    if( jointindex < 0 ) {
        const std::vector<JointPtr>& vActiveJoints = parent->GetJoints();
        const size_t nActiveJoints = vActiveJoints.size();
        const std::vector<JointPtr>& vPassiveJoints = parent->GetPassiveJoints();
        // this is the *generalized* joint index for a mimic joint
        thisdofformat.jointindex = nActiveJoints + (std::find(begin(vPassiveJoints), end(vPassiveJoints), shared_from_this()) - begin(vPassiveJoints));
    }

    bool bCached = false;
    for(const std::pair<const std::pair<Mimic::DOFFormat, int>, dReal>& keyvalue : mTotalderivativepairValue) {
        if( keyvalue.first.first == thisdofformat ) {
            if( IS_DEBUGLEVEL(Level_Verbose) ) {
                RAVELOG_VERBOSE_FORMAT("Found cached derivatives of jointindex %d with respect to others", thisdofformat.jointindex);
            }
<<<<<<< HEAD
            bCached = true;
            break;
        }
    }
    if(bCached) {
        for(const std::pair<const std::pair<Mimic::DOFFormat, int>, dReal> &keyvalue : mTotalderivativepairValue) {
            if(keyvalue.first.first == thisdofformat) {
                const int dependedJointIndex = keyvalue.first.second;
                const dReal partialDerivative = keyvalue.second;
                vDofindexDerivativePairs.emplace_back(dependedJointIndex, partialDerivative); // collect all dz/dx
            }
        }
=======
            const int dependedJointIndex = keyvalue.first.second;
            const dReal partialDerivative = keyvalue.second;
            vDofindexDerivativePairs.emplace_back(dependedJointIndex, partialDerivative); // collect all dz/dx
        }
    }
    if(!vDofindexDerivativePairs.empty()) {
>>>>>>> fd7e39bc
        return;
    }

    /* ========== Collect values of joints on which joint z depends ========== */
    const MimicPtr& pmimic = _vmimic[iaxis];
    const std::vector<Mimic::DOFFormat>& vdofformats = pmimic->_vdofformat; ///< collection of information of joints

    std::vector<dReal> vDependedJointValues; ///< collect values of joints on which this joint *directly* depends on
    for(const Mimic::DOFFormat& dofformat : vdofformats) {
        const JointConstPtr dependedjoint = dofformat.GetJoint(*parent); ///< say joint y
        vDependedJointValues.push_back(dependedjoint->GetValue(dofformat.axis));
    }

    if( IS_DEBUGLEVEL(Level_Verbose) ) {
        std::stringstream ss;
        ss << "joint \"" << this->GetName() << "\" of jointindex " << thisdofformat.jointindex << " depends on joints ";
        for(const Mimic::DOFFormat& dofformat : vdofformats) {
            const JointConstPtr dependedjoint = dofformat.GetJoint(*parent); ///< say joint y
            ss << dependedjoint->GetName() << ", ";
        }
        RAVELOG_VERBOSE(ss.str());
    }

    std::map< std::pair<Mimic::DOFFormat, int>, dReal > localmap;
    const size_t nvars = vdofformats.size(); ///< number of joints on which this joint depends on
    std::vector<std::pair<int, dReal> > vLocalIndexPartialPairs;
    for(size_t ivar = 0; ivar < nvars; ++ivar) {
        const Mimic::DOFFormat& dofformat = vdofformats[ivar]; ///< information about the ivar-th depended joint
        const JointConstPtr dependedjoint = dofformat.GetJoint(*parent); ///< a joint on which this joint depends on
        const int jointindex = dofformat.jointindex; ///< index of this depended joint
        const OpenRAVEFunctionParserRealPtr velfn = pmimic->_velfns.at(ivar); ///< function that evaluates the partial derivative ∂z/∂x
        const dReal fvel = velfn->Eval(vDependedJointValues.empty() ? NULL : &vDependedJointValues[0]); ///< value of ∂z/∂x

        if( IS_DEBUGLEVEL(Level_Verbose) ) {
            RAVELOG_VERBOSE_FORMAT("∂(J%d)/∂(J%d) = ∂(%s)/∂(%s) = %.8e", thisdofformat.jointindex % jointindex % this->GetName() % dependedjoint->GetName() % fvel);
        }

        if(dependedjoint->IsMimic(dofformat.axis)) {
            // depended joint is also mimic; go down the dependency tree and collect partial derivatives by chain rule
            if( IS_DEBUGLEVEL(Level_Verbose) )  {
                RAVELOG_VERBOSE_FORMAT("Joint \"%s\" calls recursion _ComputePartialVelocities on joint \"%s\"", this->GetName() % dependedjoint->GetName());
            }
            vLocalIndexPartialPairs.clear();
            dependedjoint->_ComputePartialVelocities(vLocalIndexPartialPairs, iaxis, mTotalderivativepairValue); ///< recursion: computes ∂y/∂x
            for(const std::pair<int, dReal>& pIndexPartial : vLocalIndexPartialPairs) {
                std::pair<Mimic::DOFFormat, int> key = {thisdofformat, pIndexPartial.first};
                ///< dz/dx += ∂z/∂y * ∂y/∂x
                if( localmap.count(key) ) {
                    localmap[key] += fvel * pIndexPartial.second;
                }
                else {
                    localmap[key] = fvel * pIndexPartial.second;
                }
            }
        }
        else {
            // depended joint is active
            std::pair<Mimic::DOFFormat, int> key = {thisdofformat, jointindex};
            ///< dz/dx += ∂z/∂x, as z may depend on others who depend on x
            if( localmap.count(key) ) {
                localmap[key] += fvel;
            }
            else {
                localmap[key] = fvel;
            }
        }
    }

    // collect results in vDofindexDerivativePairs
    for(const std::pair<const std::pair<Mimic::DOFFormat, int>, dReal>& keyvalue : localmap) {
        const int dependedJointIndex = keyvalue.first.second;
        const dReal partialDerivative = keyvalue.second;
        vDofindexDerivativePairs.emplace_back(dependedJointIndex, partialDerivative); // collect all total derivatives dz/dx
    }

    mTotalderivativepairValue.insert(
        std::make_move_iterator(begin(localmap)),
        std::make_move_iterator(end(localmap))
        );
}

int KinBody::Joint::_Eval(int axis, uint32_t timederiv, const std::vector<dReal>& vdependentvalues, std::vector<dReal>& voutput) const
{
    if( timederiv == 0 ) {
        _vmimic.at(axis)->_posfn->EvalMulti(voutput, vdependentvalues.empty() ? NULL : &vdependentvalues[0]);
        return _vmimic.at(axis)->_posfn->EvalError();
    }
    else if( timederiv == 1 ) {
        voutput.resize(_vmimic.at(axis)->_velfns.size());
        for(size_t i = 0; i < voutput.size(); ++i) {
            voutput[i] = _vmimic.at(axis)->_velfns.at(i)->Eval(vdependentvalues.empty() ? NULL : &vdependentvalues[0]);
            int err = _vmimic.at(axis)->_velfns.at(i)->EvalError();
            if( err ) {
                return err;
            }
        }
    }
    else if( timederiv == 2 ) {
        voutput.resize(_vmimic.at(axis)->_accelfns.size());
        for(size_t i = 0; i < voutput.size(); ++i) {
            voutput[i] = _vmimic.at(axis)->_accelfns.at(i)->Eval(vdependentvalues.empty() ? NULL : &vdependentvalues[0]);
            int err = _vmimic.at(axis)->_accelfns.at(i)->EvalError();
            if( err ) {
                return err;
            }
        }
    }
    else {
        throw OPENRAVE_EXCEPTION_FORMAT(_("timederiv %d not supported"),timederiv,ORE_InvalidArguments);
    }
    return 0;
}

bool KinBody::Joint::MIMIC::DOFFormat::operator <(const KinBody::Joint::MIMIC::DOFFormat& r) const
{
    return jointindex < r.jointindex || (jointindex == r.jointindex && (dofindex < r.dofindex || (dofindex == r.dofindex && axis < r.axis)));
}

bool KinBody::Joint::MIMIC::DOFFormat::operator ==(const KinBody::Joint::MIMIC::DOFFormat& r) const
{
    return jointindex == r.jointindex && dofindex == r.dofindex && axis == r.axis;
}

KinBody::JointPtr KinBody::Joint::MIMIC::DOFFormat::GetJoint(KinBody &parent) const
{
    int numjoints = (int)parent.GetJoints().size();
    return jointindex < numjoints ? parent.GetJoints().at(jointindex) : parent.GetPassiveJoints().at(jointindex-numjoints);
}

KinBody::JointConstPtr KinBody::Joint::MIMIC::DOFFormat::GetJoint(const KinBody &parent) const
{
    int numjoints = (int)parent.GetJoints().size();
    return jointindex < numjoints ? parent.GetJoints().at(jointindex) : parent.GetPassiveJoints().at(jointindex-numjoints);
}

void KinBody::Joint::SetFloatParameters(const std::string& key, const std::vector<dReal>& parameters)
{
    if( parameters.size() > 0 ) {
        _info._mapFloatParameters[key] = parameters;
    }
    else {
        _info._mapFloatParameters.erase(key);
    }
    GetParent()->_PostprocessChangedParameters(Prop_JointCustomParameters);
}

void KinBody::Joint::SetIntParameters(const std::string& key, const std::vector<int>& parameters)
{
    if( parameters.size() > 0 ) {
        _info._mapIntParameters[key] = parameters;
    }
    else {
        _info._mapIntParameters.erase(key);
    }
    GetParent()->_PostprocessChangedParameters(Prop_JointCustomParameters);
}

void KinBody::Joint::SetStringParameters(const std::string& key, const std::string& value)
{
    if( value.size() > 0 ) {
        _info._mapStringParameters[key] = value;
    }
    else {
        _info._mapStringParameters.erase(key);
    }
    GetParent()->_PostprocessChangedParameters(Prop_JointCustomParameters);
}

void KinBody::Joint::UpdateInfo()
{
    _info._vcurrentvalues.resize(0);
    GetValues(_info._vcurrentvalues);
}

void KinBody::Joint::ExtractInfo(KinBody::JointInfo& info) const
{
    info = _info;
    info._vcurrentvalues.resize(0);
    GetValues(info._vcurrentvalues);
}

UpdateFromInfoResult KinBody::Joint::UpdateFromInfo(const KinBody::JointInfo& info)
{
    BOOST_ASSERT(info._id == _info._id);
    bool isDiff = false;
    UpdateFromInfoResult updateFromInfoResult = UFIR_NoChange;

    // _name
    if (GetName() != info._name) {
        RAVELOG_VERBOSE_FORMAT("joint %s name changed", _info._id);
        return UFIR_RequireReinitialize;
    }

    // _type
    if (GetType() != info._type) {
        RAVELOG_VERBOSE_FORMAT("joint %s type changed", _info._id);
        return UFIR_RequireReinitialize;
    }

    // _linkname0
    // _linkname1
    if (GetFirstAttached()->GetName() != info._linkname0 || GetSecondAttached()->GetName() != info._linkname1) {
        RAVELOG_VERBOSE_FORMAT("joint %s link hierachy changed", _info._id);
        return UFIR_RequireReinitialize;
    }

    // TODO: maybe only need to call _ComputeInternalInformation?
    // _vanchor
    if (_info._vanchor != info._vanchor) {
        RAVELOG_VERBOSE_FORMAT("joint %s anchor changed", _info._id);
        return UFIR_RequireReinitialize;
    }

    // _vaxes
    if (_info._vaxes != info._vaxes) {
        RAVELOG_VERBOSE_FORMAT("joint %s axes changed", _info._id);
        return UFIR_RequireReinitialize;
    }

    // _vcurrentvalues(not needed)

    // _vresolution
    for (int iaxis = 0; iaxis < GetDOF(); iaxis++) {
        if (GetResolution(iaxis) != info._vresolution[iaxis]) {
            RAVELOG_VERBOSE_FORMAT("joint %s resolution changed", _info._id);
            return UFIR_RequireReinitialize;
        }
    }

    // _vmaxvel
    if (_info._vmaxvel != info._vmaxvel) {
        RAVELOG_VERBOSE_FORMAT("joint %s max velocity changed", _info._id);
        return UFIR_RequireReinitialize;
    }

    // _vhardmaxvel
    std::vector<dReal> vHardVelocityLimits;
    GetHardVelocityLimits(vHardVelocityLimits);
    isDiff = false;
    for (int iaxis = 0; iaxis < GetDOF(); iaxis++) {
        if (vHardVelocityLimits[iaxis] != info._vhardmaxvel[iaxis]) {
            vHardVelocityLimits[iaxis] = info._vhardmaxvel[iaxis];
            isDiff = true;
        }
    }
    if (isDiff) {
        SetHardVelocityLimits(vHardVelocityLimits);
        RAVELOG_VERBOSE_FORMAT("joint %s hard velocity limits changed", _info._id);
        updateFromInfoResult = UFIR_Success;
    }
    // _vmaxaccel
    if (_info._vmaxaccel != info._vmaxaccel) {
        RAVELOG_VERBOSE_FORMAT("joint %s max acceleration changed", _info._id);
        return UFIR_RequireReinitialize;
    }

    // _vhardmaxaccel
    std::vector<dReal> vHardAccelerationLimits;
    GetHardAccelerationLimits(vHardAccelerationLimits);
    isDiff = false;
    for (int iaxis = 0; iaxis < GetDOF(); iaxis++) {
        if (vHardAccelerationLimits[iaxis] != info._vhardmaxaccel[iaxis]) {
            vHardAccelerationLimits[iaxis] = info._vhardmaxaccel[iaxis];
            isDiff = true;
        }
    }
    if (isDiff) {
        SetHardAccelerationLimits(vHardAccelerationLimits);
        RAVELOG_VERBOSE_FORMAT("joint %s hard acceleration limits changed", _info._id);
        updateFromInfoResult = UFIR_Success;
    }

    // _vmaxjerk
    if (_info._vmaxjerk != info._vmaxjerk) {
        RAVELOG_VERBOSE_FORMAT("joint %s max jerk changed", _info._id);
        return UFIR_RequireReinitialize;
    }

    // _vhardmaxjerk
    std::vector<dReal> vHardJerkLimits;
    GetHardJerkLimits(vHardJerkLimits);
    isDiff = false;
    for (int iaxis = 0; iaxis < GetDOF(); iaxis++) {
        if (vHardJerkLimits[iaxis] != info._vhardmaxjerk[iaxis]) {
            vHardJerkLimits[iaxis] = info._vhardmaxjerk[iaxis];
            isDiff = true;
        }
    }
    if (isDiff) {
        SetHardJerkLimits(vHardJerkLimits);
        RAVELOG_VERBOSE_FORMAT("joint %s hard jerk limits changed", _info._id);
        updateFromInfoResult = UFIR_Success;
    }

    // _vmaxtorque
    std::vector<dReal> vMaxTorque;

    GetTorqueLimits(vMaxTorque);
    isDiff = false;
    for (int iaxis = 0; iaxis < GetDOF(); iaxis++) {
        if (vMaxTorque[iaxis] != info._vmaxtorque[iaxis]) {
            vMaxTorque[iaxis] = info._vmaxtorque[iaxis];
            isDiff = true;
        }
    }
    if (isDiff) {
        SetTorqueLimits(vMaxTorque);
        RAVELOG_VERBOSE_FORMAT("joint %s max torque changed", _info._id);
        updateFromInfoResult = UFIR_Success;
    }

    // _vmaxinertia
    std::vector<dReal> vMaxInertialLimits;
    GetInertiaLimits(vMaxInertialLimits);
    isDiff = false;
    for (int iaxis = 0; iaxis < GetDOF(); iaxis++) {
        if (vMaxInertialLimits[iaxis] != info._vmaxinertia[iaxis]) {
            vMaxInertialLimits[iaxis] = info._vmaxinertia[iaxis];
            isDiff = true;
        }
    }
    if (isDiff) {
        SetInertiaLimits(vMaxInertialLimits);
        RAVELOG_VERBOSE_FORMAT("joint %s inertia limits changed", _info._id);
        updateFromInfoResult = UFIR_Success;
    }

    // _vweights
    std::vector<dReal> vWeights;
    GetWeights(vWeights);
    isDiff = false;
    for (int iaxis = 0; iaxis < GetDOF(); iaxis++) {
        if (vWeights[iaxis] != info._vweights[iaxis]) {
            vWeights[iaxis] = info._vweights[iaxis];
            isDiff = true;
        }
    }
    if (isDiff) {
        SetWeights(vWeights);
        RAVELOG_VERBOSE_FORMAT("joint %s weights changed", _info._id);
        updateFromInfoResult = UFIR_Success;
    }

    // _voffsets
    if (_info._voffsets != info._voffsets) {
        RAVELOG_VERBOSE_FORMAT("joint %s offset changed", _info._id);
        return UFIR_RequireReinitialize;
    }

    // _vlowerlimit
    // _vupperlimit
    std::vector<dReal> vUpperLimit;
    std::vector<dReal> vLowerLimit;
    GetLimits(vLowerLimit, vUpperLimit, false);
    for (int iaxis = 0; iaxis < GetDOF(); iaxis++) {
        if (vUpperLimit[iaxis] != info._vupperlimit[iaxis] || vLowerLimit[iaxis] != info._vlowerlimit[iaxis]) {
            SetLimits(vLowerLimit, vUpperLimit);
            RAVELOG_VERBOSE_FORMAT("joint %s limits changed", _info._id);
            updateFromInfoResult = UFIR_Success;
            break;
        }
    }

    // TODO: _trajfollow (not needed?)

    // _vmimic
    if (!AreArraysDeepEqual(_info._vmimic, info._vmimic)) {
        RAVELOG_VERBOSE_FORMAT("joint %s mimic changed", _info._id);
        return UFIR_RequireReinitialize;
    }

    // _mapFloatParameters
    const std::map<std::string, std::vector<dReal> > floatParameters = GetFloatParameters();
    if (floatParameters != info._mapFloatParameters) {
        FOREACH(itParam, floatParameters) {
            SetFloatParameters(itParam->first, {}); // erase current parameters
        }
        FOREACH(itParam, info._mapFloatParameters) {
            SetFloatParameters(itParam->first, itParam->second);  // update with new info
        }
        RAVELOG_VERBOSE_FORMAT("joint %s float parameters changed", _info._id);
        updateFromInfoResult = UFIR_Success;
    }

    // _mapIntParameters
    const std::map<std::string, std::vector<int> > intParameters = GetIntParameters();
    if (intParameters != info._mapIntParameters) {
        FOREACH(itParam, intParameters) {
            SetIntParameters(itParam->first, {});
        }
        FOREACH(itParam, info._mapIntParameters) {
            SetIntParameters(itParam->first, itParam->second);
        }
        RAVELOG_VERBOSE_FORMAT("joint %s int parameters changed", _info._id);
        updateFromInfoResult = UFIR_Success;
    }

    // _mapStringParameters
    const std::map<std::string, std::string> stringParameters = GetStringParameters();
    if (stringParameters != info._mapStringParameters) {
        FOREACH(itParam, stringParameters) {
            SetStringParameters(itParam->first, {});
        }
        FOREACH(itParam, info._mapStringParameters) {
            SetStringParameters(itParam->first, itParam->second);
        }
        RAVELOG_VERBOSE_FORMAT("joint %s string parameters changed", _info._id);
        updateFromInfoResult = UFIR_Success;
    }

    // _infoElectricMotor
    if (!!_info._infoElectricMotor) {
        if (!!info._infoElectricMotor) {
            // both are not empty, compare the content
            if (*(_info._infoElectricMotor) != *(info._infoElectricMotor)) {
                *_info._infoElectricMotor = *info._infoElectricMotor;
                RAVELOG_VERBOSE_FORMAT("joint %s electric motor changed", _info._id);
                updateFromInfoResult = UFIR_Success;
            }
        }
        else {
            _info._infoElectricMotor.reset();
            RAVELOG_VERBOSE_FORMAT("joint %s electric motor removed", _info._id);
            updateFromInfoResult = UFIR_Success;
        }
    }
    else if (!!info._infoElectricMotor) {
        _info._infoElectricMotor.reset(new ElectricMotorActuatorInfo(*info._infoElectricMotor));
        RAVELOG_VERBOSE_FORMAT("joint %s electric motor added", _info._id);
        updateFromInfoResult = UFIR_Success;
    }

    // _bIsCircular
    if (_info._bIsCircular != info._bIsCircular) {
        RAVELOG_VERBOSE_FORMAT("joint %s is circular changed", _info._id);
        return UFIR_RequireReinitialize;
    }

    // _bIsActive
    if (_info._bIsActive != info._bIsActive) {
        RAVELOG_VERBOSE_FORMAT("joint %s is active changed", _info._id);
        return UFIR_RequireReinitialize;
    }

    // _controlMode, it will reset _jci_robotcontroller, _jci_io, _jci_externaldevice
    if (GetControlMode() != _info._controlMode) {
        RAVELOG_VERBOSE_FORMAT("joint %s control mode changed", _info._id);
        return UFIR_RequireReinitialize;
    }
    return updateFromInfoResult;
}

void KinBody::Joint::serialize(std::ostream& o, int options) const
{
    if( options & SO_Kinematics ) {
        o << dofindex << " " << jointindex << " " << _info._type << " ";
        SerializeRound(o,_tRightNoOffset);
        SerializeRound(o,_tLeftNoOffset);
        for(int i = 0; i < GetDOF(); ++i) {
            SerializeRound3(o,_vaxes[i]);
            if( !!_vmimic.at(i) ) {
                FOREACHC(iteq,_vmimic.at(i)->_equations) {
                    o << *iteq << " ";
                }
            }
        }
        o << (!_attachedbodies[0] ? -1 : _attachedbodies[0]->GetIndex()) << " " << (_attachedbodies[1]->GetIndex()) << " ";
    }
    // in the past was including saving limits as part of SO_Dynamics, but given that limits change a lot when planning, should *not* include them as part of dynamics.
    if( options & SO_JointLimits ) {
        for(int i = 0; i < GetDOF(); ++i) {
            SerializeRound(o,_info._vmaxvel[i]);
            SerializeRound(o,_info._vmaxaccel[i]);
            SerializeRound(o,_info._vmaxjerk[i]);
            SerializeRound(o,_info._vmaxtorque[i]);
            SerializeRound(o,_info._vmaxinertia[i]);
            SerializeRound(o,_info._vlowerlimit[i]);
            SerializeRound(o,_info._vupperlimit[i]);
        }
    }
}

void KinBody::MimicInfo::Reset()
{
    FOREACH(iteq, _equations) {
        iteq->clear();
    }
}

void KinBody::MimicInfo::SerializeJSON(rapidjson::Value& value, rapidjson::Document::AllocatorType& allocator, dReal fUnitScale, int options) const
{
    orjson::SetJsonValueByKey(value, "equations", _equations, allocator);
}

void KinBody::MimicInfo::DeserializeJSON(const rapidjson::Value& value, dReal fUnitScale, int options)
{
    orjson::LoadJsonValueByKey(value, "equations", _equations);
}


}<|MERGE_RESOLUTION|>--- conflicted
+++ resolved
@@ -2126,27 +2126,12 @@
             if( IS_DEBUGLEVEL(Level_Verbose) ) {
                 RAVELOG_VERBOSE_FORMAT("Found cached derivatives of jointindex %d with respect to others", thisdofformat.jointindex);
             }
-<<<<<<< HEAD
-            bCached = true;
-            break;
-        }
-    }
-    if(bCached) {
-        for(const std::pair<const std::pair<Mimic::DOFFormat, int>, dReal> &keyvalue : mTotalderivativepairValue) {
-            if(keyvalue.first.first == thisdofformat) {
-                const int dependedJointIndex = keyvalue.first.second;
-                const dReal partialDerivative = keyvalue.second;
-                vDofindexDerivativePairs.emplace_back(dependedJointIndex, partialDerivative); // collect all dz/dx
-            }
-        }
-=======
             const int dependedJointIndex = keyvalue.first.second;
             const dReal partialDerivative = keyvalue.second;
             vDofindexDerivativePairs.emplace_back(dependedJointIndex, partialDerivative); // collect all dz/dx
         }
     }
     if(!vDofindexDerivativePairs.empty()) {
->>>>>>> fd7e39bc
         return;
     }
 
