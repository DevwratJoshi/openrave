// -*- coding: utf-8 -*-
// Copyright (C) 2006-2012 Rosen Diankov (rosen.diankov@gmail.com)
//
// This file is part of OpenRAVE.
// OpenRAVE is free software: you can redistribute it and/or modify
// it under the terms of the GNU Lesser General Public License as published by
// the Free Software Foundation, either version 3 of the License, or
// at your option) any later version.
//
// This program is distributed in the hope that it will be useful,
// but WITHOUT ANY WARRANTY; without even the implied warranty of
// MERCHANTABILITY or FITNESS FOR A PARTICULAR PURPOSE.  See the
// GNU Lesser General Public License for more details.
//
// You should have received a copy of the GNU Lesser General Public License
// along with this program.  If not, see <http://www.gnu.org/licenses/>.
#include "libopenrave.h"
#include <algorithm>

// used for functions that are also used internally
#define CHECK_NO_INTERNAL_COMPUTATION OPENRAVE_ASSERT_FORMAT(_nHierarchyComputed == 0, "env=%d(%s), body %s cannot be added to environment when doing this operation, current value is %d", GetEnv()->GetId()%GetEnv()->GetName()%GetName()%_nHierarchyComputed, ORE_InvalidState);
#define CHECK_INTERNAL_COMPUTATION0 OPENRAVE_ASSERT_FORMAT(_nHierarchyComputed != 0, "env=%d(%s), body %s internal structures need to be computed, current value is %d. Are you sure Environment::AddRobot/AddKinBody was called?", GetEnv()->GetId()%GetEnv()->GetName()%GetName()%_nHierarchyComputed, ORE_NotInitialized);
#define CHECK_INTERNAL_COMPUTATION OPENRAVE_ASSERT_FORMAT(_nHierarchyComputed == 2, "env=%d(%s), body %s internal structures need to be computed, current value is %d. Are you sure Environment::AddRobot/AddKinBody was called?", GetEnv()->GetId()%GetEnv()->GetName()%GetName()%_nHierarchyComputed, ORE_NotInitialized);

namespace OpenRAVE {

const char* GetDynamicsConstraintsTypeString(DynamicsConstraintsType type)
{
    switch(type) {
    case DC_Unknown: return "Unknown";
    case DC_IgnoreTorque: return "IgnoreTorque";
    case DC_NominalTorque: return "NominalTorque";
    case DC_InstantaneousTorque: return "InstantaneousTorque";
    }
    return "";
}

class ChangeCallbackData : public UserData
{
public:
    ChangeCallbackData(int properties, const boost::function<void()>& callback, KinBodyConstPtr pbody) : _properties(properties), _callback(callback), _pweakbody(pbody) {
    }
    virtual ~ChangeCallbackData() {
        KinBodyConstPtr pbody = _pweakbody.lock();
        if( !!pbody ) {
            boost::unique_lock< boost::shared_mutex > lock(pbody->GetInterfaceMutex());
            FOREACH(itinfo, _iterators) {
                pbody->_vlistRegisteredCallbacks.at(itinfo->first).erase(itinfo->second);
            }
        }
    }

    list< std::pair<uint32_t, list<UserDataWeakPtr>::iterator> > _iterators;
    int _properties;
    boost::function<void()> _callback;
protected:
    boost::weak_ptr<KinBody const> _pweakbody;
};

class CallFunctionAtDestructor
{
public:
    CallFunctionAtDestructor(const boost::function<void()>& fn) : _fn(fn) {
    }
    ~CallFunctionAtDestructor() {
        _fn();
    }

protected:
    boost::function<void()> _fn;
};

typedef boost::shared_ptr<ChangeCallbackData> ChangeCallbackDataPtr;

void ElectricMotorActuatorInfo::Reset()
{
    model_type.clear();
    assigned_power_rating = 0;
    max_speed = 0;
    no_load_speed = 0;
    stall_torque = 0;
    max_instantaneous_torque = 0;
    nominal_speed_torque_points.clear();
    max_speed_torque_points.clear();
    nominal_torque = 0;
    rotor_inertia = 0;
    torque_constant = 0;
    nominal_voltage = 0;
    speed_constant = 0;
    starting_current = 0;
    terminal_resistance = 0;
    gear_ratio = 0;
    coloumb_friction = 0;
    viscous_friction = 0;
}

void ElectricMotorActuatorInfo::SerializeJSON(rapidjson::Value& value, rapidjson::Document::AllocatorType& allocator, dReal fUnitScale, int options) const
{
    orjson::SetJsonValueByKey(value, "modelType", model_type, allocator);
    orjson::SetJsonValueByKey(value, "assignedPowerRating", assigned_power_rating, allocator);
    orjson::SetJsonValueByKey(value, "maxSpeed", max_speed, allocator);
    orjson::SetJsonValueByKey(value, "noLoadSpeed", no_load_speed, allocator);
    orjson::SetJsonValueByKey(value, "stallTorque", stall_torque, allocator);
    orjson::SetJsonValueByKey(value, "maxInstantaneousTorque", max_instantaneous_torque, allocator);
    orjson::SetJsonValueByKey(value, "nominalSpeedTorquePoints", nominal_speed_torque_points, allocator);
    orjson::SetJsonValueByKey(value, "maxSpeedTorquePoints", max_speed_torque_points, allocator);
    orjson::SetJsonValueByKey(value, "nominalTorque", nominal_torque, allocator);
    orjson::SetJsonValueByKey(value, "rotorInertia", rotor_inertia, allocator);
    orjson::SetJsonValueByKey(value, "torqueConstant", torque_constant, allocator);
    orjson::SetJsonValueByKey(value, "nominalVoltage", nominal_voltage, allocator);
    orjson::SetJsonValueByKey(value, "speedConstant", speed_constant, allocator);
    orjson::SetJsonValueByKey(value, "startingCurrent", starting_current, allocator);
    orjson::SetJsonValueByKey(value, "terminalResistance", terminal_resistance, allocator);
    orjson::SetJsonValueByKey(value, "gearRatio", gear_ratio, allocator);
    orjson::SetJsonValueByKey(value, "coloumbFriction", coloumb_friction, allocator);
    orjson::SetJsonValueByKey(value, "viscousFriction", viscous_friction, allocator);
}

void ElectricMotorActuatorInfo::DeserializeJSON(const rapidjson::Value& value, dReal fUnitScale, int options)
{
    orjson::LoadJsonValueByKey(value, "modelType", model_type);
    orjson::LoadJsonValueByKey(value, "assignedPowerRating", assigned_power_rating);
    orjson::LoadJsonValueByKey(value, "maxSpeed", max_speed);
    orjson::LoadJsonValueByKey(value, "noLoadSpeed", no_load_speed);
    orjson::LoadJsonValueByKey(value, "stallTorque", stall_torque);
    orjson::LoadJsonValueByKey(value, "maxInstantaneousTorque", max_instantaneous_torque);
    orjson::LoadJsonValueByKey(value, "nominalSpeedTorquePoints", nominal_speed_torque_points);
    orjson::LoadJsonValueByKey(value, "maxSpeedTorquePoints", max_speed_torque_points);
    orjson::LoadJsonValueByKey(value, "nominalTorque", nominal_torque);
    orjson::LoadJsonValueByKey(value, "rotorInertia", rotor_inertia);
    orjson::LoadJsonValueByKey(value, "torqueConstant", torque_constant);
    orjson::LoadJsonValueByKey(value, "nominalVoltage", nominal_voltage);
    orjson::LoadJsonValueByKey(value, "speedConstant", speed_constant);
    orjson::LoadJsonValueByKey(value, "startingCurrent", starting_current);
    orjson::LoadJsonValueByKey(value, "terminalResistance", terminal_resistance);
    orjson::LoadJsonValueByKey(value, "gearRatio", gear_ratio);
    orjson::LoadJsonValueByKey(value, "coloumbFriction", coloumb_friction);
    orjson::LoadJsonValueByKey(value, "viscousFriction", viscous_friction);
}


bool KinBody::KinBodyInfo::operator==(const KinBodyInfo& other) const {
    return _id == other._id
           && _uri == other._uri
           && _name == other._name
           && _referenceUri == other._referenceUri
           && _interfaceType == other._interfaceType
           && _dofValues == other._dofValues
           && _transform == other._transform
           && _isRobot == other._isRobot
           && AreVectorsDeepEqual(_vLinkInfos, other._vLinkInfos)
           && AreVectorsDeepEqual(_vJointInfos, other._vJointInfos)
           && AreVectorsDeepEqual(_vGrabbedInfos, other._vGrabbedInfos)
           && _mReadableInterfaces == other._mReadableInterfaces;
}

void KinBody::KinBodyInfo::Reset()
{
    _id.clear();
    _uri.clear();
    _name.clear();
    _referenceUri.clear();
    _transform = Transform();
    _dofValues.clear();
    _vGrabbedInfos.clear();
    _vLinkInfos.clear();
    _vJointInfos.clear();
    _mReadableInterfaces.clear();
}

void KinBody::KinBodyInfo::SerializeJSON(rapidjson::Value& rKinBodyInfo, rapidjson::Document::AllocatorType& allocator, dReal fUnitScale, int options) const
{
    rKinBodyInfo.SetObject();

    if( !_id.empty() ) {
        orjson::SetJsonValueByKey(rKinBodyInfo, "id", _id, allocator);
    }
    if( !_name.empty() ) {
        orjson::SetJsonValueByKey(rKinBodyInfo, "name", _name, allocator);
    }
    if (!_referenceUri.empty()) {
        if( options & ISO_ReferenceUriHint ) {
            orjson::SetJsonValueByKey(rKinBodyInfo, "referenceUriHint", _referenceUri, allocator);
        }
        else {
            orjson::SetJsonValueByKey(rKinBodyInfo, "referenceUri", _referenceUri, allocator);
        }
    }

    // perhaps should not save "uri" since that could affect how the body is loaded later

    if( !_interfaceType.empty() ) {
        orjson::SetJsonValueByKey(rKinBodyInfo, "interfaceType", _interfaceType, allocator);
    }

    {
        Transform transform = _transform;
        transform.trans *= fUnitScale;
        orjson::SetJsonValueByKey(rKinBodyInfo, "transform", transform, allocator);
    }
    orjson::SetJsonValueByKey(rKinBodyInfo, "isRobot", _isRobot, allocator);

    if (_dofValues.size() > 0) {
        rapidjson::Value dofValues;
        dofValues.SetArray();
        dofValues.Reserve(_dofValues.size(), allocator);
        FOREACHC(itDofValue, _dofValues) {
            rapidjson::Value dofValue;
            orjson::SetJsonValueByKey(dofValue, "jointName", itDofValue->first.first, allocator);
            // don't save jointAxis unless not 0
            if( itDofValue->first.second != 0 ) {
                orjson::SetJsonValueByKey(dofValue, "jointAxis", itDofValue->first.second, allocator);
            }
            orjson::SetJsonValueByKey(dofValue, "value", itDofValue->second, allocator);
            dofValues.PushBack(dofValue, allocator);
        }
        rKinBodyInfo.AddMember("dofValues", dofValues, allocator);
    }

    if (_vGrabbedInfos.size() > 0) {
        rapidjson::Value rGrabbedInfoValues;
        rGrabbedInfoValues.SetArray();
        rGrabbedInfoValues.Reserve(_vGrabbedInfos.size(), allocator);
        FOREACHC(it, _vGrabbedInfos) {
            rapidjson::Value grabbedInfoValue;
            (*it)->SerializeJSON(grabbedInfoValue, allocator, fUnitScale, options);
            rGrabbedInfoValues.PushBack(grabbedInfoValue, allocator);
        }
        rKinBodyInfo.AddMember("grabbed", rGrabbedInfoValues, allocator);
    }

    if (_vLinkInfos.size() > 0) {
        rapidjson::Value rLinkInfoValues;
        rLinkInfoValues.SetArray();
        rLinkInfoValues.Reserve(_vLinkInfos.size(), allocator);
        FOREACHC(it, _vLinkInfos) {
            rapidjson::Value linkInfoValue;
            (*it)->SerializeJSON(linkInfoValue, allocator, fUnitScale, options);
            rLinkInfoValues.PushBack(linkInfoValue, allocator);
        }
        rKinBodyInfo.AddMember("links", rLinkInfoValues, allocator);
    }

    if (_vJointInfos.size() > 0) {
        rapidjson::Value rJointInfoValues;
        rJointInfoValues.SetArray();
        rJointInfoValues.Reserve(_vJointInfos.size(), allocator);
        FOREACHC(it, _vJointInfos) {
            rapidjson::Value jointInfoValue;
            (*it)->SerializeJSON(jointInfoValue, allocator, fUnitScale, options);
            rJointInfoValues.PushBack(jointInfoValue, allocator);
        }
        rKinBodyInfo.AddMember("joints", rJointInfoValues, allocator);
    }

    if (_mReadableInterfaces.size() > 0) {
        rapidjson::Value rReadableInterfaces;
        rReadableInterfaces.SetObject();
        for(std::map<std::string, ReadablePtr>::const_iterator it = _mReadableInterfaces.begin(); it != _mReadableInterfaces.end(); it++) {
            // skip serializing __collada__ since we won't need it in json
            if (it->first == "__collada__") {
                continue;
            }
            rapidjson::Value rReadable;
            it->second->SerializeJSON(rReadable, allocator, fUnitScale, options);
            orjson::SetJsonValueByKey(rReadableInterfaces, it->first.c_str(), rReadable, allocator);
        }
        rKinBodyInfo.AddMember("readableInterfaces", rReadableInterfaces, allocator);
    }
}

void KinBody::KinBodyInfo::DeserializeJSON(const rapidjson::Value& value, dReal fUnitScale, int options)
{
    orjson::LoadJsonValueByKey(value, "name", _name);
    orjson::LoadJsonValueByKey(value, "id", _id);

    if( !(options & IDO_IgnoreReferenceUri) ) {
        orjson::LoadJsonValueByKey(value, "referenceUri", _referenceUri);
        orjson::LoadJsonValueByKey(value, "uri", _uri); // user specifies this in case they want to control how the uri is
    }

    orjson::LoadJsonValueByKey(value, "interfaceType", _interfaceType);
    orjson::LoadJsonValueByKey(value, "isRobot", _isRobot);

    if (value.HasMember("grabbed")) {
        _vGrabbedInfos.reserve(value["grabbed"].Size() + _vGrabbedInfos.size());
        size_t iGrabbed = 0;
        for (rapidjson::Value::ConstValueIterator it = value["grabbed"].Begin(); it != value["grabbed"].End(); ++it, ++iGrabbed) {
            //UpdateOrCreateInfo(*it, _vGrabbedInfos, fUnitScale, options);
            const rapidjson::Value& rGrabbed = *it;
            std::string id = OpenRAVE::orjson::GetStringJsonValueByKey(rGrabbed, "id");
            bool isDeleted = OpenRAVE::orjson::GetJsonValueByKey<bool>(rGrabbed, "__deleted__", false);
            std::vector<GrabbedInfoPtr>::iterator itMatchingId = _vGrabbedInfos.end();
            std::vector<GrabbedInfoPtr>::iterator itMatchingName = _vGrabbedInfos.end();
            if (!id.empty()) {
                // only try to find old info if id is not empty
                FOREACH(itInfo, _vGrabbedInfos) {
                    if ((*itInfo)->_id == id) {
                        itMatchingId = itInfo;
                        break;
                    }
                }
            }

            std::string grabbedName = OpenRAVE::orjson::GetStringJsonValueByKey(rGrabbed, "grabbedName");
            // only try to find old info if id is not empty
            FOREACH(itInfo, _vGrabbedInfos) {
                if ((*itInfo)->_grabbedname == grabbedName) {
                    itMatchingName = itInfo;
                    if( id.empty() ) {
                        id = (*itInfo)->_id;
                    }
                    break;
                }
            }

            // here we allow items with empty id to be created because
            // when we load things from json, some id could be missing on file
            // and for the partial update case, the id should be non-empty
            if (itMatchingId != _vGrabbedInfos.end()) {
                if (isDeleted) {
                    _vGrabbedInfos.erase(itMatchingId);
                    continue;
                }
                (*itMatchingId)->DeserializeJSON(rGrabbed, fUnitScale, options);

                if( itMatchingId != itMatchingName && itMatchingName != _vGrabbedInfos.end() ) {
                    // there is another entry with matching name, so remove it
                    _vGrabbedInfos.erase(itMatchingName);
                }
                continue;
            }

            if (isDeleted) {
                // ignore
                continue;
            }

            if( itMatchingName != _vGrabbedInfos.end() ) {
                (*itMatchingName)->DeserializeJSON(rGrabbed, fUnitScale, options);
                (*itMatchingName)->_id = id;
                continue;
            }

            GrabbedInfoPtr pNewInfo(new GrabbedInfo());
            pNewInfo->DeserializeJSON(rGrabbed, fUnitScale, options);
            pNewInfo->_id = id;
            _vGrabbedInfos.push_back(pNewInfo);
        }
    }

    if (value.HasMember("links")) {
        _vLinkInfos.reserve(value["links"].Size() + _vLinkInfos.size());
        for (rapidjson::Value::ConstValueIterator it = value["links"].Begin(); it != value["links"].End(); ++it) {
            UpdateOrCreateInfoWithNameCheck(*it, _vLinkInfos, "name", fUnitScale, options);
        }
    }

    if (value.HasMember("joints")) {
        _vJointInfos.reserve(value["joints"].Size() + _vJointInfos.size());
        for (rapidjson::Value::ConstValueIterator it = value["joints"].Begin(); it != value["joints"].End(); ++it) {
            UpdateOrCreateInfoWithNameCheck(*it, _vJointInfos, "name", fUnitScale, options);
        }
    }

    if (value.HasMember("dofValues")) {
        _dofValues.resize(0);
        for(rapidjson::Value::ConstValueIterator itr = value["dofValues"].Begin(); itr != value["dofValues"].End(); ++itr) {
            if (itr->IsObject() && itr->HasMember("jointName") && itr->HasMember("value")) {
                std::string jointName;
                int jointAxis = 0; // default
                dReal dofValue=0;
                orjson::LoadJsonValueByKey(*itr, "jointName", jointName);
                orjson::LoadJsonValueByKey(*itr, "jointAxis", jointAxis);
                orjson::LoadJsonValueByKey(*itr, "value", dofValue);
                _dofValues.emplace_back(std::make_pair(jointName, jointAxis), dofValue);
            }
        }
        _modifiedFields |= KinBodyInfo::KBIF_DOFValues;
    }

    if (value.HasMember("readableInterfaces") && value["readableInterfaces"].IsObject()) {
        for (rapidjson::Value::ConstMemberIterator it = value["readableInterfaces"].MemberBegin(); it != value["readableInterfaces"].MemberEnd(); ++it) {
            // skip over __collada__ since it will most likely fail to deserialize
            if (strcmp(it->name.GetString(), "__collada__") == 0 ) {
                continue;
            }
            _DeserializeReadableInterface(it->name.GetString(), it->value);
        }
    }

    if (value.HasMember("transform")) {
        orjson::LoadJsonValueByKey(value, "transform", _transform);
        _transform.trans *= fUnitScale;  // partial update should only mutliply fUnitScale once if the key is in value
        _modifiedFields |= KinBodyInfo::KBIF_Transform;
    }
}

void KinBody::KinBodyInfo::_DeserializeReadableInterface(const std::string& id, const rapidjson::Value& value) {
    std::map<std::string, ReadablePtr>::iterator itReadable = _mReadableInterfaces.find(id);
    ReadablePtr pReadable;
    if(itReadable != _mReadableInterfaces.end()) {
        pReadable = itReadable->second;
    }
    BaseJSONReaderPtr pReader = RaveCallJSONReader(PT_KinBody, id, pReadable, AttributesList());
    if (!!pReader) {
        pReader->DeserializeJSON(value);
        _mReadableInterfaces[id] = pReader->GetReadable();
        return;
    }
    if (value.IsString()) {
        StringReadablePtr pReadable(new StringReadable(id, value.GetString()));
        _mReadableInterfaces[id] = pReadable;
        return;
    }
    RAVELOG_WARN_FORMAT("deserialize readable interface '%s' failed, perhaps need to call 'RaveRegisterJSONReader' with the appropriate reader.", id);
}

KinBody::KinBody(InterfaceType type, EnvironmentBasePtr penv) : InterfaceBase(type, penv)
{
    _nHierarchyComputed = 0;
    _nParametersChanged = 0;
    _bMakeJoinedLinksAdjacent = true;
    _environmentBodyIndex = 0;
    _nNonAdjacentLinkCache = 0x80000000;
    _nUpdateStampId = 0;
    _bAreAllJoints1DOFAndNonCircular = false;
}

KinBody::~KinBody()
{
    RAVELOG_VERBOSE_FORMAT("env=%d(%s), destructing kinbody '%s'", GetEnv()->GetId()%GetEnv()->GetName()%GetName());
    Destroy();
}

void KinBody::Destroy()
{
    ReleaseAllGrabbed();
    if( _listAttachedBodies.size() > 0 ) {
        // could be in the environment destructor?
        stringstream ss; ss << GetName() << " still has attached bodies: ";
        FOREACHC(it,_listAttachedBodies) {
            KinBodyPtr pattached = it->lock();
            if( !!pattached ) {
                ss << pattached->GetName();
            }
        }
        RAVELOG_VERBOSE(ss.str());
    }
    _listAttachedBodies.clear();

    _veclinks.clear();
    _vecjoints.clear();
    _vTopologicallySortedJoints.clear();
    _vTopologicallySortedJointsAll.clear();
    _vDOFOrderedJoints.clear();
    _vPassiveJoints.clear();
    _vJointsAffectingLinks.clear();
    _vDOFIndices.clear();

    _setAdjacentLinks.clear();
    _vInitialLinkTransformations.clear();
    _vAllPairsShortestPaths.clear();
    _vClosedLoops.clear();
    _vClosedLoopIndices.clear();
    _vForcedAdjacentLinks.clear();
    _nHierarchyComputed = 0;
    _nParametersChanged = 0;
    _pManageData.reset();

    _ResetInternalCollisionCache();
    _selfcollisionchecker.reset();
}

bool KinBody::InitFromBoxes(const std::vector<AABB>& vaabbs, bool visible, const std::string& uri)
{
    OPENRAVE_ASSERT_FORMAT(GetEnvironmentBodyIndex()==0, "%s: cannot Init a body while it is added to the environment", GetName(), ORE_Failed);
    Destroy();
    LinkPtr plink(new Link(shared_kinbody()));
    plink->_index = 0;
    plink->_info._name = "base";
    plink->_info._bStatic = true;
    size_t numvertices=0, numindices=0;
    FOREACHC(itab, vaabbs) {
        GeometryInfo info;
        info._type = GT_Box;
        info._t.trans = itab->pos;
        info._bVisible = visible;
        info._vGeomData = itab->extents;
        info._vDiffuseColor=Vector(1,0.5f,0.5f,1);
        info._vAmbientColor=Vector(0.1,0.0f,0.0f,0);
        Link::GeometryPtr geom(new Link::Geometry(plink,info));
        geom->_info.InitCollisionMesh();
        numvertices += geom->GetCollisionMesh().vertices.size();
        numindices += geom->GetCollisionMesh().indices.size();
        plink->_vGeometries.push_back(geom);
    }

    plink->_collision.vertices.reserve(numvertices);
    plink->_collision.indices.reserve(numindices);
    TriMesh trimesh;
    FOREACH(itgeom,plink->_vGeometries) {
        trimesh = (*itgeom)->GetCollisionMesh();
        trimesh.ApplyTransform((*itgeom)->GetTransform());
        plink->_collision.Append(trimesh);
    }
    _veclinks.push_back(plink);
    __struri = uri;
    return true;
}

bool KinBody::InitFromBoxes(const std::vector<OBB>& vobbs, bool visible, const std::string& uri)
{
    OPENRAVE_ASSERT_FORMAT(GetEnvironmentBodyIndex()==0, "%s: cannot Init a body while it is added to the environment", GetName(), ORE_Failed);
    Destroy();
    LinkPtr plink(new Link(shared_kinbody()));
    plink->_index = 0;
    plink->_info._name = "base";
    plink->_info._bStatic = true;
    size_t numvertices=0, numindices=0;
    FOREACHC(itobb, vobbs) {
        TransformMatrix tm;
        tm.trans = itobb->pos;
        tm.m[0] = itobb->right.x; tm.m[1] = itobb->up.x; tm.m[2] = itobb->dir.x;
        tm.m[4] = itobb->right.y; tm.m[5] = itobb->up.y; tm.m[6] = itobb->dir.y;
        tm.m[8] = itobb->right.z; tm.m[9] = itobb->up.z; tm.m[10] = itobb->dir.z;
        GeometryInfo info;
        info._type = GT_Box;
        info._t = tm;
        info._bVisible = visible;
        info._vGeomData = itobb->extents;
        info._vDiffuseColor=Vector(1,0.5f,0.5f,1);
        info._vAmbientColor=Vector(0.1,0.0f,0.0f,0);
        Link::GeometryPtr geom(new Link::Geometry(plink,info));
        geom->_info.InitCollisionMesh();
        numvertices += geom->GetCollisionMesh().vertices.size();
        numindices += geom->GetCollisionMesh().indices.size();
        plink->_vGeometries.push_back(geom);
    }

    plink->_collision.vertices.reserve(numvertices);
    plink->_collision.indices.reserve(numindices);
    TriMesh trimesh;
    FOREACH(itgeom,plink->_vGeometries) {
        trimesh = (*itgeom)->GetCollisionMesh();
        trimesh.ApplyTransform((*itgeom)->GetTransform());
        plink->_collision.Append(trimesh);
    }
    _veclinks.push_back(plink);
    __struri = uri;
    return true;
}

bool KinBody::InitFromSpheres(const std::vector<Vector>& vspheres, bool visible, const std::string& uri)
{
    OPENRAVE_ASSERT_FORMAT(GetEnvironmentBodyIndex()==0, "%s: cannot Init a body while it is added to the environment", GetName(), ORE_Failed);
    Destroy();
    LinkPtr plink(new Link(shared_kinbody()));
    plink->_index = 0;
    plink->_info._name = "base";
    plink->_info._bStatic = true;
    TriMesh trimesh;
    FOREACHC(itv, vspheres) {
        GeometryInfo info;
        info._type = GT_Sphere;
        info._t.trans.x = itv->x; info._t.trans.y = itv->y; info._t.trans.z = itv->z;
        info._bVisible = visible;
        info._vGeomData.x = itv->w;
        info._vDiffuseColor=Vector(1,0.5f,0.5f,1);
        info._vAmbientColor=Vector(0.1,0.0f,0.0f,0);
        Link::GeometryPtr geom(new Link::Geometry(plink,info));
        geom->_info.InitCollisionMesh();
        plink->_vGeometries.push_back(geom);
        trimesh = geom->GetCollisionMesh();
        trimesh.ApplyTransform(geom->GetTransform());
        plink->_collision.Append(trimesh);
    }
    _veclinks.push_back(plink);
    __struri = uri;
    return true;
}

bool KinBody::InitFromTrimesh(const TriMesh& trimesh, bool visible, const std::string& uri)
{
    OPENRAVE_ASSERT_FORMAT(GetEnvironmentBodyIndex()==0, "%s: cannot Init a body while it is added to the environment", GetName(), ORE_Failed);
    Destroy();
    LinkPtr plink(new Link(shared_kinbody()));
    plink->_index = 0;
    plink->_info._name = "base";
    plink->_info._bStatic = true;
    plink->_collision = trimesh;
    GeometryInfo info;
    info._type = GT_TriMesh;
    info._bVisible = visible;
    info._vDiffuseColor=Vector(1,0.5f,0.5f,1);
    info._vAmbientColor=Vector(0.1,0.0f,0.0f,0);
    info._meshcollision = trimesh;
    Link::GeometryPtr geom(new Link::Geometry(plink,info));
    plink->_vGeometries.push_back(geom);
    _veclinks.push_back(plink);
    __struri = uri;
    return true;
}

bool KinBody::InitFromGeometries(const std::list<KinBody::GeometryInfo>& geometries, const std::string& uri)
{
    std::vector<GeometryInfoConstPtr> newgeometries; newgeometries.reserve(geometries.size());
    FOREACHC(it, geometries) {
        newgeometries.push_back(GeometryInfoConstPtr(&(*it), utils::null_deleter()));
    }
    return InitFromGeometries(newgeometries, uri);
}

bool KinBody::InitFromGeometries(const std::vector<KinBody::GeometryInfoConstPtr>& geometries, const std::string& uri)
{
    OPENRAVE_ASSERT_FORMAT(GetEnvironmentBodyIndex()==0, "%s: cannot Init a body while it is added to the environment", GetName(), ORE_Failed);
    OPENRAVE_ASSERT_OP(geometries.size(),>,0);
    Destroy();
    LinkPtr plink(new Link(shared_kinbody()));
    plink->_index = 0;
    plink->_info._name = "base";
    plink->_info._bStatic = true;
    FOREACHC(itinfo,geometries) {
        Link::GeometryPtr geom(new Link::Geometry(plink,**itinfo));
        geom->_info.InitCollisionMesh();
        plink->_vGeometries.push_back(geom);
        plink->_collision.Append(geom->GetCollisionMesh(),geom->GetTransform());
    }
    _veclinks.push_back(plink);
    __struri = uri;
    return true;
}

void KinBody::SetLinkGeometriesFromGroup(const std::string& geomname)
{
    // need to call _PostprocessChangedParameters at the very end, even if exception occurs
    CallFunctionAtDestructor callfn(boost::bind(&KinBody::_PostprocessChangedParameters, this, Prop_LinkGeometry));
    FOREACHC(itlink, _veclinks) {
        std::vector<KinBody::GeometryInfoPtr>* pvinfos = NULL;
        if( geomname.size() == 0 ) {
            pvinfos = &(*itlink)->_info._vgeometryinfos;
        }
        else {
            std::map< std::string, std::vector<KinBody::GeometryInfoPtr> >::iterator it = (*itlink)->_info._mapExtraGeometries.find(geomname);
            if( it == (*itlink)->_info._mapExtraGeometries.end() ) {
                throw OPENRAVE_EXCEPTION_FORMAT(_("could not find geometries %s for link %s"),geomname%GetName(),ORE_InvalidArguments);
            }
            pvinfos = &it->second;
        }
        (*itlink)->_vGeometries.resize(pvinfos->size());
        for(size_t i = 0; i < pvinfos->size(); ++i) {
            (*itlink)->_vGeometries[i].reset(new Link::Geometry(*itlink,*pvinfos->at(i)));
            if( (*itlink)->_vGeometries[i]->GetCollisionMesh().vertices.size() == 0 ) { // try to avoid recomputing
                (*itlink)->_vGeometries[i]->InitCollisionMesh();
            }
        }
        (*itlink)->_Update(false);
    }
    // have to reset the adjacency cache
    _ResetInternalCollisionCache();
}

void KinBody::SetLinkGroupGeometries(const std::string& geomname, const std::vector< std::vector<KinBody::GeometryInfoPtr> >& linkgeometries)
{
    OPENRAVE_ASSERT_OP( linkgeometries.size(), ==, _veclinks.size() );
    FOREACH(itlink, _veclinks) {
        Link& link = **itlink;
        std::map< std::string, std::vector<KinBody::GeometryInfoPtr> >::iterator it = link._info._mapExtraGeometries.insert(make_pair(geomname,std::vector<KinBody::GeometryInfoPtr>())).first;
        const std::vector<KinBody::GeometryInfoPtr>& geometries = linkgeometries.at(link.GetIndex());
        it->second.resize(geometries.size());
        std::copy(geometries.begin(),geometries.end(),it->second.begin());
    }
    _PostprocessChangedParameters(Prop_LinkGeometryGroup); // have to notify collision checkers that the geometry info they are caching could have changed.
}

bool KinBody::Init(const std::vector<KinBody::LinkInfoConstPtr>& linkinfos, const std::vector<KinBody::JointInfoConstPtr>& jointinfos, const std::string& uri)
{
    OPENRAVE_ASSERT_FORMAT(GetEnvironmentBodyIndex()==0, "%s: cannot Init a body while it is added to the environment", GetName(), ORE_Failed);
    Destroy();
    _veclinks.reserve(linkinfos.size());
    FOREACHC(itlinkinfo, linkinfos) {
        LinkPtr plink(new Link(shared_kinbody()));
        plink->_info = **itlinkinfo;
        _InitAndAddLink(plink);
    }
    _vecjoints.reserve(jointinfos.size());
    FOREACHC(itjointinfo, jointinfos) {
        JointInfoConstPtr rawinfo = *itjointinfo;
        JointPtr pjoint(new Joint(shared_kinbody()));
        pjoint->_info = *rawinfo;
        _InitAndAddJoint(pjoint);
    }
    __struri = uri;
    return true;
}

void KinBody::InitFromLinkInfos(const std::vector<LinkInfo>& linkinfos, const std::string& uri)
{
    OPENRAVE_ASSERT_FORMAT(GetEnvironmentBodyIndex()==0, "%s: cannot Init a body while it is added to the environment", GetName(), ORE_Failed);
    OPENRAVE_ASSERT_OP(linkinfos.size(),>,0);
    Destroy();
    _veclinks.reserve(linkinfos.size());
    FOREACHC(itlinkinfo, linkinfos) {
        LinkPtr plink(new Link(shared_kinbody()));
        plink->_info = *itlinkinfo;
        _InitAndAddLink(plink);
    }
    if( linkinfos.size() > 1 ) {
        // create static joints
        _vecjoints.clear();
        _vecjoints.reserve(linkinfos.size()-1);
        for(int ilinkinfo = 0; ilinkinfo+1 < (int)linkinfos.size(); ++ilinkinfo) {
            JointPtr pjoint(new Joint(shared_kinbody()));
            pjoint->_info._type = JointRevolute;
            pjoint->_info._name = "dummy";
            pjoint->_info._name += boost::lexical_cast<std::string>(ilinkinfo);
            pjoint->_info._linkname0 = linkinfos[ilinkinfo]._name;
            pjoint->_info._linkname1 = linkinfos[ilinkinfo+1]._name;
            pjoint->_info._bIsActive = false;
            _InitAndAddJoint(pjoint);
        }
    }
    __struri = uri;
}

bool KinBody::InitFromKinBodyInfo(const KinBodyInfo& info)
{
    std::vector<KinBody::LinkInfoConstPtr> vLinkInfosConst(info._vLinkInfos.begin(), info._vLinkInfos.end());
    std::vector<KinBody::JointInfoConstPtr> vJointInfosConst(info._vJointInfos.begin(), info._vJointInfos.end());
    if( !KinBody::Init(vLinkInfosConst, vJointInfosConst, info._uri) ) {
        return false;
    }

    _id = info._id;
    _name = info._name;
    _referenceUri = info._referenceUri;

    FOREACH(it, info._mReadableInterfaces) {
        SetReadableInterface(it->first, it->second);
    }

    if( GetXMLId() != info._interfaceType ) {
        RAVELOG_WARN_FORMAT("body '%s' interfaceType does not match %s != %s", GetName()%GetXMLId()%info._interfaceType);
    }

    return true;
}

void KinBody::SetName(const std::string& newname)
{
    OPENRAVE_ASSERT_OP(newname.size(), >, 0);
    if( _name != newname ) {
        if (GetEnvironmentBodyIndex() > 0) {
            // need to update some cache stored in env, but only if this body is added to env.
            // otherwise, we may modify the cache for origbody unexpectedly in the following scenario
            // 1. clonebody = origbody.Clone()
            // 2. clonebody.SetName('cloned') // this shouldn't cause cache in env to be modified for origbody
            if( !GetEnv()->NotifyKinBodyNameChanged(_name, newname) ) {
                throw OPENRAVE_EXCEPTION_FORMAT("env=%d(%s), cannot change body '%s' name to '%s' since it conflicts with another body", GetEnv()->GetId()%GetEnv()->GetName()%_name%newname, ORE_BodyNameConflict);
            }
        }
        // have to replace the 2nd word of all the groups with the robot name
        FOREACH(itgroup, _spec._vgroups) {
            stringstream ss(itgroup->name);
            string grouptype, oldname;
            ss >> grouptype >> oldname;
            stringbuf buf;
            ss.get(buf,0);
            itgroup->name = str(boost::format("%s %s %s")%grouptype%newname%buf.str());
        }
        _name = newname;
        _PostprocessChangedParameters(Prop_Name);
    }
}

void KinBody::SetId(const std::string& newid)
{
    // allow empty id to be set
    if( _id != newid ) {
        if (GetEnvironmentBodyIndex() > 0) {
            if( !GetEnv()->NotifyKinBodyIdChanged(_id, newid) ) {
                throw OPENRAVE_EXCEPTION_FORMAT("env=%d(%s), cannot change body '%s' id from '%s' -> '%s' since it conflicts with another body", GetEnv()->GetId()%GetEnv()->GetName()%_name%_id%newid, ORE_BodyIdConflict);
            }
        }
        _id = newid;
    }
}

void KinBody::SetDOFTorques(const std::vector<dReal>& torques, bool bAdd)
{
    OPENRAVE_ASSERT_OP_FORMAT((int)torques.size(), >=, GetDOF(), "not enough values %d<%d", torques.size()%GetDOF(),ORE_InvalidArguments);
    if( !bAdd ) {
        FOREACH(itlink, _veclinks) {
            (*itlink)->SetForce(Vector(),Vector(),false);
            (*itlink)->SetTorque(Vector(),false);
        }
    }
    std::vector<dReal> jointtorques;
    FOREACH(it, _vecjoints) {
        jointtorques.resize((*it)->GetDOF());
        std::copy(torques.begin()+(*it)->GetDOFIndex(),torques.begin()+(*it)->GetDOFIndex()+(*it)->GetDOF(),jointtorques.begin());
        (*it)->AddTorque(jointtorques);
    }
}

int KinBody::GetDOF() const
{
    return _vecjoints.size() > 0 ? _vecjoints.back()->GetDOFIndex()+_vecjoints.back()->GetDOF() : 0;
}

void KinBody::GetDOFValues(std::vector<dReal>& v, const std::vector<int>& dofindices) const
{
    CHECK_INTERNAL_COMPUTATION;
    if( dofindices.size() == 0 ) {
        v.clear();
        v.reserve(GetDOF());
        FOREACHC(it, _vDOFOrderedJoints) {
            int toadd = (*it)->GetDOFIndex()-(int)v.size();
            if( toadd > 0 ) {
                v.insert(v.end(),toadd,0);
            }
            else if( toadd < 0 ) {
                std::stringstream ss; ss << std::setprecision(std::numeric_limits<dReal>::digits10+1);
                ss << "values=[";
                FOREACH(itvalue, v) {
                    ss << *itvalue << ", ";
                }
                ss << "]; jointorder=[";
                FOREACH(itj, _vDOFOrderedJoints) {
                    ss << (*itj)->GetName() << ", ";
                }
                ss << "];";
                throw OPENRAVE_EXCEPTION_FORMAT(_("dof indices mismatch joint %s (dofindex=%d), toadd=%d, v.size()=%d in call GetDOFValues with %s"), (*it)->GetName()%(*it)->GetDOFIndex()%toadd%v.size()%ss.str(), ORE_InvalidState);
            }
            (*it)->GetValues(v,true);
        }
    }
    else {
        v.resize(dofindices.size());
        for(size_t i = 0; i < dofindices.size(); ++i) {
            const Joint& joint = _GetJointFromDOFIndex(dofindices[i]);
            v[i] = joint.GetValue(dofindices[i]-joint.GetDOFIndex());
        }
    }
}

void KinBody::GetDOFVelocities(std::vector<dReal>& v, const std::vector<int>& dofindices) const
{
    if( dofindices.size() == 0 ) {
        v.resize(0);
        if( (int)v.capacity() < GetDOF() ) {
            v.reserve(GetDOF());
        }
        FOREACHC(it, _vDOFOrderedJoints) {
            (*it)->GetVelocities(v,true);
        }
    }
    else {
        v.resize(dofindices.size());
        for(size_t i = 0; i < dofindices.size(); ++i) {
            const Joint& joint = _GetJointFromDOFIndex(dofindices[i]);
            v[i] = joint.GetVelocity(dofindices[i]-joint.GetDOFIndex());
        }
    }
}

void KinBody::GetDOFLimits(std::vector<dReal>& vLowerLimit, std::vector<dReal>& vUpperLimit, const std::vector<int>& dofindices) const
{
    if( dofindices.size() == 0 ) {
        vLowerLimit.resize(0);
        if( (int)vLowerLimit.capacity() < GetDOF() ) {
            vLowerLimit.reserve(GetDOF());
        }
        vUpperLimit.resize(0);
        if( (int)vUpperLimit.capacity() < GetDOF() ) {
            vUpperLimit.reserve(GetDOF());
        }
        FOREACHC(it,_vDOFOrderedJoints) {
            (*it)->GetLimits(vLowerLimit,vUpperLimit,true);
        }
    }
    else {
        vLowerLimit.resize(dofindices.size());
        vUpperLimit.resize(dofindices.size());
        for(size_t i = 0; i < dofindices.size(); ++i) {
            const Joint& joint = _GetJointFromDOFIndex(dofindices[i]);
            std::pair<dReal, dReal> res = joint.GetLimit(dofindices[i]-joint.GetDOFIndex());
            vLowerLimit[i] = res.first;
            vUpperLimit[i] = res.second;
        }
    }
}

void KinBody::GetDOFVelocityLimits(std::vector<dReal>& vlower, std::vector<dReal>& vupper, const std::vector<int>& dofindices) const
{
    if( dofindices.size() == 0 ) {
        vlower.resize(0);
        vupper.resize(0);
        if( (int)vlower.capacity() < GetDOF() ) {
            vlower.reserve(GetDOF());
        }
        if( (int)vupper.capacity() < GetDOF() ) {
            vupper.reserve(GetDOF());
        }
        FOREACHC(it,_vDOFOrderedJoints) {
            (*it)->GetVelocityLimits(vlower,vupper,true);
        }
    }
    else {
        vlower.resize(dofindices.size());
        vupper.resize(dofindices.size());
        for(size_t i = 0; i < dofindices.size(); ++i) {
            const Joint& joint = _GetJointFromDOFIndex(dofindices[i]);
            std::pair<dReal, dReal> res = joint.GetVelocityLimit(dofindices[i]-joint.GetDOFIndex());
            vlower[i] = res.first;
            vupper[i] = res.second;
        }
    }
}

void KinBody::GetDOFVelocityLimits(std::vector<dReal>& v, const std::vector<int>& dofindices) const
{
    if( dofindices.size() == 0 ) {
        v.resize(0);
        if( (int)v.capacity() < GetDOF() ) {
            v.reserve(GetDOF());
        }
        FOREACHC(it, _vDOFOrderedJoints) {
            (*it)->GetVelocityLimits(v,true);
        }
    }
    else {
        v.resize(dofindices.size());
        for(size_t i = 0; i < dofindices.size(); ++i) {
            const Joint& joint = _GetJointFromDOFIndex(dofindices[i]);
            v[i] = joint.GetMaxVel(dofindices[i]-joint.GetDOFIndex());
        }
    }
}

void KinBody::GetDOFAccelerationLimits(std::vector<dReal>& v, const std::vector<int>& dofindices) const
{
    if( dofindices.size() == 0 ) {
        v.resize(0);
        if( (int)v.capacity() < GetDOF() ) {
            v.reserve(GetDOF());
        }
        FOREACHC(it, _vDOFOrderedJoints) {
            (*it)->GetAccelerationLimits(v,true);
        }
    }
    else {
        v.resize(dofindices.size());
        for(size_t i = 0; i < dofindices.size(); ++i) {
            const Joint& joint = _GetJointFromDOFIndex(dofindices[i]);
            v[i] = joint.GetAccelerationLimit(dofindices[i]-joint.GetDOFIndex());
        }
    }
}

void KinBody::GetDOFJerkLimits(std::vector<dReal>& v, const std::vector<int>& dofindices) const
{
    if( dofindices.size() == 0 ) {
        v.resize(0);
        if( (int)v.capacity() < GetDOF() ) {
            v.reserve(GetDOF());
        }
        FOREACHC(it, _vDOFOrderedJoints) {
            (*it)->GetJerkLimits(v,true);
        }
    }
    else {
        v.resize(dofindices.size());
        for(size_t i = 0; i < dofindices.size(); ++i) {
            const Joint& joint = _GetJointFromDOFIndex(dofindices[i]);
            v[i] = joint.GetJerkLimit(dofindices[i]-joint.GetDOFIndex());
        }
    }
}

void KinBody::GetDOFHardVelocityLimits(std::vector<dReal>& v, const std::vector<int>& dofindices) const
{
    if( dofindices.size() == 0 ) {
        v.resize(0);
        if( (int)v.capacity() < GetDOF() ) {
            v.reserve(GetDOF());
        }
        FOREACHC(it, _vDOFOrderedJoints) {
            (*it)->GetHardVelocityLimits(v,true);
        }
    }
    else {
        v.resize(dofindices.size());
        for(size_t i = 0; i < dofindices.size(); ++i) {
            const Joint& joint = _GetJointFromDOFIndex(dofindices[i]);
            v[i] = joint.GetHardVelocityLimit(dofindices[i]-joint.GetDOFIndex());
        }
    }
}

void KinBody::GetDOFHardAccelerationLimits(std::vector<dReal>& v, const std::vector<int>& dofindices) const
{
    if( dofindices.size() == 0 ) {
        v.resize(0);
        if( (int)v.capacity() < GetDOF() ) {
            v.reserve(GetDOF());
        }
        FOREACHC(it, _vDOFOrderedJoints) {
            (*it)->GetHardAccelerationLimits(v,true);
        }
    }
    else {
        v.resize(dofindices.size());
        for(size_t i = 0; i < dofindices.size(); ++i) {
            const Joint& joint = _GetJointFromDOFIndex(dofindices[i]);
            v[i] = joint.GetHardAccelerationLimit(dofindices[i]-joint.GetDOFIndex());
        }
    }
}

void KinBody::GetDOFHardJerkLimits(std::vector<dReal>& v, const std::vector<int>& dofindices) const
{
    if( dofindices.size() == 0 ) {
        v.resize(0);
        if( (int)v.capacity() < GetDOF() ) {
            v.reserve(GetDOF());
        }
        FOREACHC(it, _vDOFOrderedJoints) {
            (*it)->GetHardJerkLimits(v,true);
        }
    }
    else {
        v.resize(dofindices.size());
        for(size_t i = 0; i < dofindices.size(); ++i) {
            const Joint& joint = _GetJointFromDOFIndex(dofindices[i]);
            v[i] = joint.GetHardJerkLimit(dofindices[i]-joint.GetDOFIndex());
        }
    }
}

void KinBody::GetDOFTorqueLimits(std::vector<dReal>& v) const
{
    v.resize(0);
    if( (int)v.capacity() < GetDOF() ) {
        v.reserve(GetDOF());
    }
    FOREACHC(it, _vDOFOrderedJoints) {
        (*it)->GetTorqueLimits(v,true);
    }
}

void KinBody::GetDOFMaxTorque(std::vector<dReal>& v) const
{
    v.resize(0);
    if( (int)v.capacity() < GetDOF() ) {
        v.reserve(GetDOF());
    }
    FOREACHC(it, _vDOFOrderedJoints) {
        v.insert(v.end(),(*it)->GetDOF(),(*it)->GetMaxTorque());
    }
}

void KinBody::GetDOFResolutions(std::vector<dReal>& v, const std::vector<int>& dofindices) const
{
    if( dofindices.size() == 0 ) {
        v.resize(0);
        if( (int)v.capacity() < GetDOF() )
            v.reserve(GetDOF());
        FOREACHC(it, _vDOFOrderedJoints) {
            v.insert(v.end(),(*it)->GetDOF(),(*it)->GetResolution());
        }
    }
    else {
        v.resize(dofindices.size());
        for(size_t i = 0; i < dofindices.size(); ++i) {
            const Joint& joint = _GetJointFromDOFIndex(dofindices[i]);
            v[i] = joint.GetResolution(dofindices[i]-joint.GetDOFIndex());
        }
    }
}

void KinBody::GetDOFWeights(std::vector<dReal>& v, const std::vector<int>& dofindices) const
{
    if( dofindices.size() == 0 ) {
        v.resize(GetDOF());
        std::vector<dReal>::iterator itv = v.begin();
        FOREACHC(it, _vDOFOrderedJoints) {
            for(int i = 0; i < (*it)->GetDOF(); ++i) {
                *itv++ = (*it)->GetWeight(i);
            }
        }
    }
    else {
        v.resize(dofindices.size());
        for(size_t i = 0; i < dofindices.size(); ++i) {
            const Joint& joint = _GetJointFromDOFIndex(dofindices[i]);
            v[i] = joint.GetWeight(dofindices[i]-joint.GetDOFIndex());
        }
    }
}

void KinBody::SetDOFWeights(const std::vector<dReal>& v, const std::vector<int>& dofindices)
{
    if( dofindices.size() == 0 ) {
        OPENRAVE_ASSERT_OP((int)v.size(),>=,GetDOF());
        for(int i = 0; i < GetDOF(); ++i) {
            OPENRAVE_ASSERT_OP_FORMAT(v[i], >, 0, "dof %d weight %f has to be >= 0", i%v[i], ORE_InvalidArguments);
        }
        std::vector<dReal>::const_iterator itv = v.begin();
        FOREACHC(it, _vDOFOrderedJoints) {
            std::copy(itv,itv+(*it)->GetDOF(), (*it)->_info._vweights.begin());
            itv += (*it)->GetDOF();
        }
    }
    else {
        OPENRAVE_ASSERT_OP(v.size(),==,dofindices.size());
        for(size_t i = 0; i < dofindices.size(); ++i) {
            Joint& joint = _GetJointFromDOFIndex(dofindices[i]);
            joint._info._vweights.at(dofindices[i]-joint.GetDOFIndex()) = v[i];
        }
    }
    _PostprocessChangedParameters(Prop_JointProperties);
}

void KinBody::SetDOFResolutions(const std::vector<dReal>& v, const std::vector<int>& dofindices)
{
    if( dofindices.size() == 0 ) {
        OPENRAVE_ASSERT_OP((int)v.size(),>=,GetDOF());
        for(int i = 0; i < GetDOF(); ++i) {
            OPENRAVE_ASSERT_OP_FORMAT(v[i], >, 0, "dof %d resolution %f has to be >= 0", i%v[i], ORE_InvalidArguments);
        }
        std::vector<dReal>::const_iterator itv = v.begin();
        FOREACHC(it, _vDOFOrderedJoints) {
            std::copy(itv,itv+(*it)->GetDOF(), (*it)->_info._vresolution.begin());
            itv += (*it)->GetDOF();
        }
    }
    else {
        OPENRAVE_ASSERT_OP(v.size(),==,dofindices.size());
        for(size_t i = 0; i < dofindices.size(); ++i) {
            Joint& joint = _GetJointFromDOFIndex(dofindices[i]);
            joint._info._vresolution.at(dofindices[i]-joint.GetDOFIndex()) = v[i];
        }
    }
    _PostprocessChangedParameters(Prop_JointProperties);
}

void KinBody::SetDOFLimits(const std::vector<dReal>& lower, const std::vector<dReal>& upper, const std::vector<int>& dofindices)
{
    bool bChanged = false;
    if( dofindices.size() == 0 ) {
        OPENRAVE_ASSERT_OP((int)lower.size(),==,GetDOF());
        OPENRAVE_ASSERT_OP((int)upper.size(),==,GetDOF());
        std::vector<dReal>::const_iterator itlower = lower.begin(), itupper = upper.begin();
        FOREACHC(it, _vDOFOrderedJoints) {
            for(int i = 0; i < (*it)->GetDOF(); ++i) {
                if( (*it)->_info._vlowerlimit.at(i) != *(itlower+i) || (*it)->_info._vupperlimit.at(i) != *(itupper+i) ) {
                    bChanged = true;
                    std::copy(itlower,itlower+(*it)->GetDOF(), (*it)->_info._vlowerlimit.begin());
                    std::copy(itupper,itupper+(*it)->GetDOF(), (*it)->_info._vupperlimit.begin());
                    for(int i = 0; i < (*it)->GetDOF(); ++i) {
                        if( (*it)->IsRevolute(i) && !(*it)->IsCircular(i) ) {
                            // TODO, necessary to set wrap?
                            if( (*it)->_info._vlowerlimit.at(i) < -PI || (*it)->_info._vupperlimit.at(i) > PI) {
                                (*it)->SetWrapOffset(0.5f * ((*it)->_info._vlowerlimit.at(i) + (*it)->_info._vupperlimit.at(i)),i);
                            }
                            else {
                                (*it)->SetWrapOffset(0,i);
                            }
                        }
                    }
                    break;
                }
            }
            itlower += (*it)->GetDOF();
            itupper += (*it)->GetDOF();
        }
    }
    else {
        OPENRAVE_ASSERT_OP(lower.size(),==,dofindices.size());
        OPENRAVE_ASSERT_OP(upper.size(),==,dofindices.size());
        for(size_t index = 0; index < dofindices.size(); ++index) {
            Joint& joint = _GetJointFromDOFIndex(dofindices[index]);
            int iaxis = dofindices[index]-joint.GetDOFIndex();
            if( joint._info._vlowerlimit.at(iaxis) != lower[index] || joint._info._vupperlimit.at(iaxis) != upper[index] ) {
                bChanged = true;
                joint._info._vlowerlimit.at(iaxis) = lower[index];
                joint._info._vupperlimit.at(iaxis) = upper[index];
                if( joint.IsRevolute(iaxis) && !joint.IsCircular(iaxis) ) {
                    // TODO, necessary to set wrap?
                    if( joint._info._vlowerlimit.at(iaxis) < -PI || joint._info._vupperlimit.at(iaxis) > PI) {
                        joint.SetWrapOffset(0.5f * (joint._info._vlowerlimit.at(iaxis) + joint._info._vupperlimit.at(iaxis)),iaxis);
                    }
                    else {
                        joint.SetWrapOffset(0,iaxis);
                    }
                }
            }
        }
    }
    if( bChanged ) {
        _PostprocessChangedParameters(Prop_JointLimits);
    }
}

void KinBody::SetDOFVelocityLimits(const std::vector<dReal>& v)
{
    std::vector<dReal>::const_iterator itv = v.begin();
    FOREACHC(it, _vDOFOrderedJoints) {
        std::copy(itv,itv+(*it)->GetDOF(), (*it)->_info._vmaxvel.begin());
        itv += (*it)->GetDOF();
    }
    _PostprocessChangedParameters(Prop_JointAccelerationVelocityTorqueLimits);
}

void KinBody::SetDOFAccelerationLimits(const std::vector<dReal>& v)
{
    std::vector<dReal>::const_iterator itv = v.begin();
    FOREACHC(it, _vDOFOrderedJoints) {
        std::copy(itv,itv+(*it)->GetDOF(), (*it)->_info._vmaxaccel.begin());
        itv += (*it)->GetDOF();
    }
    _PostprocessChangedParameters(Prop_JointAccelerationVelocityTorqueLimits);
}

void KinBody::SetDOFJerkLimits(const std::vector<dReal>& v)
{
    std::vector<dReal>::const_iterator itv = v.begin();
    FOREACHC(it, _vDOFOrderedJoints) {
        std::copy(itv,itv+(*it)->GetDOF(), (*it)->_info._vmaxjerk.begin());
        itv += (*it)->GetDOF();
    }
    _PostprocessChangedParameters(Prop_JointAccelerationVelocityTorqueLimits);
}

void KinBody::SetDOFHardVelocityLimits(const std::vector<dReal>& v)
{
    std::vector<dReal>::const_iterator itv = v.begin();
    FOREACHC(it, _vDOFOrderedJoints) {
        std::copy(itv,itv+(*it)->GetDOF(), (*it)->_info._vhardmaxvel.begin());
        itv += (*it)->GetDOF();
    }
    _PostprocessChangedParameters(Prop_JointAccelerationVelocityTorqueLimits);
}

void KinBody::SetDOFHardAccelerationLimits(const std::vector<dReal>& v)
{
    std::vector<dReal>::const_iterator itv = v.begin();
    FOREACHC(it, _vDOFOrderedJoints) {
        std::copy(itv,itv+(*it)->GetDOF(), (*it)->_info._vhardmaxaccel.begin());
        itv += (*it)->GetDOF();
    }
    _PostprocessChangedParameters(Prop_JointAccelerationVelocityTorqueLimits);
}

void KinBody::SetDOFHardJerkLimits(const std::vector<dReal>& v)
{
    std::vector<dReal>::const_iterator itv = v.begin();
    FOREACHC(it, _vDOFOrderedJoints) {
        std::copy(itv,itv+(*it)->GetDOF(), (*it)->_info._vhardmaxjerk.begin());
        itv += (*it)->GetDOF();
    }
    _PostprocessChangedParameters(Prop_JointAccelerationVelocityTorqueLimits);
}

void KinBody::SetDOFTorqueLimits(const std::vector<dReal>& v)
{
    std::vector<dReal>::const_iterator itv = v.begin();
    FOREACHC(it, _vDOFOrderedJoints) {
        std::copy(itv,itv+(*it)->GetDOF(), (*it)->_info._vmaxtorque.begin());
        itv += (*it)->GetDOF();
    }
    _PostprocessChangedParameters(Prop_JointAccelerationVelocityTorqueLimits);
}

void KinBody::SimulationStep(dReal fElapsedTime)
{
    _UpdateGrabbedBodies();
}

void KinBody::SubtractDOFValues(std::vector<dReal>& q1, const std::vector<dReal>& q2, const std::vector<int>& dofindices) const
{
    OPENRAVE_ASSERT_OP(q1.size(), ==, q2.size() );
    if (_bAreAllJoints1DOFAndNonCircular) {
        for(size_t i = 0; i < q1.size(); ++i) {
            q1[i] -= q2[i];
        }
        return;
    }

    if( dofindices.size() == 0 ) {
        OPENRAVE_ASSERT_OP((int)q1.size(), ==, GetDOF() );
        FOREACHC(itjoint,_vecjoints) {
            int dof = (*itjoint)->GetDOFIndex();
            for(int i = 0; i < (*itjoint)->GetDOF(); ++i) {
                if( (*itjoint)->IsCircular(i) ) {
                    q1[dof+i] = utils::NormalizeCircularAngle(q1[dof+i]-q2[dof+i],(*itjoint)->_vcircularlowerlimit.at(i), (*itjoint)->_vcircularupperlimit.at(i));
                }
                else {
                    q1[dof+i] -= q2[dof+i];
                }
            }
        }
    }
    else {
        OPENRAVE_ASSERT_OP(q1.size(), ==, dofindices.size() );
        for(size_t i = 0; i < dofindices.size(); ++i) {
            const Joint& joint = _GetJointFromDOFIndex(dofindices[i]);
            if( joint.IsCircular(dofindices[i]-joint.GetDOFIndex()) ) {
                int iaxis = dofindices[i]-joint.GetDOFIndex();
                q1[i] = utils::NormalizeCircularAngle(q1[i]-q2[i], joint._vcircularlowerlimit.at(iaxis), joint._vcircularupperlimit.at(iaxis));
            }
            else {
                q1[i] -= q2[i];
            }
        }
    }
}

// like apply transform except everything is relative to the first frame
void KinBody::SetTransform(const Transform& trans)
{
    if( _veclinks.size() == 0 ) {
        return;
    }
    Transform tbaseinv = _veclinks.front()->GetTransform().inverse();
    Transform tapply = trans * tbaseinv;
    FOREACH(itlink, _veclinks) {
        (*itlink)->SetTransform(tapply * (*itlink)->GetTransform());
    }
    _UpdateGrabbedBodies();
    _PostprocessChangedParameters(Prop_LinkTransforms);
}

Transform KinBody::GetTransform() const
{
    return _veclinks.size() > 0 ? _veclinks.front()->GetTransform() : Transform();
}

bool KinBody::SetVelocity(const Vector& linearvel, const Vector& angularvel)
{
    if (_veclinks.size() == 0) {
        return false;
    }

    bool bSuccess = false;
    if( _veclinks.size() == 1 ) {
        bSuccess = GetEnv()->GetPhysicsEngine()->SetLinkVelocity(_veclinks[0], linearvel, angularvel);
    }
    else {
        std::vector<std::pair<Vector,Vector> >& velocities = _vVelocitiesCache;
        velocities.resize(_veclinks.size());
        velocities.at(0).first = linearvel;
        velocities.at(0).second = angularvel;
        Vector vlinktrans = _veclinks.at(0)->GetTransform().trans;
        for(size_t ilink = 1; ilink < _veclinks.size(); ++ilink) {
            velocities[ilink].first = linearvel + angularvel.cross(_veclinks[ilink]->GetTransform().trans-vlinktrans);
            velocities[ilink].second = angularvel;
        }

        bSuccess = GetEnv()->GetPhysicsEngine()->SetLinkVelocities(shared_kinbody(),velocities);
    }

    _UpdateGrabbedBodies();
    return bSuccess;
}

void KinBody::SetDOFVelocities(const std::vector<dReal>& vDOFVelocities, const Vector& linearvel, const Vector& angularvel, uint32_t checklimits)
{
    CHECK_INTERNAL_COMPUTATION;
    OPENRAVE_ASSERT_OP_FORMAT((int)vDOFVelocities.size(), >=, GetDOF(), "env=%d(%s), not enough values %d!=%d", GetEnv()->GetId()%GetEnv()->GetName()%vDOFVelocities.size()%GetDOF(),ORE_InvalidArguments);
    std::vector<std::pair<Vector,Vector> >& velocities = _vVelocitiesCache;
    velocities.resize(_veclinks.size());
    velocities.at(0).first = linearvel;
    velocities.at(0).second = angularvel;

    vector<dReal> vlower,vupper,vtempvalues, veval;
    if( checklimits != CLA_Nothing ) {
        GetDOFVelocityLimits(vlower,vupper);
    }

    // have to compute the velocities ahead of time since they are dependent on the link transformations
    std::vector< boost::array<dReal, 3> >& vPassiveJointVelocities = _vPassiveJointValuesCache;
    vPassiveJointVelocities.resize(_vPassiveJoints.size());
    for(size_t ijoint = 0; ijoint < vPassiveJointVelocities.size(); ++ijoint) {
        if( !_vPassiveJoints[ijoint]->IsMimic() ) {
            _vPassiveJoints[ijoint]->GetVelocities(vPassiveJointVelocities[ijoint]);
        }
    }

    std::vector<uint8_t>& vlinkscomputed = _vLinksVisitedCache;
    vlinkscomputed.resize(_veclinks.size());
    std::fill(vlinkscomputed.begin(), vlinkscomputed.end(), 0);
    vlinkscomputed[0] = 1;
    boost::array<dReal,3> dummyvalues; // dummy values for a joint

    for(size_t ijoint = 0; ijoint < _vTopologicallySortedJointsAll.size(); ++ijoint) {
        JointPtr pjoint = _vTopologicallySortedJointsAll[ijoint];
        int jointindex = _vTopologicallySortedJointIndicesAll[ijoint];
        int dofindex = pjoint->GetDOFIndex();
        const dReal* pvalues=dofindex >= 0 ? &vDOFVelocities.at(dofindex) : NULL;
        if( pjoint->IsMimic() ) {
            for(int i = 0; i < pjoint->GetDOF(); ++i) {
                if( pjoint->IsMimic(i) ) {
                    vtempvalues.resize(0);
                    const std::vector<Mimic::DOFFormat>& vdofformat = pjoint->_vmimic[i]->_vdofformat;
                    FOREACHC(itdof,vdofformat) {
                        JointPtr pj = itdof->jointindex < (int)_vecjoints.size() ? _vecjoints[itdof->jointindex] : _vPassiveJoints.at(itdof->jointindex-_vecjoints.size());
                        vtempvalues.push_back(pj->GetValue(itdof->axis));
                    }
                    dummyvalues[i] = 0;
                    int err = pjoint->_Eval(i,1,vtempvalues,veval);
                    if( err ) {
                        RAVELOG_WARN(str(boost::format("env=%d, failed to evaluate joint %s, fparser error %d")%GetEnv()->GetId()%pjoint->GetName()%err));
                        if( IS_DEBUGLEVEL(Level_Verbose) ) {
                            err = pjoint->_Eval(i,1,vtempvalues,veval);
                        }
                    }
                    else {
                        for(size_t ipartial = 0; ipartial < vdofformat.size(); ++ipartial) {
                            dReal partialvelocity;
                            if( vdofformat[ipartial].dofindex >= 0 ) {
                                partialvelocity = vDOFVelocities.at(vdofformat[ipartial].dofindex);
                            }
                            else {
                                partialvelocity = vPassiveJointVelocities.at(vdofformat[ipartial].jointindex-_vecjoints.size()).at(vdofformat[ipartial].axis);
                            }
                            if( ipartial < veval.size() ) {
                                dummyvalues[i] += veval.at(ipartial) * partialvelocity;
                            }
                            else {
                                RAVELOG_DEBUG_FORMAT("env=%d(%s), cannot evaluate partial velocity for mimic joint %s, perhaps equations don't exist", GetEnv()->GetId()%GetEnv()->GetName()%pjoint->GetName());
                            }
                        }
                    }

                    // if joint is passive, update the stored joint values! This is necessary because joint value might be referenced in the future.
                    if( dofindex < 0 ) {
                        vPassiveJointVelocities.at(jointindex-(int)_vecjoints.size()).at(i) = dummyvalues[i];
                    }
                }
                else if( dofindex >= 0 ) {
                    dummyvalues[i] = vDOFVelocities.at(dofindex+i); // is this correct? what is a joint has a mimic and non-mimic axis?
                }
                else {
                    // preserve passive joint values
                    dummyvalues[i] = vPassiveJointVelocities.at(jointindex-(int)_vecjoints.size()).at(i);
                }
            }
            pvalues = &dummyvalues[0];
        }
        // do the test after mimic computation!
        if( vlinkscomputed[pjoint->GetHierarchyChildLink()->GetIndex()] ) {
            continue;
        }
        if( !pvalues ) {
            // has to be a passive joint
            pvalues = &vPassiveJointVelocities.at(jointindex-(int)_vecjoints.size()).at(0);
        }

        if( checklimits != CLA_Nothing && dofindex >= 0 ) {
            for(int i = 0; i < pjoint->GetDOF(); ++i) {
                if( pvalues[i] < vlower.at(dofindex+i)-g_fEpsilonJointLimit ) {
                    if( checklimits == CLA_CheckLimits ) {
                        RAVELOG_WARN(str(boost::format("env=%d, dof %d velocity is not in limits %.15e<%.15e")%GetEnv()->GetId()%(dofindex+i)%pvalues[i]%vlower.at(dofindex+i)));
                    }
                    else if( checklimits == CLA_CheckLimitsThrow ) {
                        throw OPENRAVE_EXCEPTION_FORMAT(_("env=%d, dof %d velocity is not in limits %.15e<%.15e"), GetEnv()->GetId()%(dofindex+i)%pvalues[i]%vlower.at(dofindex+i), ORE_InvalidArguments);
                    }
                    dummyvalues[i] = vlower[dofindex+i];
                }
                else if( pvalues[i] > vupper.at(dofindex+i)+g_fEpsilonJointLimit ) {
                    if( checklimits == CLA_CheckLimits ) {
                        RAVELOG_WARN(str(boost::format("env=%d, dof %d velocity is not in limits %.15e>%.15e")%GetEnv()->GetId()%(dofindex+i)%pvalues[i]%vupper.at(dofindex+i)));
                    }
                    else if( checklimits == CLA_CheckLimitsThrow ) {
                        throw OPENRAVE_EXCEPTION_FORMAT(_("env=%d, dof %d velocity is not in limits %.15e>%.15e"), GetEnv()->GetId()%(dofindex+i)%pvalues[i]%vupper.at(dofindex+i), ORE_InvalidArguments);
                    }
                    dummyvalues[i] = vupper[dofindex+i];
                }
                else {
                    dummyvalues[i] = pvalues[i];
                }
            }
            pvalues = &dummyvalues[0];
        }

        // compute for global coordinate system
        Vector vparent, wparent;
        Transform tparent;
        if( !pjoint->GetHierarchyParentLink() ) {
            tparent = _veclinks.at(0)->GetTransform();
            vparent = velocities.at(0).first;
            wparent = velocities.at(0).second;
        }
        else {
            tparent = pjoint->GetHierarchyParentLink()->GetTransform();
            vparent = velocities[pjoint->GetHierarchyParentLink()->GetIndex()].first;
            wparent = velocities[pjoint->GetHierarchyParentLink()->GetIndex()].second;
        }

        int childindex = pjoint->GetHierarchyChildLink()->GetIndex();
        Transform tchild = pjoint->GetHierarchyChildLink()->GetTransform();
        Vector xyzdelta = tchild.trans - tparent.trans;
        Transform tdelta = tparent * pjoint->GetInternalHierarchyLeftTransform();
//        if( pjoint->GetType() & JointSpecialBit ) {
//            switch(pjoint->GetType()) {
//            case JointHinge2: {
//                Transform tfirst;
//                tfirst.rot = quatFromAxisAngle(pjoint->GetInternalHierarchyAxis(0), pjoint->GetValue(0));
//                w = pvalues[0]*pjoint->GetInternalHierarchyAxis(0) + tfirst.rotate(pvalues[1]*pjoint->GetInternalHierarchyAxis(1));
//                break;
//            }
//            case JointSpherical:
//                w.x = pvalues[0]; w.y = pvalues[1]; w.z = pvalues[2];
//                break;
//            default:
//                RAVELOG_WARN(str(boost::format("env=%d, forward kinematic type %d not supported")%GetEnv()->GetId()%pjoint->GetType()));
//                break;
//            }
//        }
//        else {
        if( pjoint->GetType() == JointRevolute ) {
            Vector gw = tdelta.rotate(pvalues[0]*pjoint->GetInternalHierarchyAxis(0));
            velocities.at(childindex) = make_pair(vparent + wparent.cross(xyzdelta) + gw.cross(tchild.trans-tdelta.trans), wparent + gw);
        }
        else if( pjoint->GetType() == JointPrismatic ) {
            velocities.at(childindex) = make_pair(vparent + wparent.cross(xyzdelta) + tdelta.rotate(pvalues[0]*pjoint->GetInternalHierarchyAxis(0)), wparent);
        }
        else if( pjoint->GetType() == JointTrajectory ) {
            Transform tlocalvelocity, tlocal;
            if( pjoint->IsMimic(0) ) {
                // vtempvalues should already be init from previous _Eval call
                int err = pjoint->_Eval(0,0,vtempvalues,veval);
                if( err != 0 ) {
                    RAVELOG_WARN(str(boost::format("env=%d, error with evaluation of joint %s")%GetEnv()->GetId()%pjoint->GetName()));
                }
                dReal fvalue = veval[0];
                if( pjoint->IsCircular(0) ) {
                    fvalue = utils::NormalizeCircularAngle(fvalue,pjoint->_vcircularlowerlimit.at(0), pjoint->_vcircularupperlimit.at(0));
                }
                pjoint->_info._trajfollow->Sample(vtempvalues,fvalue);
            }
            else {
                // calling GetValue() could be extremely slow
                pjoint->_info._trajfollow->Sample(vtempvalues,pjoint->GetValue(0));
            }
            pjoint->_info._trajfollow->GetConfigurationSpecification().ExtractTransform(tlocal, vtempvalues.begin(), KinBodyConstPtr(),0);
            pjoint->_info._trajfollow->GetConfigurationSpecification().ExtractTransform(tlocalvelocity, vtempvalues.begin(), KinBodyConstPtr(),1);
            Vector gw = tdelta.rotate(quatMultiply(tlocalvelocity.rot, quatInverse(tlocal.rot))*2*pvalues[0]); // qvel = [0,axisangle] * qrot * 0.5 * vel
            gw = Vector(gw.y,gw.z,gw.w);
            Vector gv = tdelta.rotate(tlocalvelocity.trans*pvalues[0]);
            velocities.at(childindex) = make_pair(vparent + wparent.cross(xyzdelta) + gw.cross(tchild.trans-tdelta.trans) + gv, wparent + gw);
        }
        else if( pjoint->GetType() == JointSpherical ) {
            Vector gw = tdelta.rotate(Vector(pvalues[0],pvalues[1],pvalues[2]));
            velocities.at(childindex) = make_pair(vparent + wparent.cross(xyzdelta) + gw.cross(tchild.trans-tdelta.trans), wparent + gw);
        }
        else {
            throw OPENRAVE_EXCEPTION_FORMAT(_("env=%d, joint 0x%x not supported for querying velocities"),GetEnv()->GetId()%pjoint->GetType(),ORE_Assert);
//                //todo
//                Transform tjoint;
//                for(int iaxis = 0; iaxis < pjoint->GetDOF(); ++iaxis) {
//                    Transform tdelta;
//                    if( pjoint->IsRevolute(iaxis) ) {
//                        w += tjoint.rotate(pvalues[iaxis]*pjoint->GetInternalHierarchyAxis(iaxis));
//                        tdelta.rot = quatFromAxisAngle(pjoint->GetInternalHierarchyAxis(iaxis), pvalues[iaxis]);
//                    }
//                    else {
//                        tdelta.trans = pjoint->GetInternalHierarchyAxis(iaxis) * pvalues[iaxis];
//                        v += tjoint.rotate(pvalues[iaxis]*pjoint->GetInternalHierarchyAxis(iaxis)) + w.cross(tdelta.trans);
//                    }
//                    tjoint = tjoint * tdelta;
//                }
        }
//        }


        vlinkscomputed[childindex] = 1;
    }
    SetLinkVelocities(velocities);
}

void KinBody::SetDOFVelocities(const std::vector<dReal>& vDOFVelocities, uint32_t checklimits, const std::vector<int>& dofindices)
{
    Vector linearvel,angularvel;
    _veclinks.at(0)->GetVelocity(linearvel,angularvel);
    if( dofindices.size() == 0 ) {
        return SetDOFVelocities(vDOFVelocities,linearvel,angularvel,checklimits);
    }

    // check if all dofindices are supplied
    if( (int)dofindices.size() == GetDOF() ) {
        bool bordereddof = true;
        for(size_t i = 0; i < dofindices.size(); ++i) {
            if( dofindices[i] != (int)i ) {
                bordereddof = false;
                break;
            }
        }
        if( bordereddof ) {
            return SetDOFVelocities(vDOFVelocities,linearvel,angularvel,checklimits);
        }
    }
    OPENRAVE_ASSERT_OP_FORMAT(vDOFVelocities.size(),==,dofindices.size(),"env=%d(%s), index sizes do not match %d!=%d", GetEnv()->GetId()%GetEnv()->GetName()%vDOFVelocities.size()%dofindices.size(), ORE_InvalidArguments);
    // have to recreate the correct vector
    std::vector<dReal> vfulldof(GetDOF());
    std::vector<int>::const_iterator it;
    for(size_t i = 0; i < dofindices.size(); ++i) {
        it = find(dofindices.begin(), dofindices.end(), i);
        if( it != dofindices.end() ) {
            vfulldof[i] = vDOFVelocities.at(static_cast<size_t>(it-dofindices.begin()));
        }
        else {
            const Joint& joint = _GetJointFromDOFIndex(i);
            vfulldof[i] = joint.GetVelocity(i-_vDOFIndices.at(i));
        }
    }
    return SetDOFVelocities(vfulldof,linearvel,angularvel,checklimits);
}

void KinBody::GetLinkVelocities(std::vector<std::pair<Vector,Vector> >& velocities) const
{
    GetEnv()->GetPhysicsEngine()->GetLinkVelocities(shared_kinbody_const(),velocities);
}

void KinBody::GetLinkTransformations(vector<Transform>& vtrans) const
{
    if( RaveGetDebugLevel() & Level_VerifyPlans ) {
        RAVELOG_VERBOSE("GetLinkTransformations should be called with doflastsetvalues\n");
    }
    vtrans.resize(_veclinks.size());
    vector<Transform>::iterator it;
    vector<LinkPtr>::const_iterator itlink;
    for(it = vtrans.begin(), itlink = _veclinks.begin(); it != vtrans.end(); ++it, ++itlink) {
        *it = (*itlink)->GetTransform();
    }
}

void KinBody::GetLinkTransformations(std::vector<Transform>& transforms, std::vector<dReal>& doflastsetvalues) const
{
    transforms.resize(_veclinks.size());
    vector<Transform>::iterator it;
    vector<LinkPtr>::const_iterator itlink;
    for(it = transforms.begin(), itlink = _veclinks.begin(); it != transforms.end(); ++it, ++itlink) {
        *it = (*itlink)->GetTransform();
    }

    doflastsetvalues.resize(0);
    if( (int)doflastsetvalues.capacity() < GetDOF() ) {
        doflastsetvalues.reserve(GetDOF());
    }
    FOREACHC(it, _vDOFOrderedJoints) {
        int toadd = (*it)->GetDOFIndex()-(int)doflastsetvalues.size();
        if( toadd > 0 ) {
            doflastsetvalues.insert(doflastsetvalues.end(),toadd,0);
        }
        else if( toadd < 0 ) {
            throw OPENRAVE_EXCEPTION_FORMAT(_("dof indices mismatch joint %s, toadd=%d"), (*it)->GetName()%toadd, ORE_InvalidState);
        }
        for(int i = 0; i < (*it)->GetDOF(); ++i) {
            doflastsetvalues.push_back((*it)->_doflastsetvalues[i]);
        }
    }
}

void KinBody::GetLinkEnableStates(std::vector<uint8_t>& enablestates) const
{
    enablestates.resize(_veclinks.size());
    for(size_t ilink = 0; ilink < _veclinks.size(); ++ilink) {
        enablestates[ilink] = _veclinks[ilink]->IsEnabled();
    }
}

uint64_t KinBody::GetLinkEnableStatesMask() const
{
    if( _veclinks.size() > 64 ) {
        RAVELOG_WARN_FORMAT("%s has too many links and will only return enable mask for first 64", _name);
    }
    uint64_t linkstate = 0;
    for(size_t ilink = 0; ilink < _veclinks.size(); ++ilink) {
        linkstate |= ((uint64_t)_veclinks[ilink]->_info._bIsEnabled<<ilink);
    }
    return linkstate;
}

KinBody::JointPtr KinBody::GetJointFromDOFIndex(int dofindex) const
{
    return _vecjoints.at(_vDOFIndices.at(dofindex));
}

AABB KinBody::ComputeAABB(bool bEnabledOnlyLinks) const
{
    Vector vmin, vmax;
    bool binitialized=false;
    AABB ab;
    FOREACHC(itlink,_veclinks) {
        if( bEnabledOnlyLinks && !(*itlink)->IsEnabled() ) {
            continue;
        }
        ab = (*itlink)->ComputeAABB();
        if((ab.extents.x == 0)&&(ab.extents.y == 0)&&(ab.extents.z == 0)) {
            continue;
        }
        Vector vnmin = ab.pos - ab.extents;
        Vector vnmax = ab.pos + ab.extents;
        if( !binitialized ) {
            vmin = vnmin;
            vmax = vnmax;
            binitialized = true;
        }
        else {
            if( vmin.x > vnmin.x ) {
                vmin.x = vnmin.x;
            }
            if( vmin.y > vnmin.y ) {
                vmin.y = vnmin.y;
            }
            if( vmin.z > vnmin.z ) {
                vmin.z = vnmin.z;
            }
            if( vmax.x < vnmax.x ) {
                vmax.x = vnmax.x;
            }
            if( vmax.y < vnmax.y ) {
                vmax.y = vnmax.y;
            }
            if( vmax.z < vnmax.z ) {
                vmax.z = vnmax.z;
            }
        }
    }
    if( !binitialized ) {
        ab.pos = GetTransform().trans;
        ab.extents = Vector(0,0,0);
    }
    else {
        ab.pos = (dReal)0.5 * (vmin + vmax);
        ab.extents = vmax - ab.pos;
    }
    return ab;
}

AABB KinBody::ComputeAABBFromTransform(const Transform& tBody, bool bEnabledOnlyLinks) const
{
    Vector vmin, vmax;
    bool binitialized=false;
    AABB ablocal;
    Transform tConvertToNewFrame = tBody*GetTransform().inverse();
    FOREACHC(itlink,_veclinks) {
        if( bEnabledOnlyLinks && !(*itlink)->IsEnabled() ) {
            continue;
        }
        ablocal = (*itlink)->ComputeLocalAABB();
        if( ablocal.extents.x == 0 && ablocal.extents.y == 0 && ablocal.extents.z == 0 ) {
            continue;
        }

        Transform tlink = tConvertToNewFrame*(*itlink)->GetTransform();
        TransformMatrix mlink(tlink);
        Vector projectedExtents(RaveFabs(mlink.m[0]*ablocal.extents[0]) + RaveFabs(mlink.m[1]*ablocal.extents[1]) + RaveFabs(mlink.m[2]*ablocal.extents[2]),
                                RaveFabs(mlink.m[4]*ablocal.extents[0]) + RaveFabs(mlink.m[5]*ablocal.extents[1]) + RaveFabs(mlink.m[6]*ablocal.extents[2]),
                                RaveFabs(mlink.m[8]*ablocal.extents[0]) + RaveFabs(mlink.m[9]*ablocal.extents[1]) + RaveFabs(mlink.m[10]*ablocal.extents[2]));
        Vector vWorldPos = tlink * ablocal.pos;

        Vector vnmin = vWorldPos - projectedExtents;
        Vector vnmax = vWorldPos + projectedExtents;
        if( !binitialized ) {
            vmin = vnmin;
            vmax = vnmax;
            binitialized = true;
        }
        else {
            if( vmin.x > vnmin.x ) {
                vmin.x = vnmin.x;
            }
            if( vmin.y > vnmin.y ) {
                vmin.y = vnmin.y;
            }
            if( vmin.z > vnmin.z ) {
                vmin.z = vnmin.z;
            }
            if( vmax.x < vnmax.x ) {
                vmax.x = vnmax.x;
            }
            if( vmax.y < vnmax.y ) {
                vmax.y = vnmax.y;
            }
            if( vmax.z < vnmax.z ) {
                vmax.z = vnmax.z;
            }
        }
    }

    AABB ab;
    if( !binitialized ) {
        ab.pos = GetTransform().trans;
        ab.extents = Vector(0,0,0);
    }
    else {
        ab.pos = (dReal)0.5 * (vmin + vmax);
        ab.extents = vmax - ab.pos;
    }
    return ab;
}

AABB KinBody::ComputeLocalAABB(bool bEnabledOnlyLinks) const
{
    return ComputeAABBFromTransform(Transform(), bEnabledOnlyLinks);
}

AABB KinBody::ComputeAABBForGeometryGroup(const std::string& geomgroupname, bool bEnabledOnlyLinks) const
{
    Vector vmin, vmax;
    bool binitialized=false;
    AABB ab;
    FOREACHC(itlink,_veclinks) {
        if( bEnabledOnlyLinks && !(*itlink)->IsEnabled() ) {
            continue;
        }
        ab = (*itlink)->ComputeAABBForGeometryGroup(geomgroupname);
        if((ab.extents.x == 0)&&(ab.extents.y == 0)&&(ab.extents.z == 0)) {
            continue;
        }
        Vector vnmin = ab.pos - ab.extents;
        Vector vnmax = ab.pos + ab.extents;
        if( !binitialized ) {
            vmin = vnmin;
            vmax = vnmax;
            binitialized = true;
        }
        else {
            if( vmin.x > vnmin.x ) {
                vmin.x = vnmin.x;
            }
            if( vmin.y > vnmin.y ) {
                vmin.y = vnmin.y;
            }
            if( vmin.z > vnmin.z ) {
                vmin.z = vnmin.z;
            }
            if( vmax.x < vnmax.x ) {
                vmax.x = vnmax.x;
            }
            if( vmax.y < vnmax.y ) {
                vmax.y = vnmax.y;
            }
            if( vmax.z < vnmax.z ) {
                vmax.z = vnmax.z;
            }
        }
    }
    if( !binitialized ) {
        ab.pos = GetTransform().trans;
        ab.extents = Vector(0,0,0);
    }
    else {
        ab.pos = (dReal)0.5 * (vmin + vmax);
        ab.extents = vmax - ab.pos;
    }
    return ab;
}

AABB KinBody::ComputeAABBForGeometryGroupFromTransform(const std::string& geomgroupname, const Transform& tBody, bool bEnabledOnlyLinks) const
{
    Vector vmin, vmax;
    bool binitialized=false;
    AABB ablocal;
    Transform tConvertToNewFrame = tBody*GetTransform().inverse();
    FOREACHC(itlink,_veclinks) {
        if( bEnabledOnlyLinks && !(*itlink)->IsEnabled() ) {
            continue;
        }
        ablocal = (*itlink)->ComputeLocalAABBForGeometryGroup(geomgroupname);
        if( ablocal.extents.x == 0 && ablocal.extents.y == 0 && ablocal.extents.z == 0 ) {
            continue;
        }

        Transform tlink = tConvertToNewFrame*(*itlink)->GetTransform();
        TransformMatrix mlink(tlink);
        Vector projectedExtents(RaveFabs(mlink.m[0]*ablocal.extents[0]) + RaveFabs(mlink.m[1]*ablocal.extents[1]) + RaveFabs(mlink.m[2]*ablocal.extents[2]),
                                RaveFabs(mlink.m[4]*ablocal.extents[0]) + RaveFabs(mlink.m[5]*ablocal.extents[1]) + RaveFabs(mlink.m[6]*ablocal.extents[2]),
                                RaveFabs(mlink.m[8]*ablocal.extents[0]) + RaveFabs(mlink.m[9]*ablocal.extents[1]) + RaveFabs(mlink.m[10]*ablocal.extents[2]));
        Vector vWorldPos = tlink * ablocal.pos;

        Vector vnmin = vWorldPos - projectedExtents;
        Vector vnmax = vWorldPos + projectedExtents;
        if( !binitialized ) {
            vmin = vnmin;
            vmax = vnmax;
            binitialized = true;
        }
        else {
            if( vmin.x > vnmin.x ) {
                vmin.x = vnmin.x;
            }
            if( vmin.y > vnmin.y ) {
                vmin.y = vnmin.y;
            }
            if( vmin.z > vnmin.z ) {
                vmin.z = vnmin.z;
            }
            if( vmax.x < vnmax.x ) {
                vmax.x = vnmax.x;
            }
            if( vmax.y < vnmax.y ) {
                vmax.y = vnmax.y;
            }
            if( vmax.z < vnmax.z ) {
                vmax.z = vnmax.z;
            }
        }
    }

    AABB ab;
    if( !binitialized ) {
        ab.pos = GetTransform().trans;
        ab.extents = Vector(0,0,0);
    }
    else {
        ab.pos = (dReal)0.5 * (vmin + vmax);
        ab.extents = vmax - ab.pos;
    }
    return ab;
}

AABB KinBody::ComputeLocalAABBForGeometryGroup(const std::string& geomgroupname, bool bEnabledOnlyLinks) const
{
    return ComputeAABBForGeometryGroupFromTransform(geomgroupname, Transform(), bEnabledOnlyLinks);
}

Vector KinBody::GetCenterOfMass() const
{
    // find center of mass and set the outer transform to it
    Vector center;
    dReal fTotalMass = 0;

    FOREACHC(itlink, _veclinks) {
        center += ((*itlink)->GetTransform() * (*itlink)->GetCOMOffset() * (*itlink)->GetMass());
        fTotalMass += (*itlink)->GetMass();
    }

    if( fTotalMass > 0 ) {
        center /= fTotalMass;
    }
    return center;
}

void KinBody::SetLinkTransformations(const std::vector<Transform>& vbodies)
{
    if( RaveGetDebugLevel() & Level_VerifyPlans ) {
        RAVELOG_WARN("SetLinkTransformations should be called with doflastsetvalues, re-setting all values\n");
    }
    else {
        RAVELOG_DEBUG("SetLinkTransformations should be called with doflastsetvalues, re-setting all values\n");
    }
    OPENRAVE_ASSERT_OP_FORMAT(vbodies.size(), >=, _veclinks.size(), "env=%d(%s), not enough links %d<%d", GetEnv()->GetId()%GetEnv()->GetName()%vbodies.size()%_veclinks.size(),ORE_InvalidArguments);
    vector<Transform>::const_iterator it;
    vector<LinkPtr>::iterator itlink;
    for(it = vbodies.begin(), itlink = _veclinks.begin(); it != vbodies.end(); ++it, ++itlink) {
        (*itlink)->SetTransform(*it);
    }
    FOREACH(itjoint,_vecjoints) {
        for(int i = 0; i < (*itjoint)->GetDOF(); ++i) {
            (*itjoint)->_doflastsetvalues[i] = (*itjoint)->GetValue(i);
        }
    }
    _UpdateGrabbedBodies();
    _PostprocessChangedParameters(Prop_LinkTransforms);
}

void KinBody::SetLinkTransformations(const std::vector<Transform>& transforms, const std::vector<dReal>& doflastsetvalues)
{
    OPENRAVE_ASSERT_OP_FORMAT(transforms.size(), >=, _veclinks.size(), "env=%d(%s), not enough links %d<%d", GetEnv()->GetId()%GetEnv()->GetName()%transforms.size()%_veclinks.size(),ORE_InvalidArguments);
    vector<Transform>::const_iterator it;
    vector<LinkPtr>::iterator itlink;
    for(it = transforms.begin(), itlink = _veclinks.begin(); it != transforms.end(); ++it, ++itlink) {
        (*itlink)->SetTransform(*it);
    }
    FOREACH(itjoint,_vecjoints) {
        for(int i = 0; i < (*itjoint)->GetDOF(); ++i) {
            (*itjoint)->_doflastsetvalues[i] = doflastsetvalues.at((*itjoint)->GetDOFIndex()+i);
        }
    }
    _UpdateGrabbedBodies();
    _PostprocessChangedParameters(Prop_LinkTransforms);
}

void KinBody::SetLinkVelocities(const std::vector<std::pair<Vector,Vector> >& velocities)
{
    GetEnv()->GetPhysicsEngine()->SetLinkVelocities(shared_kinbody(),velocities);
    _UpdateGrabbedBodies();
}

void KinBody::SetLinkEnableStates(const std::vector<uint8_t>& enablestates)
{
    OPENRAVE_ASSERT_OP(enablestates.size(),==,_veclinks.size());
    bool bchanged = false;
    for(size_t ilink = 0; ilink < enablestates.size(); ++ilink) {
        bool bEnable = enablestates[ilink]!=0;
        if( _veclinks[ilink]->_info._bIsEnabled != bEnable ) {
            _veclinks[ilink]->_info._bIsEnabled = bEnable;
            _nNonAdjacentLinkCache &= ~AO_Enabled;
            bchanged = true;
        }
    }
    if( bchanged ) {
        _PostprocessChangedParameters(Prop_LinkEnable);
    }
}

void KinBody::SetDOFValues(const std::vector<dReal>& vJointValues, const Transform& transBase, uint32_t checklimits)
{
    if( _veclinks.size() == 0 ) {
        return;
    }
    Transform tbase = transBase*_veclinks.at(0)->GetTransform().inverse();
    _veclinks.at(0)->SetTransform(transBase);

    // apply the relative transformation to all links!! (needed for passive joints)
    for(size_t i = 1; i < _veclinks.size(); ++i) {
        _veclinks[i]->SetTransform(tbase*_veclinks[i]->GetTransform());
    }
    SetDOFValues(vJointValues,checklimits);
}

void KinBody::SetDOFValues(const std::vector<dReal>& vJointValues, uint32_t checklimits, const std::vector<int>& dofindices)
{
    CHECK_INTERNAL_COMPUTATION;
    if( vJointValues.size() == 0 || _veclinks.size() == 0) {
        return;
    }
    int expecteddof = dofindices.size() > 0 ? (int)dofindices.size() : GetDOF();
    OPENRAVE_ASSERT_OP_FORMAT((int)vJointValues.size(),>=,expecteddof, "env=%d(%s), not enough values %d<%d", GetEnv()->GetId()%GetEnv()->GetName()%vJointValues.size()%GetDOF(),ORE_InvalidArguments);

    const dReal* pJointValues = &vJointValues[0];
    if( checklimits != CLA_Nothing || dofindices.size() > 0 ) {
        _vTempJoints.resize(GetDOF());
        if( dofindices.size() > 0 ) {
            // user only set a certain number of indices, so have to fill the temporary array with the full set of values first
            // and then overwrite with the user set values
            GetDOFValues(_vTempJoints);
            for(size_t i = 0; i < dofindices.size(); ++i) {
                _vTempJoints.at(dofindices[i]) = pJointValues[i];
            }
            pJointValues = &_vTempJoints[0];
        }
        dReal* ptempjoints = &_vTempJoints[0];

        // check the limits
        vector<dReal> upperlim, lowerlim;
        FOREACHC(it, _vecjoints) {
            const dReal* p = pJointValues+(*it)->GetDOFIndex();
            if( checklimits == CLA_Nothing ) {
                // limits should not be checked, so just copy
                for(int i = 0; i < (*it)->GetDOF(); ++i) {
                    *ptempjoints++ = p[i];
                }
                continue;
            }
            OPENRAVE_ASSERT_OP( (*it)->GetDOF(), <=, 3 );
            (*it)->GetLimits(lowerlim, upperlim);
            if( (*it)->GetType() == JointSpherical ) {
                dReal fcurang = fmod(RaveSqrt(p[0]*p[0]+p[1]*p[1]+p[2]*p[2]),2*PI);
                if( fcurang < lowerlim[0] ) {
                    if( fcurang < 1e-10 ) {
                        *ptempjoints++ = lowerlim[0]; *ptempjoints++ = 0; *ptempjoints++ = 0;
                    }
                    else {
                        dReal fmult = lowerlim[0]/fcurang;
                        *ptempjoints++ = p[0]*fmult; *ptempjoints++ = p[1]*fmult; *ptempjoints++ = p[2]*fmult;
                    }
                }
                else if( fcurang > upperlim[0] ) {
                    if( fcurang < 1e-10 ) {
                        *ptempjoints++ = upperlim[0]; *ptempjoints++ = 0; *ptempjoints++ = 0;
                    }
                    else {
                        dReal fmult = upperlim[0]/fcurang;
                        *ptempjoints++ = p[0]*fmult; *ptempjoints++ = p[1]*fmult; *ptempjoints++ = p[2]*fmult;
                    }
                }
                else {
                    *ptempjoints++ = p[0]; *ptempjoints++ = p[1]; *ptempjoints++ = p[2];
                }
            }
            else {
                for(int i = 0; i < (*it)->GetDOF(); ++i) {
                    if( (*it)->IsCircular(i) ) {
                        // don't normalize since user is expecting the values he sets are exactly returned via GetDOFValues
                        *ptempjoints++ = p[i]; //utils::NormalizeCircularAngle(p[i],(*it)->_vcircularlowerlimit[i],(*it)->_vcircularupperlimit[i]);
                    }
                    else {
                        if( p[i] < lowerlim[i] ) {
                            if( p[i] < lowerlim[i]-g_fEpsilonEvalJointLimit ) {
                                if( checklimits == CLA_CheckLimits ) {
                                    RAVELOG_WARN(str(boost::format("env=%d, dof %d value %e is smaller than the lower limit %e")%GetEnv()->GetId()%((*it)->GetDOFIndex()+i)%p[i]%lowerlim[i]));
                                }
                                else if( checklimits == CLA_CheckLimitsThrow ) {
                                    throw OPENRAVE_EXCEPTION_FORMAT(_("env=%d, dof %d value %e is smaller than the lower limit %e"), GetEnv()->GetId()%((*it)->GetDOFIndex()+i)%p[i]%lowerlim[i], ORE_InvalidArguments);
                                }
                            }
                            *ptempjoints++ = lowerlim[i];
                        }
                        else if( p[i] > upperlim[i] ) {
                            if( p[i] > upperlim[i]+g_fEpsilonEvalJointLimit ) {
                                if( checklimits == CLA_CheckLimits ) {
                                    RAVELOG_WARN(str(boost::format("env=%d, dof %d value %e is greater than the upper limit %e")%GetEnv()->GetId()%((*it)->GetDOFIndex()+i)%p[i]%upperlim[i]));
                                }
                                else if( checklimits == CLA_CheckLimitsThrow ) {
                                    throw OPENRAVE_EXCEPTION_FORMAT(_("env=%d, dof %d value %e is greater than the upper limit %e"), GetEnv()->GetId()%((*it)->GetDOFIndex()+i)%p[i]%upperlim[i], ORE_InvalidArguments);
                                }
                            }
                            *ptempjoints++ = upperlim[i];
                        }
                        else {
                            *ptempjoints++ = p[i];
                        }
                    }
                }
            }
        }
        pJointValues = &_vTempJoints[0];
    }

    // have to compute the angles ahead of time since they are dependent on the link
    const int nActiveJoints = _vecjoints.size();
    const int nPassiveJoints = _vPassiveJoints.size();
    std::vector< boost::array<dReal, 3> >& vPassiveJointValues = _vPassiveJointValuesCache;
    vPassiveJointValues.resize(nPassiveJoints);
    for(int i = 0; i < nPassiveJoints; ++i) {
        const KinBody::JointPtr& pjoint = _vPassiveJoints[i];
        const KinBody::Joint& joint = *pjoint;
        if(joint.IsStatic()) {
            continue;
        }
        const boost::array<dReal, 3>& vlowerlimit = joint._info._vlowerlimit;
        const boost::array<dReal, 3>& vupperlimit = joint._info._vupperlimit;
        boost::array<dReal, 3>& jvals = vPassiveJointValues[i];
        if( !joint.IsMimic() ) {
            joint.GetValues(jvals);
            // check if out of limits!
            for(size_t j = 0; j < 3; ++j) {
                if( !joint.IsCircular(j) ) {
                    if( jvals[j] < vlowerlimit.at(j) ) {
                        if( jvals[j] < vlowerlimit.at(j) - 5e-4f ) {
                            RAVELOG_WARN_FORMAT("env=%d(%s), dummy joint out of lower limit! %e < %e", GetEnv()->GetId()%GetEnv()->GetName() % vlowerlimit.at(j) % jvals[j]);
                        }
                        jvals[j] = vlowerlimit.at(j);
                    }
                    else if( jvals[j] > vupperlimit.at(j) ) {
                        if( jvals[j] > vupperlimit.at(j) + 5e-4f ) {
                            RAVELOG_WARN_FORMAT("env=%d(%s), dummy joint out of upper limit! %e > %e", GetEnv()->GetId()%GetEnv()->GetName() % vupperlimit.at(j) % jvals[j]);
                        }
                        jvals[j] = vupperlimit.at(j);
                    }
                }
            }
        }
    }

    std::vector<uint8_t> vlinkscomputed(_veclinks.size(),0);
    vlinkscomputed[0] = 1;
    boost::array<dReal,3> dummyvalues; // dummy values for a joint
    std::vector<dReal> vtempvalues, veval;

    for(size_t ijoint = 0; ijoint < _vTopologicallySortedJointsAll.size(); ++ijoint) {
        const JointPtr& pjoint = _vTopologicallySortedJointsAll[ijoint];
        KinBody::Joint& joint = *pjoint;
        const LinkPtr& parentlink = joint._attachedbodies[0];
        const LinkPtr& childlink = joint._attachedbodies[1];

        if( joint.IsStatic() ) {
            // if joint.IsStatic(), then joint._info._tRightNoOffset and tjoint are assigned identities
            const Transform t = (!!parentlink ? parentlink->GetTransform() : _veclinks.at(0)->GetTransform()) * joint.GetInternalHierarchyLeftTransform();
            childlink->SetTransform(t);
            vlinkscomputed[childlink->GetIndex()] = 1;
            continue;
        }

        const int jointindex = _vTopologicallySortedJointIndicesAll[ijoint];
        const int dofindex = joint.GetDOFIndex(); // active joint has dofindex>=0; passive has dofindex=-1 but jointindex>=0
        const int jointdof = joint.GetDOF();
        const KinBody::JointType jointtype = joint.GetType();
        const dReal* pvalues = dofindex >= 0 ? pJointValues + dofindex : NULL;
        const boost::array<dReal, 3>& vlowerlimit = joint._info._vlowerlimit;
        const boost::array<dReal, 3>& vupperlimit = joint._info._vupperlimit;

        if( joint.IsMimic() ) {
            for(int i = 0; i < jointdof; ++i) {
                if( joint.IsMimic(i) ) {
                    vtempvalues.clear();
                    const std::vector<Mimic::DOFFormat>& vdofformat = joint._vmimic[i]->_vdofformat;
                    for(const Mimic::DOFFormat& dofformat : vdofformat) {
                        vtempvalues.push_back(dofformat.dofindex >= 0 ? pJointValues[dofformat.dofindex]
                                              : vPassiveJointValues.at(dofformat.jointindex-nActiveJoints).at(dofformat.axis));
                    }
                    const int err = joint._Eval(i, 0, vtempvalues, veval);
                    if( err ) {
                        RAVELOG_WARN(str(boost::format("env=%d, failed to evaluate joint %s, fparser error %d")%GetEnv()->GetId()%joint.GetName()%err));
                    }
                    else {
                        const std::vector<dReal> vevalcopy = veval;
                        for(std::vector<dReal>::iterator iteval = veval.begin(); iteval != veval.end(); ) {
                            if( jointtype == JointSpherical || joint.IsCircular(i) ) {
                            }
                            else if( *iteval < vlowerlimit[i] ) {
                                if(*iteval >= vlowerlimit[i]-g_fEpsilonJointLimit ) {
                                    *iteval = vlowerlimit[i];
                                }
                                else {
                                    iteval = veval.erase(iteval); // invalid value so remove from candidates
                                    continue;
                                }
                            }
                            else if( *iteval > vupperlimit[i] ) {
                                if(*iteval <= vupperlimit[i]+g_fEpsilonJointLimit ) {
                                    *iteval = vupperlimit[i];
                                }
                                else {
                                    iteval = veval.erase(iteval); // invalid value so remove from candidates
                                    continue;
                                }
                            }
                            ++iteval;
                        }

                        if( veval.empty() ) {
                            for(dReal eval : vevalcopy) {
                                if( checklimits == CLA_Nothing || jointtype == JointSpherical || joint.IsCircular(i) ) {
                                    veval.push_back(eval);
                                }
                                else if( eval < vlowerlimit[i]-g_fEpsilonEvalJointLimit ) {
                                    veval.push_back(vlowerlimit[i]);
                                    if( checklimits == CLA_CheckLimits ) {
                                        RAVELOG_WARN(str(boost::format("env=%d, joint %s: lower limit (%e) is not followed: %e")%GetEnv()->GetId()%joint.GetName()%vlowerlimit[i]%eval));
                                    }
                                    else if( checklimits == CLA_CheckLimitsThrow ) {
                                        throw OPENRAVE_EXCEPTION_FORMAT(_("env=%d, joint %s: lower limit (%e) is not followed: %e"), GetEnv()->GetId()%joint.GetName()%joint._info._vlowerlimit[i]%eval, ORE_InvalidArguments);
                                    }
                                }
                                else if( eval > vupperlimit[i]+g_fEpsilonEvalJointLimit ) {
                                    veval.push_back(vupperlimit[i]);
                                    if( checklimits == CLA_CheckLimits ) {
                                        RAVELOG_WARN(str(boost::format("env=%d, joint %s: upper limit (%e) is not followed: %e")%GetEnv()->GetId()%joint.GetName()%vupperlimit[i]%eval));
                                    }
                                    else if( checklimits == CLA_CheckLimitsThrow ) {
                                        throw OPENRAVE_EXCEPTION_FORMAT(_("env=%d, joint %s: upper limit (%e) is not followed: %e"), GetEnv()->GetId()%joint.GetName()%vupperlimit[i]%eval, ORE_InvalidArguments);
                                    }
                                }
                                else {
                                    veval.push_back(eval);
                                }
                            }
                            OPENRAVE_ASSERT_FORMAT(!veval.empty(), "env=%d(%s), no valid values for joint %s", GetEnv()->GetId()%GetEnv()->GetName()%joint.GetName(),ORE_Assert);
                        }
                        if( veval.size() > 1 ) {
                            stringstream ss; ss << std::setprecision(std::numeric_limits<dReal>::digits10+1);
                            ss << "env=" << GetEnv()->GetId() << ", multiplie values for joint " << joint.GetName() << ": ";
                            for(dReal eval : veval) {
                                ss << eval << " ";
                            }
                            RAVELOG_WARN(ss.str());
                        }
                        dummyvalues[i] = veval.at(0);
                    }

                    // if joint is passive, update the stored joint values! This is necessary because joint value might be referenced in the future.
                    if( dofindex < 0 ) {
                        vPassiveJointValues.at(jointindex-nActiveJoints).at(i) = dummyvalues[i];
                    }
                }
                else if( dofindex >= 0 ) {
                    dummyvalues[i] = pvalues[dofindex+i]; // is this correct? what is a joint has a mimic and non-mimic axis?
                }
                else {
                    // preserve passive joint values
                    dummyvalues[i] = vPassiveJointValues.at(jointindex-nActiveJoints).at(i);
                }
            }
            pvalues = &dummyvalues[0];
        }
        // do the test after mimic computation!
        if( vlinkscomputed[childlink->GetIndex()] ) {
            continue;
        }
        if( !pvalues ) {
            // has to be a passive joint
            pvalues = vPassiveJointValues.at(jointindex-nActiveJoints).data();
        }

        Transform tjoint;
        if( jointtype & JointSpecialBit ) {
            switch(jointtype) {
            case JointHinge2: {
                Transform tfirst;
                tfirst.rot = quatFromAxisAngle(joint.GetInternalHierarchyAxis(0), pvalues[0]);
                Transform tsecond;
                tsecond.rot = quatFromAxisAngle(tfirst.rotate(joint.GetInternalHierarchyAxis(1)), pvalues[1]);
                tjoint = tsecond * tfirst;
                joint._doflastsetvalues[0] = pvalues[0];
                joint._doflastsetvalues[1] = pvalues[1];
                break;
            }
            case JointSpherical: {
                dReal fang = pvalues[0]*pvalues[0]+pvalues[1]*pvalues[1]+pvalues[2]*pvalues[2];
                if( fang > 0 ) {
                    fang = RaveSqrt(fang);
                    dReal fiang = 1/fang;
                    tjoint.rot = quatFromAxisAngle(Vector(pvalues[0]*fiang,pvalues[1]*fiang,pvalues[2]*fiang),fang);
                }
                break;
            }
            case JointTrajectory: {
                vector<dReal> vdata;
                tjoint = Transform();
                dReal fvalue = pvalues[0];
                if( joint.IsCircular(0) ) {
                    // need to normalize the value
                    fvalue = utils::NormalizeCircularAngle(fvalue,joint._vcircularlowerlimit.at(0), joint._vcircularupperlimit.at(0));
                }
                joint._info._trajfollow->Sample(vdata,fvalue);
                if( !joint._info._trajfollow->GetConfigurationSpecification().ExtractTransform(tjoint,vdata.begin(),KinBodyConstPtr()) ) {
                    RAVELOG_WARN(str(boost::format("env=%d, trajectory sampling for joint %s failed")%GetEnv()->GetId()%joint.GetName()));
                }
                joint._doflastsetvalues[0] = 0;
                break;
            }
            default:
                RAVELOG_WARN(str(boost::format("env=%d, forward kinematic type 0x%x not supported")%GetEnv()->GetId()%jointtype));
                break;
            }
        }
        else {
            if( jointtype == JointRevolute ) {
                tjoint.rot = quatFromAxisAngle(joint.GetInternalHierarchyAxis(0), pvalues[0]);
                joint._doflastsetvalues[0] = pvalues[0];
            }
            else if( jointtype == JointPrismatic ) {
                tjoint.trans = joint.GetInternalHierarchyAxis(0) * pvalues[0];
            }
            else {
                for(int iaxis = 0; iaxis < jointdof; ++iaxis) {
                    Transform tdelta;
                    if( joint.IsRevolute(iaxis) ) {
                        tdelta.rot = quatFromAxisAngle(joint.GetInternalHierarchyAxis(iaxis), pvalues[iaxis]);
                        joint._doflastsetvalues[iaxis] = pvalues[iaxis];
                    }
                    else {
                        tdelta.trans = joint.GetInternalHierarchyAxis(iaxis) * pvalues[iaxis];
                    }
                    tjoint = tjoint * tdelta;
                }
            }
        }

        const Transform t = (!!parentlink ? parentlink->GetTransform() : _veclinks.at(0)->GetTransform()) * (joint.GetInternalHierarchyLeftTransform() * tjoint * joint.GetInternalHierarchyRightTransform());
        childlink->SetTransform(t);
        vlinkscomputed[childlink->GetIndex()] = 1;
    }

    _UpdateGrabbedBodies();
    _PostprocessChangedParameters(Prop_LinkTransforms);
}

bool KinBody::IsDOFRevolute(int dofindex) const
{
    int jointindex = _vDOFIndices.at(dofindex);
    return _vecjoints.at(jointindex)->IsRevolute(dofindex-_vecjoints.at(jointindex)->GetDOFIndex());
}

bool KinBody::IsDOFPrismatic(int dofindex) const
{
    int jointindex = _vDOFIndices.at(dofindex);
    return _vecjoints.at(jointindex)->IsPrismatic(dofindex-_vecjoints.at(jointindex)->GetDOFIndex());
}

KinBody::LinkPtr KinBody::GetLink(const std::string& linkname) const
{
    for(std::vector<LinkPtr>::const_iterator it = _veclinks.begin(); it != _veclinks.end(); ++it) {
        if ( (*it)->GetName() == linkname ) {
            return *it;
        }
    }
    return LinkPtr();
}

const std::vector<KinBody::JointPtr>& KinBody::GetDependencyOrderedJoints() const
{
    CHECK_INTERNAL_COMPUTATION;
    return _vTopologicallySortedJoints;
}

const std::vector< std::vector< std::pair<KinBody::LinkPtr, KinBody::JointPtr> > >& KinBody::GetClosedLoops() const
{
    CHECK_INTERNAL_COMPUTATION;
    return _vClosedLoops;
}

bool KinBody::GetChain(int linkindex1, int linkindex2, std::vector<JointPtr>& vjoints) const
{
    CHECK_INTERNAL_COMPUTATION0;
    OPENRAVE_ASSERT_FORMAT(linkindex1>=0 && linkindex1<(int)_veclinks.size(), "body %s linkindex1 %d invalid (num links %d)", GetName()%linkindex1%_veclinks.size(), ORE_InvalidArguments);
    OPENRAVE_ASSERT_FORMAT(linkindex2>=0 && linkindex2<(int)_veclinks.size(), "body %s linkindex2 %d invalid (num links %d)", GetName()%linkindex2%_veclinks.size(), ORE_InvalidArguments);
    vjoints.resize(0);
    if( linkindex1 == linkindex2 ) {
        return true;
    }
    int offset = linkindex2*_veclinks.size();
    int curlink = linkindex1;
    while(_vAllPairsShortestPaths[offset+curlink].first>=0) {
        int jointindex = _vAllPairsShortestPaths[offset+curlink].second;
        vjoints.push_back(jointindex < (int)_vecjoints.size() ? _vecjoints.at(jointindex) : _vPassiveJoints.at(jointindex-_vecjoints.size()));
        int prevlink = curlink;
        curlink = _vAllPairsShortestPaths[offset+curlink].first;
        OPENRAVE_ASSERT_OP(prevlink,!=,curlink); // avoid loops
    }
    return vjoints.size()>0; // otherwise disconnected
}

bool KinBody::GetChain(int linkindex1, int linkindex2, std::vector<LinkPtr>& vlinks) const
{
    CHECK_INTERNAL_COMPUTATION0;
    OPENRAVE_ASSERT_FORMAT(linkindex1>=0 && linkindex1<(int)_veclinks.size(), "body %s linkindex1 %d invalid (num links %d)", GetName()%linkindex1%_veclinks.size(), ORE_InvalidArguments);
    OPENRAVE_ASSERT_FORMAT(linkindex2>=0 && linkindex2<(int)_veclinks.size(), "body %s linkindex2 %d invalid (num links %d)", GetName()%linkindex2%_veclinks.size(), ORE_InvalidArguments);
    vlinks.resize(0);
    int offset = linkindex2*_veclinks.size();
    int curlink = linkindex1;
    if( _vAllPairsShortestPaths[offset+curlink].first < 0 ) {
        return false;
    }
    vlinks.push_back(_veclinks.at(linkindex1));
    if( linkindex1 == linkindex2 ) {
        return true;
    }
    while(_vAllPairsShortestPaths[offset+curlink].first != linkindex2) {
        curlink = _vAllPairsShortestPaths[offset+curlink].first;
        if( curlink < 0 ) {
            vlinks.resize(0);
            return false;
        }
        vlinks.push_back(_veclinks.at(curlink));
    }
    vlinks.push_back(_veclinks.at(linkindex2));
    return true; // otherwise disconnected
}

bool KinBody::IsDOFInChain(int linkindex1, int linkindex2, int dofindex) const
{
    CHECK_INTERNAL_COMPUTATION0;
    int jointindex = _vDOFIndices.at(dofindex);
    return (DoesAffect(jointindex,linkindex1)==0) != (DoesAffect(jointindex,linkindex2)==0);
}

int KinBody::GetJointIndex(const std::string& jointname) const
{
    int index = 0;
    FOREACHC(it,_vecjoints) {
        if ((*it)->GetName() == jointname ) {
            return index;
        }
        ++index;
    }
    return -1;
}

KinBody::JointPtr KinBody::GetJoint(const std::string& jointname) const
{
    FOREACHC(it,_vecjoints) {
        if ((*it)->GetName() == jointname ) {
            return *it;
        }
    }
    FOREACHC(it,_vPassiveJoints) {
        if ((*it)->GetName() == jointname ) {
            return *it;
        }
    }
    return JointPtr();
}

void KinBody::ComputeJacobianTranslation(const int linkindex,
                                         const Vector& position,
                                         std::vector<dReal>& vjacobian,
                                         const std::vector<int>& dofindices) const
{
    CHECK_INTERNAL_COMPUTATION;
    const int nlinks = _veclinks.size();
    const int nActiveJoints = _vecjoints.size();
    OPENRAVE_ASSERT_FORMAT(linkindex >= 0 && linkindex < nlinks, "body %s bad link index %d (num links %d)",
                           this->GetName() % linkindex % nlinks, ORE_InvalidArguments
                           );
    const size_t dofstride = dofindices.empty() ? this->GetDOF() : dofindices.size();
    vjacobian.resize(3 * dofstride);
    if( dofstride == 0 ) {
        return;
    }
    std::fill(vjacobian.begin(), vjacobian.end(), 0.0);

    std::vector<std::pair<int, dReal> > vDofindexDerivativePairs; ///< vector of (dof index, total derivative) pairs
    std::map< std::pair<Mimic::DOFFormat, int>, dReal > mTotalderivativepairValue; ///< map a joint pair (z, x) to the total derivative dz/dx

    Vector vColumn; ///< cache for a column of the linear velocity Jacobian
    const int offset = linkindex * nlinks;
    for(int curlink = 0;
        _vAllPairsShortestPaths[offset + curlink].first >= 0;     // parent link is still available
        curlink = _vAllPairsShortestPaths[offset + curlink].first // get index of parent link
        ) {
        const int jointindex = _vAllPairsShortestPaths[offset + curlink].second; ///< generalized joint index, which counts in [_vecjoints, _vPassiveJoints]
        if( jointindex < nActiveJoints ) {
            // active joint
            const JointPtr& pjoint = _vecjoints.at(jointindex);
            const int dofindex = pjoint->GetDOFIndex();
            const int ndof = pjoint->GetDOF();
            const int8_t affect = this->DoesAffect(pjoint->GetJointIndex(), linkindex);
            for(int idof = 0; idof < ndof; ++idof) {
                if( !affect ) {
                    continue; ///< not affect
                }

                const bool bPrismatic = pjoint->IsPrismatic(idof);
                const bool bRevolute = pjoint->IsRevolute(idof);
                if( !bPrismatic && !bRevolute ) {
                    RAVELOG_WARN("ComputeJacobianTranslation only supports revolute and prismatic joints, but not this joint type %d", pjoint->GetType());
                    continue;
                }

                // formula for active joint's linear velocity Jacobian
                if(bPrismatic) {
                    vColumn = pjoint->GetAxis(idof);
                }
                else {
                    vColumn =  pjoint->GetAxis(idof).cross(position - pjoint->GetAnchor());
                }

                int index = -1;
                if( !dofindices.empty() ) {
                    const std::vector<int>::const_iterator itindex = std::find(dofindices.begin(), dofindices.end(), dofindex + idof);
                    if( itindex == dofindices.end() ) {
                        continue;
                    }
                    index = itindex - dofindices.begin();
                }
                else {
                    index = dofindex + idof;
                }
                vjacobian[index                ] += vColumn.x;
                vjacobian[index + dofstride    ] += vColumn.y;
                vjacobian[index + dofstride * 2] += vColumn.z;
            }
        }
        else {
            // add in the contributions from the passive joint
            const JointPtr& pjoint = _vPassiveJoints.at(jointindex - nActiveJoints);
            const int ndof = pjoint->GetDOF();
            for(int idof = 0; idof < ndof; ++idof) {
                if( pjoint->IsMimic(idof) ) {
                    const bool bPrismatic = pjoint->IsPrismatic(idof);
                    const bool bRevolute = pjoint->IsRevolute(idof);
                    if( !bPrismatic && !bRevolute ) {
                        RAVELOG_WARN("ComputeJacobianTranslation only supports revolute and prismatic joints, but not this joint type %d", pjoint->GetType());
                        continue;
                    }

                    // if this joint were active, then this is its column in the linear velocity Jacobian
                    if(bPrismatic) {
                        vColumn = pjoint->GetAxis(idof);
                    }
                    else {
                        vColumn =  pjoint->GetAxis(idof).cross(position - pjoint->GetAnchor());
                    }

                    // compute the partial derivatives of this mimic joint w.r.t all joints on which it directly/undirectly depends, by chain rule
                    // vDofindexDerivativePairs is a vector of (dof index, total derivative) pairs
                    pjoint->_ComputePartialVelocities(vDofindexDerivativePairs, idof, mTotalderivativepairValue);

                    for(const std::pair<int, dReal>& dofindexDerivativePair : vDofindexDerivativePairs) {
                        int index = -1;
                        const int dofindex = dofindexDerivativePair.first;
                        if( !dofindices.empty() ) {
                            const std::vector<int>::const_iterator itindex = std::find(dofindices.begin(), dofindices.end(), dofindex);
                            if( itindex == dofindices.end() ) {
                                continue;
                            }
                            index = itindex - dofindices.begin(); ///< index of an active joint
                        }
                        else {
                            index = dofindex;
                        }
                        OPENRAVE_ASSERT_OP_FORMAT(index, >=, 0, "index should be >= 0; now %d", index, ORE_InvalidArguments);
                        const dReal partialderiv = dofindexDerivativePair.second;
                        vjacobian[index                ] += vColumn.x * partialderiv;
                        vjacobian[index + dofstride    ] += vColumn.y * partialderiv;
                        vjacobian[index + dofstride * 2] += vColumn.z * partialderiv;
                    }
                }
            }
        }

    }
}

void KinBody::CalculateJacobian(const int linkindex,
                                const Vector& position,
                                std::vector<dReal>& jacobian) const {
    this->ComputeJacobianTranslation(linkindex, position, jacobian);
}

void KinBody::CalculateJacobian(const int linkindex,
                                const Vector& position,
                                boost::multi_array<dReal, 2>& mjacobian) const
{
    const size_t ndof = this->GetDOF();
    mjacobian.resize(boost::extents[3][ndof]);
    if( ndof == 0 ) {
        return;
    }
    std::vector<dReal> vjacobian;
    ComputeJacobianTranslation(linkindex, position, vjacobian);
    OPENRAVE_ASSERT_OP(vjacobian.size(), ==, 3*ndof);
    std::vector<dReal>::const_iterator itsrc = vjacobian.begin();
    FOREACH(itdst, mjacobian) {
        std::copy(itsrc, itsrc + ndof, itdst->begin());
        itsrc += ndof;
    }
}

void KinBody::CalculateRotationJacobian(const int linkindex,
                                        const Vector& quat,
                                        std::vector<dReal>& vjacobian) const
{
    CHECK_INTERNAL_COMPUTATION;
    const int nlinks = _veclinks.size();
    const int nActiveJoints = _vecjoints.size();
    OPENRAVE_ASSERT_FORMAT(linkindex >= 0 && linkindex < nlinks, "body %s bad link index %d (num links %d)",
                           this->GetName() % linkindex % nlinks, ORE_InvalidArguments
                           );
    const int dofstride = GetDOF();
    vjacobian.resize(4 * dofstride);
    if( dofstride == 0 ) {
        return;
    }
    std::fill(vjacobian.begin(), vjacobian.end(), 0.0);

    std::vector<std::pair<int, dReal> > vDofindexDerivativePairs; ///< vector of (dof index, total derivative) pairs
    std::map< std::pair<Mimic::DOFFormat, int>, dReal > mTotalderivativepairValue; ///< map a joint pair (z, x) to the total derivative dz/dx

    Vector vColumn; ///< cache for a column of the quaternion velocity Jacobian
    const int offset = linkindex * nlinks;

    for(int curlink = 0;
        _vAllPairsShortestPaths[offset+curlink].first >= 0;     // parent link is still available
        curlink = _vAllPairsShortestPaths[offset+curlink].first // get index of parent link
        ) {
        const int jointindex = _vAllPairsShortestPaths[offset+curlink].second;
        if( jointindex < nActiveJoints ) {
            // active joint
            const JointPtr& pjoint = _vecjoints.at(jointindex);
            const int dofindex = pjoint->GetDOFIndex();
            const int ndof = pjoint->GetDOF();
            const int8_t affect = DoesAffect(pjoint->GetJointIndex(), linkindex);
            for(int idof = 0; idof < ndof; ++idof) {
                if( !affect ) {
                    RAVELOG_WARN(str(boost::format("link %s should be affected by joint %s")% _veclinks.at(linkindex)->GetName() % pjoint->GetName()));
                    continue;
                }
                if( pjoint->IsPrismatic(idof) ) {
                    continue;
                }
                else if (!pjoint->IsRevolute(idof)) {
                    RAVELOG_WARN("CalculateRotationJacobian only supports revolute and prismatic joints, but not this joint type %d", pjoint->GetType());
                    continue;
                }
                vColumn = pjoint->GetAxis(idof); ///< joint axis of a revolute joint
                const size_t index = dofindex + idof;
                vjacobian[index                ] += 0.5 * (-quat.y * vColumn.x - quat.z * vColumn.y - quat.w * vColumn.z);
                vjacobian[index + dofstride    ] += 0.5 * ( quat.x * vColumn.x - quat.z * vColumn.z + quat.w * vColumn.y);
                vjacobian[index + dofstride * 2] += 0.5 * ( quat.x * vColumn.y + quat.y * vColumn.z - quat.w * vColumn.x);
                vjacobian[index + dofstride * 3] += 0.5 * ( quat.x * vColumn.z - quat.y * vColumn.y + quat.z * vColumn.x);
            }
        }
        else {
            // add in the contributions from the passive joint
            const JointPtr& pjoint = _vPassiveJoints.at(jointindex - nActiveJoints);
            const int ndof = pjoint->GetDOF();
            for(int idof = 0; idof < ndof; ++idof) {
                if( pjoint->IsMimic(idof) ) {
                    if( pjoint->IsPrismatic(idof) ) {
                        continue;
                    }
                    else if (!pjoint->IsRevolute(idof)) {
                        RAVELOG_WARN("CalculateRotationJacobian only supports revolute and prismatic joints, but not this joint type %d", pjoint->GetType());
                        continue;
                    }

                    // if this revolute joint were active, then this is its column in the quaternion velocity Jacobian
                    vColumn = pjoint->GetAxis(idof);

                    // compute the partial derivatives of this mimic joint w.r.t all joints on which it directly/undirectly depends, by chain rule
                    // vDofindexDerivativePairs is a vector of (dof index, total derivative) pairs
                    pjoint->_ComputePartialVelocities(vDofindexDerivativePairs, idof, mTotalderivativepairValue);

                    for(const std::pair<int, dReal>& dofindexDerivativePair : vDofindexDerivativePairs) {
                        const int dofindex = dofindexDerivativePair.first;
                        if(dofindex + idof >= dofstride) {
                            RAVELOG_WARN_FORMAT("dofindex + idof = %d + %d >= %d = dofstride",
                                                dofindex % idof % dofstride
                                                );
                            continue;
                        }
                        OPENRAVE_ASSERT_OP_FORMAT(dofindex, >=, 0, "dofindex should be >= 0; now %d", dofindex, ORE_InvalidArguments);
                        const size_t index = dofindex + idof;
                        const dReal partialderiv = dofindexDerivativePair.second;
                        vjacobian[index                ] += 0.5 * partialderiv * (-quat.y * vColumn.x - quat.z * vColumn.y - quat.w * vColumn.z);
                        vjacobian[index + dofstride    ] += 0.5 * partialderiv * ( quat.x * vColumn.x - quat.z * vColumn.z + quat.w * vColumn.y);
                        vjacobian[index + dofstride * 2] += 0.5 * partialderiv * ( quat.x * vColumn.y + quat.y * vColumn.z - quat.w * vColumn.x);
                        vjacobian[index + dofstride * 3] += 0.5 * partialderiv * ( quat.x * vColumn.z - quat.y * vColumn.y + quat.z * vColumn.x);
                    }
                }
            }
        }
    }
}

void KinBody::CalculateRotationJacobian(const int linkindex,
                                        const Vector& quat,
                                        boost::multi_array<dReal, 2>& mjacobian) const
{
    const size_t ndof = this->GetDOF();
    mjacobian.resize(boost::extents[4][ndof]);
    if( ndof == 0 ) {
        return;
    }
    std::vector<dReal> vjacobian;
    CalculateRotationJacobian(linkindex, quat, vjacobian);
    OPENRAVE_ASSERT_OP(vjacobian.size(), ==, 4 * ndof);
    std::vector<dReal>::const_iterator itsrc = vjacobian.begin();
    FOREACH(itdst, mjacobian) {
        std::copy(itsrc, itsrc+ndof, itdst->begin());
        itsrc += ndof;
    }
}

void KinBody::ComputeJacobianAxisAngle(const int linkindex,
                                       std::vector<dReal>& vjacobian,
                                       const std::vector<int>& dofindices) const
{
    CHECK_INTERNAL_COMPUTATION;
    const int nlinks = _veclinks.size();
    const int nActiveJoints = _vecjoints.size();
    OPENRAVE_ASSERT_FORMAT(linkindex >= 0 && linkindex < nlinks, "body %s bad link index %d (num links %d)",
                           this->GetName() % linkindex % nlinks, ORE_InvalidArguments
                           );
    const size_t dofstride = dofindices.empty() ? this->GetDOF() : dofindices.size();
    vjacobian.resize(3 * dofstride);
    if( dofstride == 0 ) {
        return;
    }
    std::fill(vjacobian.begin(), vjacobian.end(), 0.0);

    std::vector<std::pair<int, dReal> > vDofindexDerivativePairs; ///< vector of (dof index, total derivative) pairs
    std::map< std::pair<Mimic::DOFFormat, int>, dReal > mTotalderivativepairValue; ///< map a joint pair (z, x) to the total derivative dz/dx

    Vector vColumn; ///< cache for a column of the angular velocity Jacobian
    const int offset = linkindex * nlinks;

    for(int curlink = 0;
        _vAllPairsShortestPaths[offset + curlink].first >= 0;     // parent link is still available
        curlink = _vAllPairsShortestPaths[offset + curlink].first // get index of parent link
        ) {
        const int jointindex = _vAllPairsShortestPaths[offset + curlink].second;
        if( jointindex < nActiveJoints ) {
            // active joint
            const JointPtr& pjoint = _vecjoints.at(jointindex);
            const int dofindex = pjoint->GetDOFIndex();
            const int ndof = pjoint->GetDOF();
            const int8_t affect = this->DoesAffect(pjoint->GetJointIndex(), linkindex);

            for(int dof = 0; dof < ndof; ++dof) {
                if( affect != 0 ) {
                    if( pjoint->IsPrismatic(dof) ) {
                        continue;
                    }
                    else if( !pjoint->IsRevolute(dof) ) {
                        RAVELOG_WARN("ComputeJacobianAxisAngle only supports revolute and prismatic joints, but not this joint type %d", pjoint->GetType());
                        continue;
                    }

                    // axis of an (active) revolute joint is its corresponding column in the angular velocity Jacobian
                    vColumn = pjoint->GetAxis(dof);
                    int index = -1;
                    if( !dofindices.empty() ) {
                        const std::vector<int>::const_iterator itindex = std::find(dofindices.begin(),dofindices.end(),dofindex+dof);
                        if( itindex == dofindices.end() ) {
                            continue;
                        }
                        index = itindex - dofindices.begin();
                    }
                    else {
                        index = dofindex + dof;
                    }
                    vjacobian[index                ] += vColumn.x;
                    vjacobian[index + dofstride    ] += vColumn.y;
                    vjacobian[index + dofstride * 2] += vColumn.z;
                }
            }
        }
        else {
            // add in the contributions from the passive joint
            const JointPtr& pjoint = _vPassiveJoints.at(jointindex - nActiveJoints);
            const int ndof = pjoint->GetDOF();
            for(int idof = 0; idof < ndof; ++idof) {
                if( pjoint->IsMimic(idof) ) {
                    if(pjoint->IsPrismatic(idof)) {
                        continue; // prismatic joint does not affect orientation of manip
                    }
                    else if( !pjoint->IsRevolute(idof) ) {
                        RAVELOG_WARN("ComputeJacobianAxisAngle only supports revolute and prismatic joints, but not this joint type %d", pjoint->GetType());
                        continue;
                    }

                    // if this revolute joint were active, then this is its column in the angular velocity Jacobian
                    vColumn = pjoint->GetAxis(idof);

                    // compute the partial derivatives of this mimic joint w.r.t all joints on which it directly/undirectly depends, by chain rule
                    // vDofindexDerivativePairs is a vector of (dof index, total derivative) pairs
                    pjoint->_ComputePartialVelocities(vDofindexDerivativePairs, idof, mTotalderivativepairValue);

                    for(const std::pair<int, dReal>& dofindexDerivativePair : vDofindexDerivativePairs) {
                        int index = -1;
                        const int dofindex = dofindexDerivativePair.first;
                        if( !dofindices.empty() ) {
                            const std::vector<int>::const_iterator itindex = std::find(dofindices.begin(), dofindices.end(), dofindex);
                            if( itindex == dofindices.end() ) {
                                continue;
                            }
                            index = itindex - dofindices.begin(); ///< index of an active joint
                        }
                        else {
                            index = dofindex;
                        }
                        OPENRAVE_ASSERT_OP_FORMAT(index, >=, 0, "index should be >= 0; now %d", index, ORE_InvalidArguments);
                        const dReal partialderiv = dofindexDerivativePair.second;
                        vjacobian[index                ] += vColumn.x * partialderiv;
                        vjacobian[index + dofstride    ] += vColumn.y * partialderiv;
                        vjacobian[index + dofstride * 2] += vColumn.z * partialderiv;
                    }
                }
            }
        }
    }
}

void KinBody::CalculateAngularVelocityJacobian(const int linkindex, std::vector<dReal>& jacobian) const {
    this->ComputeJacobianAxisAngle(linkindex, jacobian);
}

void KinBody::CalculateAngularVelocityJacobian(const int linkindex,
                                               boost::multi_array<dReal, 2>& mjacobian) const
{
    const size_t ndof = this->GetDOF();
    mjacobian.resize(boost::extents[3][ndof]);
    if( ndof == 0 ) {
        return;
    }
    std::vector<dReal> vjacobian;
    ComputeJacobianAxisAngle(linkindex, vjacobian);
    OPENRAVE_ASSERT_OP(vjacobian.size(), ==, 3 * ndof);
    std::vector<dReal>::const_iterator itsrc = vjacobian.begin();
    FOREACH(itdst, mjacobian) {
        std::copy(itsrc, itsrc + ndof, itdst->begin());
        itsrc += ndof;
    }
}

void KinBody::ComputeHessianTranslation(int linkindex, const Vector& position, std::vector<dReal>& hessian, const std::vector<int>& dofindices) const
{
    CHECK_INTERNAL_COMPUTATION;
    OPENRAVE_ASSERT_FORMAT(linkindex >= 0 && linkindex < (int)_veclinks.size(), "body %s bad link index %d (num links %d)", GetName()%linkindex%_veclinks.size(),ORE_InvalidArguments);
    size_t dofstride=0;
    if( dofindices.size() > 0 ) {
        dofstride = dofindices.size();
    }
    else {
        dofstride = GetDOF();
    }
    hessian.resize(dofstride*3*dofstride);
    if( dofstride == 0 ) {
        return;
    }
    std::fill(hessian.begin(),hessian.end(),0);

    int offset = linkindex*_veclinks.size();
    int curlink = 0;
    std::vector<Vector> vaxes, vjacobian; vaxes.reserve(dofstride); vjacobian.reserve(dofstride);
    std::vector<int> vpartialindices;
    std::map< std::pair<Mimic::DOFFormat, int>, dReal > mapcachedpartials;
    std::vector<int> vinsertedindices; vinsertedindices.reserve(dofstride);
    typedef std::pair< std::vector<Vector>, std::vector<std::pair<int,dReal> > > PartialInfo;
    std::map<size_t, PartialInfo > mappartialsinserted; // if vinsertedindices has -1, that index will be here
    while(_vAllPairsShortestPaths[offset+curlink].first>=0) {
        int jointindex = _vAllPairsShortestPaths[offset+curlink].second;
        if( jointindex < (int)_vecjoints.size() ) {
            // active joint
            JointPtr pjoint = _vecjoints.at(jointindex);
            int dofindex = pjoint->GetDOFIndex();
            int8_t affect = DoesAffect(pjoint->GetJointIndex(), linkindex);
            for(int dof = 0; dof < pjoint->GetDOF(); ++dof) {
                if( affect == 0 ) {
                    RAVELOG_WARN(str(boost::format("link %s should be affected by joint %s")%_veclinks.at(linkindex)->GetName()%pjoint->GetName()));
                }
                else {
                    size_t index = dofindex+dof;
                    if( dofindices.size() > 0 ) {
                        std::vector<int>::const_iterator itindex = find(dofindices.begin(),dofindices.end(),dofindex+dof);
                        if( itindex != dofindices.end() ) {
                            index = itindex-dofindices.begin();
                        }
                        else {
                            continue;
                        }
                    }

                    if( pjoint->IsRevolute(dof) ) {
                        vaxes.push_back(pjoint->GetAxis(dof));
                        vjacobian.push_back(pjoint->GetAxis(dof).cross(position-pjoint->GetAnchor()));
                    }
                    else if( pjoint->IsPrismatic(dof) ) {
                        vaxes.push_back(Vector());
                        vjacobian.push_back(pjoint->GetAxis(dof));
                    }
                    else {
                        vaxes.push_back(Vector());
                        vjacobian.push_back(Vector());
                        RAVELOG_WARN("ComputeHessianTranslation joint %d not supported\n", pjoint->GetType());
                    }
                    vinsertedindices.push_back(index);
                }
            }
        }
        else {
            // add in the contributions from the passive joint
            JointPtr pjoint = _vPassiveJoints.at(jointindex-_vecjoints.size());
            for(int idof = 0; idof < pjoint->GetDOF(); ++idof) {
                if( pjoint->IsMimic(idof) ) {
                    bool bhas = dofindices.size() == 0;
                    if( !bhas ) {
                        FOREACHC(itmimicdof, pjoint->_vmimic[idof]->_vmimicdofs) {
                            if( find(dofindices.begin(),dofindices.end(),itmimicdof->dofindex) != dofindices.end() ) {
                                bhas = true;
                                break;
                            }
                        }
                    }
                    if( bhas ) {
                        Vector vaxis;
                        if( pjoint->IsRevolute(idof) ) {
                            vaxes.push_back(pjoint->GetAxis(idof));
                            vjacobian.push_back(pjoint->GetAxis(idof).cross(position-pjoint->GetAnchor()));
                        }
                        else if( pjoint->IsPrismatic(idof) ) {
                            vjacobian.push_back(pjoint->GetAxis(idof));
                            vaxes.push_back(Vector());
                        }
                        else {
                            vaxes.push_back(Vector());
                            vjacobian.push_back(Vector());
                            RAVELOG_WARN("ComputeHessianTranslation joint %d not supported\n", pjoint->GetType());
                        }
                        PartialInfo& partialinfo = mappartialsinserted[vinsertedindices.size()];
                        partialinfo.first.resize(vinsertedindices.size());
                        pjoint->_ComputePartialVelocities(partialinfo.second, idof, mapcachedpartials);
                        vinsertedindices.push_back(-1);
                    }
                }
            }
        }
        curlink = _vAllPairsShortestPaths[offset+curlink].first;
    }

    for(size_t i = 0; i < vaxes.size(); ++i) {
        if( vinsertedindices[i] < 0 ) {
            PartialInfo& partialinfo = mappartialsinserted[i];
            FOREACH(itpartial,partialinfo.second) {
                int index = itpartial->first;
                if( dofindices.size() > 0 ) {
                    std::vector<int>::const_iterator itindex = find(dofindices.begin(),dofindices.end(),itpartial->first);
                    if( itindex == dofindices.end() ) {
                        continue;
                    }
                    index = itindex-dofindices.begin();
                }

                for(size_t j = 0; j < i; ++j) {
                    Vector v = partialinfo.first.at(j)*itpartial->second;
                    if( vinsertedindices[j] < 0 ) {
                        //RAVELOG_WARN("hessian unhandled condition with mimic\n");
                        PartialInfo& partialinfo2 = mappartialsinserted[j];
                        FOREACH(itpartial2,partialinfo2.second) {
                            int index2 = itpartial2->first;
                            if( dofindices.size() > 0 ) {
                                std::vector<int>::const_iterator itindex = find(dofindices.begin(),dofindices.end(),itpartial->first);
                                if( itindex == dofindices.end() ) {
                                    continue;
                                }
                                index2 = itindex-dofindices.begin();
                            }

                            Vector v2 = v*itpartial2->second;
                            size_t indexoffset = 3*dofstride*index2+index;
                            hessian[indexoffset+0] += v2.x;
                            hessian[indexoffset+dofstride] += v2.y;
                            hessian[indexoffset+2*dofstride] += v2.z;
                            if( j != i ) {
                                // symmetric
                                indexoffset = 3*dofstride*index+index2;
                                hessian[indexoffset+0] += v2.x;
                                hessian[indexoffset+dofstride] += v2.y;
                                hessian[indexoffset+2*dofstride] += v2.z;
                            }
                        }
                    }
                    else {
                        size_t indexoffset = 3*dofstride*index+vinsertedindices[j];
                        hessian[indexoffset+0] += v.x;
                        hessian[indexoffset+dofstride] += v.y;
                        hessian[indexoffset+2*dofstride] += v.z;
                        if( j != i ) {
                            // symmetric
                            indexoffset = 3*dofstride*vinsertedindices[j]+index;
                            hessian[indexoffset+0] += v.x;
                            hessian[indexoffset+dofstride] += v.y;
                            hessian[indexoffset+2*dofstride] += v.z;
                        }
                    }
                }

                for(size_t j = i; j < vaxes.size(); ++j) {
                    Vector v = vaxes[i].cross(vjacobian[j]);
                    if( j == i ) {
                        dReal f = itpartial->second*itpartial->second;
                        size_t indexoffset = 3*dofstride*index+index;
                        hessian[indexoffset+0] += v.x*f;
                        hessian[indexoffset+dofstride] += v.y*f;
                        hessian[indexoffset+2*dofstride] += v.z*f;
                        continue;
                    }

                    if( vinsertedindices[j] < 0 ) {
                        // only add the first time, do not multiply by itpartial->second yet?
                        if( itpartial == partialinfo.second.begin() ) {
                            mappartialsinserted[j].first.at(i) += v; // will get to it later
                        }
                    }
                    else {
                        v *= itpartial->second;
                        size_t indexoffset = 3*dofstride*index+vinsertedindices[j];
                        hessian[indexoffset+0] += v.x;
                        hessian[indexoffset+dofstride] += v.y;
                        hessian[indexoffset+2*dofstride] += v.z;
                        if( j != i ) {
                            // symmetric
                            indexoffset = 3*dofstride*vinsertedindices[j]+index;
                            hessian[indexoffset+0] += v.x;
                            hessian[indexoffset+dofstride] += v.y;
                            hessian[indexoffset+2*dofstride] += v.z;
                        }
                    }
                }
            }
        }
        else {
            size_t ioffset = 3*dofstride*vinsertedindices[i];
            for(size_t j = i; j < vaxes.size(); ++j) {
                Vector v = vaxes[i].cross(vjacobian[j]);
                if( vinsertedindices[j] < 0 ) {
                    mappartialsinserted[j].first.at(i) = v; // we'll get to it later
                }
                else {
                    size_t indexoffset = ioffset+vinsertedindices[j];
                    hessian[indexoffset+0] += v.x;
                    hessian[indexoffset+dofstride] += v.y;
                    hessian[indexoffset+2*dofstride] += v.z;
                    if( j != i ) {
                        // symmetric
                        indexoffset = 3*dofstride*vinsertedindices[j]+vinsertedindices[i];
                        hessian[indexoffset+0] += v.x;
                        hessian[indexoffset+dofstride] += v.y;
                        hessian[indexoffset+2*dofstride] += v.z;
                    }
                }
            }
        }
    }
}

void KinBody::ComputeHessianAxisAngle(int linkindex, std::vector<dReal>& hessian, const std::vector<int>& dofindices) const
{
    CHECK_INTERNAL_COMPUTATION;
    OPENRAVE_ASSERT_FORMAT(linkindex >= 0 && linkindex < (int)_veclinks.size(), "body %s bad link index %d (num links %d)", GetName()%linkindex%_veclinks.size(),ORE_InvalidArguments);
    size_t dofstride=0;
    if( dofindices.size() > 0 ) {
        dofstride = dofindices.size();
    }
    else {
        dofstride = GetDOF();
    }
    hessian.resize(dofstride*3*dofstride);
    if( dofstride == 0 ) {
        return;
    }
    std::fill(hessian.begin(),hessian.end(),0);

    int offset = linkindex*_veclinks.size();
    int curlink = 0;
    std::vector<Vector> vaxes; vaxes.reserve(dofstride);
    std::vector<int> vpartialindices;
    std::map< std::pair<Mimic::DOFFormat, int>, dReal > mapcachedpartials;
    std::vector<int> vinsertedindices; vinsertedindices.reserve(dofstride);
    typedef std::pair< std::vector<Vector>, std::vector<std::pair<int,dReal> > > PartialInfo;
    std::map<size_t, PartialInfo > mappartialsinserted; // if vinsertedindices has -1, that index will be here
    while(_vAllPairsShortestPaths[offset+curlink].first>=0) {
        int jointindex = _vAllPairsShortestPaths[offset+curlink].second;
        if( jointindex < (int)_vecjoints.size() ) {
            // active joint
            JointPtr pjoint = _vecjoints.at(jointindex);
            int dofindex = pjoint->GetDOFIndex();
            int8_t affect = DoesAffect(pjoint->GetJointIndex(), linkindex);
            for(int dof = 0; dof < pjoint->GetDOF(); ++dof) {
                if( affect == 0 ) {
                    RAVELOG_WARN(str(boost::format("link %s should be affected by joint %s")%_veclinks.at(linkindex)->GetName()%pjoint->GetName()));
                }
                else {
                    size_t index = dofindex+dof;
                    if( dofindices.size() > 0 ) {
                        std::vector<int>::const_iterator itindex = find(dofindices.begin(),dofindices.end(),dofindex+dof);
                        if( itindex != dofindices.end() ) {
                            index = itindex-dofindices.begin();
                        }
                        else {
                            continue;
                        }
                    }

                    if( pjoint->IsRevolute(dof) ) {
                        vaxes.push_back(pjoint->GetAxis(dof));
                    }
                    else if( pjoint->IsPrismatic(dof) ) {
                        vaxes.push_back(Vector());
                    }
                    else {
                        vaxes.push_back(Vector());
                        RAVELOG_WARN("ComputeHessianTranslation joint %d not supported\n", pjoint->GetType());
                    }
                    vinsertedindices.push_back(index);
                }
            }
        }
        else {
            // add in the contributions from the passive joint
            JointPtr pjoint = _vPassiveJoints.at(jointindex-_vecjoints.size());
            for(int idof = 0; idof < pjoint->GetDOF(); ++idof) {
                if( pjoint->IsMimic(idof) ) {
                    bool bhas = dofindices.size() == 0;
                    if( !bhas ) {
                        FOREACHC(itmimicdof, pjoint->_vmimic[idof]->_vmimicdofs) {
                            if( find(dofindices.begin(),dofindices.end(),itmimicdof->dofindex) != dofindices.end() ) {
                                bhas = true;
                                break;
                            }
                        }
                    }
                    if( bhas ) {
                        Vector vaxis;
                        if( pjoint->IsRevolute(idof) ) {
                            vaxes.push_back(pjoint->GetAxis(idof));
                        }
                        else if( pjoint->IsPrismatic(idof) ) {
                            vaxes.push_back(Vector());
                        }
                        else {
                            vaxes.push_back(Vector());
                            RAVELOG_WARN("ComputeHessianTranslation joint %d not supported\n", pjoint->GetType());
                        }
                        PartialInfo& partialinfo = mappartialsinserted[vinsertedindices.size()];
                        partialinfo.first.resize(vinsertedindices.size());
                        pjoint->_ComputePartialVelocities(partialinfo.second, idof, mapcachedpartials);
                        vinsertedindices.push_back(-1);
                    }
                }
            }
        }
        curlink = _vAllPairsShortestPaths[offset+curlink].first;
    }

    for(size_t i = 0; i < vaxes.size(); ++i) {
        if( vinsertedindices[i] < 0 ) {
            PartialInfo& partialinfo = mappartialsinserted[i];
            FOREACH(itpartial,partialinfo.second) {
                int index = itpartial->first;
                if( dofindices.size() > 0 ) {
                    std::vector<int>::const_iterator itindex = find(dofindices.begin(),dofindices.end(),itpartial->first);
                    if( itindex == dofindices.end() ) {
                        continue;
                    }
                    index = itindex-dofindices.begin();
                }

                for(size_t j = 0; j < i; ++j) {
                    Vector v = partialinfo.first.at(j)*itpartial->second;
                    if( vinsertedindices[j] < 0 ) {
                        //RAVELOG_WARN("hessian unhandled condition with mimic\n");
                        PartialInfo& partialinfo2 = mappartialsinserted[j];
                        FOREACH(itpartial2,partialinfo2.second) {
                            int index2 = itpartial2->first;
                            if( dofindices.size() > 0 ) {
                                std::vector<int>::const_iterator itindex = find(dofindices.begin(),dofindices.end(),itpartial->first);
                                if( itindex == dofindices.end() ) {
                                    continue;
                                }
                                index2 = itindex-dofindices.begin();
                            }

                            Vector v2 = v*itpartial2->second;
                            size_t indexoffset = 3*dofstride*index2+index;
                            hessian[indexoffset+0] += v2.x;
                            hessian[indexoffset+dofstride] += v2.y;
                            hessian[indexoffset+2*dofstride] += v2.z;
                            if( j != i ) {
                                // symmetric
                                indexoffset = 3*dofstride*index+index2;
                                hessian[indexoffset+0] += v2.x;
                                hessian[indexoffset+dofstride] += v2.y;
                                hessian[indexoffset+2*dofstride] += v2.z;
                            }
                        }
                    }
                    else {
                        size_t indexoffset = 3*dofstride*index+vinsertedindices[j];
                        hessian[indexoffset+0] += v.x;
                        hessian[indexoffset+dofstride] += v.y;
                        hessian[indexoffset+2*dofstride] += v.z;
                        if( j != i ) {
                            // symmetric
                            indexoffset = 3*dofstride*vinsertedindices[j]+index;
                            hessian[indexoffset+0] += v.x;
                            hessian[indexoffset+dofstride] += v.y;
                            hessian[indexoffset+2*dofstride] += v.z;
                        }
                    }
                }

                for(size_t j = i+1; j < vaxes.size(); ++j) {
                    Vector v = vaxes[i].cross(vaxes[j]);
                    if( j == i ) {
                        dReal f = itpartial->second*itpartial->second;
                        size_t indexoffset = 3*dofstride*index+index;
                        hessian[indexoffset+0] += v.x*f;
                        hessian[indexoffset+dofstride] += v.y*f;
                        hessian[indexoffset+2*dofstride] += v.z*f;
                        continue;
                    }

                    if( vinsertedindices[j] < 0 ) {
                        // only add the first time, do not multiply by itpartial->second yet?
                        if( itpartial == partialinfo.second.begin() ) {
                            mappartialsinserted[j].first.at(i) += v; // will get to it later
                        }
                    }
                    else {
                        v *= itpartial->second;
                        size_t indexoffset = 3*dofstride*index+vinsertedindices[j];
                        hessian[indexoffset+0] += v.x;
                        hessian[indexoffset+dofstride] += v.y;
                        hessian[indexoffset+2*dofstride] += v.z;
                        // symmetric
                        indexoffset = 3*dofstride*vinsertedindices[j]+index;
                        hessian[indexoffset+0] += v.x;
                        hessian[indexoffset+dofstride] += v.y;
                        hessian[indexoffset+2*dofstride] += v.z;
                    }
                }
            }
        }
        else {
            size_t ioffset = 3*dofstride*vinsertedindices[i];
            for(size_t j = i+1; j < vaxes.size(); ++j) {
                Vector v = vaxes[i].cross(vaxes[j]);
                if( vinsertedindices[j] < 0 ) {
                    mappartialsinserted[j].first.at(i) = v; // we'll get to it later
                }
                else {
                    size_t indexoffset = ioffset+vinsertedindices[j];
                    hessian[indexoffset+0] += v.x;
                    hessian[indexoffset+dofstride] += v.y;
                    hessian[indexoffset+2*dofstride] += v.z;
                    // symmetric
                    indexoffset = 3*dofstride*vinsertedindices[j]+vinsertedindices[i];
                    hessian[indexoffset+0] += v.x;
                    hessian[indexoffset+dofstride] += v.y;
                    hessian[indexoffset+2*dofstride] += v.z;
                }
            }
        }
    }
}

void KinBody::ComputeInverseDynamics(std::vector<dReal>& doftorques, const std::vector<dReal>& vDOFAccelerations, const KinBody::ForceTorqueMap& mapExternalForceTorque) const
{
    CHECK_INTERNAL_COMPUTATION;
    doftorques.resize(GetDOF());
    if( _vecjoints.size() == 0 ) {
        return;
    }

    Vector vgravity = GetEnv()->GetPhysicsEngine()->GetGravity();
    std::vector<dReal> vDOFVelocities;
    std::vector<pair<Vector, Vector> > vLinkVelocities, vLinkAccelerations; // linear, angular
    _ComputeDOFLinkVelocities(vDOFVelocities, vLinkVelocities);
    // check if all velocities are 0, if yes, then can simplify some computations since only have contributions from dofacell and external forces
    bool bHasVelocity = false;
    FOREACH(it,vDOFVelocities) {
        if( RaveFabs(*it) > g_fEpsilonLinear ) {
            bHasVelocity = true;
            break;
        }
    }
    if( !bHasVelocity ) {
        vDOFVelocities.resize(0);
    }
    AccelerationMap externalaccelerations;
    externalaccelerations[0] = make_pair(-vgravity, Vector());
    AccelerationMapPtr pexternalaccelerations(&externalaccelerations, utils::null_deleter());
    _ComputeLinkAccelerations(vDOFVelocities, vDOFAccelerations, vLinkVelocities, vLinkAccelerations, pexternalaccelerations);

    // all valuess are in the global coordinate system
    // Given the velocity/acceleration of the object is on point A, to change to B do:
    // v_B = v_A + angularvel x (B-A)
    // a_B = a_A + angularaccel x (B-A) + angularvel x (angularvel x (B-A))
    // forward recursion
    std::vector<Vector> vLinkCOMLinearAccelerations(_veclinks.size()), vLinkCOMMomentOfInertia(_veclinks.size());
    for(size_t i = 0; i < vLinkVelocities.size(); ++i) {
        Vector vglobalcomfromlink = _veclinks.at(i)->GetGlobalCOM() - _veclinks.at(i)->_info._t.trans;
        Vector vangularaccel = vLinkAccelerations.at(i).second;
        Vector vangularvelocity = vLinkVelocities.at(i).second;
        vLinkCOMLinearAccelerations[i] = vLinkAccelerations.at(i).first + vangularaccel.cross(vglobalcomfromlink) + vangularvelocity.cross(vangularvelocity.cross(vglobalcomfromlink));
        TransformMatrix tm = _veclinks.at(i)->GetGlobalInertia();
        vLinkCOMMomentOfInertia[i] = tm.rotate(vangularaccel) + vangularvelocity.cross(tm.rotate(vangularvelocity));
    }

    // backward recursion
    std::vector< std::pair<Vector, Vector> > vLinkForceTorques(_veclinks.size());
    FOREACHC(it,mapExternalForceTorque) {
        vLinkForceTorques.at(it->first) = it->second;
    }
    std::fill(doftorques.begin(),doftorques.end(),0);

    std::vector<std::pair<int,dReal> > vDofindexDerivativePairs;
    std::map< std::pair<Mimic::DOFFormat, int>, dReal > mapcachedpartials;

    // go backwards
    for(size_t ijoint = 0; ijoint < _vTopologicallySortedJointsAll.size(); ++ijoint) {
        JointPtr pjoint = _vTopologicallySortedJointsAll.at(_vTopologicallySortedJointsAll.size()-1-ijoint);
        int childindex = pjoint->GetHierarchyChildLink()->GetIndex();
        Vector vcomforce = vLinkCOMLinearAccelerations[childindex]*pjoint->GetHierarchyChildLink()->GetMass() + vLinkForceTorques.at(childindex).first;
        Vector vjointtorque = vLinkForceTorques.at(childindex).second + vLinkCOMMomentOfInertia.at(childindex);

        if( !!pjoint->GetHierarchyParentLink() ) {
            Vector vchildcomtoparentcom = pjoint->GetHierarchyChildLink()->GetGlobalCOM() - pjoint->GetHierarchyParentLink()->GetGlobalCOM();
            int parentindex = pjoint->GetHierarchyParentLink()->GetIndex();
            vLinkForceTorques.at(parentindex).first += vcomforce;
            vLinkForceTorques.at(parentindex).second += vjointtorque + vchildcomtoparentcom.cross(vcomforce);
        }

        Vector vcomtoanchor = pjoint->GetHierarchyChildLink()->GetGlobalCOM() - pjoint->GetAnchor();
        if( pjoint->GetDOFIndex() >= 0 ) {
            if( pjoint->GetType() == JointHinge ) {
                doftorques.at(pjoint->GetDOFIndex()) += pjoint->GetAxis(0).dot3(vjointtorque + vcomtoanchor.cross(vcomforce));
            }
            else if( pjoint->GetType() == JointSlider ) {
                doftorques.at(pjoint->GetDOFIndex()) += pjoint->GetAxis(0).dot3(vcomforce)/(2*PI);
            }
            else {
                throw OPENRAVE_EXCEPTION_FORMAT(_("joint 0x%x not supported"), pjoint->GetType(), ORE_Assert);
            }

            dReal fFriction = 0; // torque due to friction
            dReal fRotorAccelerationTorque = 0; // torque due to accelerating motor rotor (and gear)
            // see if any friction needs to be added. Only add if the velocity is non-zero since with zero velocity do not know the exact torque on the joint...
            if( !!pjoint->_info._infoElectricMotor ) {
                const ElectricMotorActuatorInfoPtr pActuatorInfo = pjoint->_info._infoElectricMotor;
                if( pjoint->GetDOFIndex() < (int)vDOFVelocities.size() ) {
                    if( vDOFVelocities.at(pjoint->GetDOFIndex()) > g_fEpsilonLinear ) {
                        fFriction += pActuatorInfo->coloumb_friction;
                    }
                    else if( vDOFVelocities.at(pjoint->GetDOFIndex()) < -g_fEpsilonLinear ) {
                        fFriction -= pActuatorInfo->coloumb_friction;
                    }
                    fFriction += vDOFVelocities.at(pjoint->GetDOFIndex())*pActuatorInfo->viscous_friction;

                    if (pActuatorInfo->rotor_inertia > 0.0) {
                        // converting inertia on motor side to load side requires multiplying by gear ratio squared because inertia unit is mass * distance^2
                        const dReal fInertiaOnLoadSide = pActuatorInfo->rotor_inertia * pActuatorInfo->gear_ratio * pActuatorInfo->gear_ratio;
                        fRotorAccelerationTorque += vDOFAccelerations.at(pjoint->GetDOFIndex()) * fInertiaOnLoadSide;
                    }
                }

                doftorques.at(pjoint->GetDOFIndex()) += fFriction + fRotorAccelerationTorque;
            }
        }
        else if( pjoint->IsMimic(0) ) {
            // passive joint, so have to transfer the torque to its dependent joints.
            // TODO if there's more than one dependent joint, how do we split?
            dReal faxistorque;
            if( pjoint->GetType() == JointHinge ) {
                faxistorque = pjoint->GetAxis(0).dot3(vjointtorque + vcomtoanchor.cross(vcomforce));
            }
            else if( pjoint->GetType() == JointSlider ) {
                faxistorque = pjoint->GetAxis(0).dot3(vcomforce)/(2*PI);
            }
            else {
                throw OPENRAVE_EXCEPTION_FORMAT(_("joint 0x%x not supported"), pjoint->GetType(), ORE_Assert);
            }

            if( !!pjoint->_info._infoElectricMotor ) {
                // TODO how to process this correctly? what is velocity of this joint? pjoint->GetVelocity(0)?
            }

            pjoint->_ComputePartialVelocities(vDofindexDerivativePairs, 0, mapcachedpartials);
            for(const std::pair<int, dReal>& dofindexDerivativePair : vDofindexDerivativePairs) {
                doftorques.at(dofindexDerivativePair.first) += dofindexDerivativePair.second * faxistorque;
            }
        }
        else {
            // joint should be static
            OPENRAVE_ASSERT_FORMAT(pjoint->IsStatic(), "joint %s (%d) is expected to be static", pjoint->GetName()%ijoint, ORE_Assert);
        }
    }
}

void KinBody::ComputeInverseDynamics(boost::array< std::vector<dReal>, 3>& vDOFTorqueComponents, const std::vector<dReal>& vDOFAccelerations, const KinBody::ForceTorqueMap& mapExternalForceTorque) const
{
    CHECK_INTERNAL_COMPUTATION;
    FOREACH(itdoftorques,vDOFTorqueComponents) {
        itdoftorques->resize(GetDOF());
    }
    if( _vecjoints.size() == 0 ) {
        return;
    }

    Vector vgravity = GetEnv()->GetPhysicsEngine()->GetGravity();
    std::vector<dReal> vDOFVelocities;
    boost::array< std::vector<pair<Vector, Vector> >, 3> vLinkVelocities; // [0] = all zeros, [1] = dof velocities only, [2] = only velocities due to base link
    boost::array< std::vector<pair<Vector, Vector> >, 3> vLinkAccelerations; // [0] = dofaccel only, [1] = dofvel only, [2] - gravity + external only (dofaccel=0, dofvel=0)
    boost::array<int,3> linkaccelsimilar = {{-1,-1,-1}}; // used for tracking which vLinkAccelerations indices are similar to each other (to avoid computation)

    vLinkVelocities[0].resize(_veclinks.size());
    _ComputeDOFLinkVelocities(vDOFVelocities, vLinkVelocities[1], false);
    // check if all velocities are 0, if yes, then can simplify some computations since only have contributions from dofacell and external forces
    bool bHasVelocity = false;
    FOREACH(it,vDOFVelocities) {
        if( RaveFabs(*it) > g_fEpsilonLinear ) {
            bHasVelocity = true;
            break;
        }
    }
    if( !bHasVelocity ) {
        vDOFVelocities.resize(0);
    }

    AccelerationMap externalaccelerations;
    externalaccelerations[0] = make_pair(-vgravity, Vector());
    AccelerationMapPtr pexternalaccelerations(&externalaccelerations, utils::null_deleter());

    // all valuess are in the global coordinate system
    // try to compute as little as possible by checking what is non-zero
    Vector vbaselinear, vbaseangular;
    _veclinks.at(0)->GetVelocity(vbaselinear,vbaseangular);
    bool bHasGravity = vgravity.lengthsqr3() > g_fEpsilonLinear*g_fEpsilonLinear;
    bool bHasBaseLinkAccel = vbaseangular.lengthsqr3() > g_fEpsilonLinear*g_fEpsilonLinear;
    if( bHasBaseLinkAccel || bHasGravity ) {
        if( bHasBaseLinkAccel ) {
            // remove the base link velocity frame
            // v_B = v_A + angularvel x (B-A)
            vLinkVelocities[2].resize(_veclinks.size());
            Vector vbasepos = _veclinks.at(0)->_info._t.trans;
            for(size_t i = 1; i < vLinkVelocities[0].size(); ++i) {
                Vector voffset = _veclinks.at(i)->_info._t.trans - vbasepos;
                vLinkVelocities[2][i].first = vbaselinear + vbaseangular.cross(voffset);
                vLinkVelocities[2][i].second = vbaseangular;
            }
        }
        else {
            vLinkVelocities[2] = vLinkVelocities[0];
        }
        _ComputeLinkAccelerations(std::vector<dReal>(), std::vector<dReal>(), vLinkVelocities[2], vLinkAccelerations[2], pexternalaccelerations);
        if( bHasVelocity ) {
            _ComputeLinkAccelerations(vDOFVelocities, std::vector<dReal>(), vLinkVelocities[1], vLinkAccelerations[1]);
            if( vDOFAccelerations.size() > 0 ) {
                _ComputeLinkAccelerations(std::vector<dReal>(), vDOFAccelerations, vLinkVelocities[0], vLinkAccelerations[0]);
            }
            else {
                linkaccelsimilar[0] = 1;
            }
        }
        else {
            if( vDOFAccelerations.size() > 0 ) {
                _ComputeLinkAccelerations(std::vector<dReal>(), vDOFAccelerations, vLinkVelocities[0], vLinkAccelerations[0]);
            }
        }
    }
    else {
        // no external forces
        vLinkVelocities[2] = vLinkVelocities[0];
        if( bHasVelocity ) {
            _ComputeLinkAccelerations(vDOFVelocities, std::vector<dReal>(), vLinkVelocities[1], vLinkAccelerations[1]);
            if( vDOFAccelerations.size() > 0 ) {
                _ComputeLinkAccelerations(std::vector<dReal>(), vDOFAccelerations, vLinkVelocities[0], vLinkAccelerations[0]);
            }
            else {
                linkaccelsimilar[0] = 1;
            }
        }
        else {
            if( vDOFAccelerations.size() > 0 ) {
                _ComputeLinkAccelerations(std::vector<dReal>(), vDOFAccelerations, vLinkVelocities[0], vLinkAccelerations[0]);
            }
        }
    }

    boost::array< std::vector<Vector>, 3> vLinkCOMLinearAccelerations, vLinkCOMMomentOfInertia;
    boost::array< std::vector< std::pair<Vector, Vector> >, 3> vLinkForceTorques;
    for(size_t j = 0; j < 3; ++j) {
        if( vLinkAccelerations[j].size() > 0 ) {
            vLinkCOMLinearAccelerations[j].resize(_veclinks.size());
            vLinkCOMMomentOfInertia[j].resize(_veclinks.size());
            vLinkForceTorques[j].resize(_veclinks.size());
        }
    }

    for(size_t i = 0; i < _veclinks.size(); ++i) {
        Vector vglobalcomfromlink = _veclinks.at(i)->GetGlobalCOM() - _veclinks.at(i)->_info._t.trans;
        TransformMatrix tm = _veclinks.at(i)->GetGlobalInertia();
        for(size_t j = 0; j < 3; ++j) {
            if( vLinkAccelerations[j].size() > 0 ) {
                Vector vangularaccel = vLinkAccelerations[j].at(i).second;
                Vector vangularvelocity = vLinkVelocities[j].at(i).second;
                vLinkCOMLinearAccelerations[j][i] = vLinkAccelerations[j].at(i).first + vangularaccel.cross(vglobalcomfromlink) + vangularvelocity.cross(vangularvelocity.cross(vglobalcomfromlink));
                vLinkCOMMomentOfInertia[j][i] = tm.rotate(vangularaccel) + vangularvelocity.cross(tm.rotate(vangularvelocity));
            }
        }
    }

    FOREACH(itdoftorques,vDOFTorqueComponents) {
        std::fill(itdoftorques->begin(),itdoftorques->end(),0);
    }

    // backward recursion
    vLinkForceTorques[2].resize(_veclinks.size());
    FOREACHC(it,mapExternalForceTorque) {
        vLinkForceTorques[2].at(it->first) = it->second;
    }

    std::vector<std::pair<int,dReal> > vpartials;
    std::map< std::pair<Mimic::DOFFormat, int>, dReal > mapcachedpartials;

    // go backwards
    for(size_t ijoint = 0; ijoint < _vTopologicallySortedJointsAll.size(); ++ijoint) {
        JointPtr pjoint = _vTopologicallySortedJointsAll.at(_vTopologicallySortedJointsAll.size()-1-ijoint);
        int childindex = pjoint->GetHierarchyChildLink()->GetIndex();
        Vector vchildcomtoparentcom;
        int parentindex = -1;
        if( !!pjoint->GetHierarchyParentLink() ) {
            vchildcomtoparentcom = pjoint->GetHierarchyChildLink()->GetGlobalCOM() - pjoint->GetHierarchyParentLink()->GetGlobalCOM();
            parentindex = pjoint->GetHierarchyParentLink()->GetIndex();
        }

        bool bIsMimic = pjoint->GetDOFIndex() < 0 && pjoint->IsMimic(0);
        if( bIsMimic ) {
            pjoint->_ComputePartialVelocities(vpartials, 0, mapcachedpartials);
        }

        dReal mass = pjoint->GetHierarchyChildLink()->GetMass();
        Vector vcomtoanchor = pjoint->GetHierarchyChildLink()->GetGlobalCOM() - pjoint->GetAnchor();
        for(size_t j = 0; j < 3; ++j) {
            if( vLinkForceTorques[j].size() == 0 ) {
                continue;
            }
            Vector vcomforce = vLinkForceTorques[j].at(childindex).first;
            Vector vjointtorque = vLinkForceTorques[j].at(childindex).second;
            if( vLinkCOMLinearAccelerations[j].size() > 0 ) {
                vcomforce += vLinkCOMLinearAccelerations[j][childindex]*mass;
                vjointtorque += vLinkCOMMomentOfInertia[j].at(childindex);
            }

            if( parentindex >= 0 ) {
                vLinkForceTorques[j].at(parentindex).first += vcomforce;
                vLinkForceTorques[j].at(parentindex).second += vjointtorque + vchildcomtoparentcom.cross(vcomforce);
            }

            if( pjoint->GetDOFIndex() >= 0 ) {
                if( pjoint->GetType() == JointHinge ) {
                    vDOFTorqueComponents[j].at(pjoint->GetDOFIndex()) += pjoint->GetAxis(0).dot3(vjointtorque + vcomtoanchor.cross(vcomforce));
                }
                else if( pjoint->GetType() == JointSlider ) {
                    vDOFTorqueComponents[j].at(pjoint->GetDOFIndex()) += pjoint->GetAxis(0).dot3(vcomforce)/(2*PI);
                }
                else {
                    throw OPENRAVE_EXCEPTION_FORMAT(_("joint 0x%x not supported"), pjoint->GetType(), ORE_Assert);
                }
            }
            else if( bIsMimic ) {
                // passive joint, so have to transfer the torque to its dependent joints.
                // TODO if there's more than one dependent joint, how do we split?
                dReal faxistorque;
                if( pjoint->GetType() == JointHinge ) {
                    faxistorque = pjoint->GetAxis(0).dot3(vjointtorque + vcomtoanchor.cross(vcomforce));
                }
                else if( pjoint->GetType() == JointSlider ) {
                    faxistorque = pjoint->GetAxis(0).dot3(vcomforce)/(2*PI);
                }
                else {
                    throw OPENRAVE_EXCEPTION_FORMAT(_("joint 0x%x not supported"), pjoint->GetType(), ORE_Assert);
                }

                FOREACH(itpartial,vpartials) {
                    int dofindex = itpartial->first;
                    vDOFTorqueComponents[j].at(dofindex) += itpartial->second*faxistorque;
                }
            }
            else {
                // joint should be static
                BOOST_ASSERT(pjoint->IsStatic());
            }
        }
    }
}

void KinBody::GetLinkAccelerations(const std::vector<dReal>&vDOFAccelerations, std::vector<std::pair<Vector,Vector> >&vLinkAccelerations, AccelerationMapConstPtr externalaccelerations) const
{
    CHECK_INTERNAL_COMPUTATION;
    if( _veclinks.size() == 0 ) {
        vLinkAccelerations.resize(0);
    }
    else {
        std::vector<dReal> vDOFVelocities;
        std::vector<pair<Vector, Vector> > vLinkVelocities;
        _ComputeDOFLinkVelocities(vDOFVelocities,vLinkVelocities);
        _ComputeLinkAccelerations(vDOFVelocities, vDOFAccelerations, vLinkVelocities, vLinkAccelerations, externalaccelerations);
    }
}

void KinBody::_ComputeDOFLinkVelocities(std::vector<dReal>& dofvelocities, std::vector<std::pair<Vector,Vector> >& vLinkVelocities, bool usebaselinkvelocity) const
{
    GetEnv()->GetPhysicsEngine()->GetLinkVelocities(shared_kinbody_const(),vLinkVelocities);
    if( _veclinks.size() <= 1 ) {
        dofvelocities.resize(GetDOF());
        if( !usebaselinkvelocity && _veclinks.size() > 0 ) {
            vLinkVelocities[0].first = Vector();
            vLinkVelocities[0].second = Vector();
        }
        return;
    }
    if( !usebaselinkvelocity ) {
        Vector vbasepos = _veclinks.at(0)->_info._t.trans;
        // v_B = v_A + angularvel x (B-A)
        for(size_t i = 1; i < vLinkVelocities.size(); ++i) {
            Vector voffset = _veclinks.at(i)->_info._t.trans - vbasepos;
            vLinkVelocities[i].first -= vLinkVelocities[0].first + vLinkVelocities[0].second.cross(voffset);
            vLinkVelocities[i].second -= vLinkVelocities[0].second;
        }
        vLinkVelocities[0].first = Vector();
        vLinkVelocities[0].second = Vector();
    }
    dofvelocities.resize(GetDOF(),0);
    FOREACHC(it, _vDOFOrderedJoints) {
        const Joint& joint = **it;
        int parentindex = 0;
        if( !!joint._attachedbodies[0] ) {
            parentindex = joint._attachedbodies[0]->GetIndex();
        }
        int childindex = joint._attachedbodies[1]->GetIndex();
        joint._GetVelocities(&dofvelocities[joint.GetDOFIndex()],vLinkVelocities.at(parentindex),vLinkVelocities.at(childindex));
    }
}

void KinBody::_ComputeLinkAccelerations(const std::vector<dReal>& vDOFVelocities, const std::vector<dReal>& vDOFAccelerations, const std::vector< std::pair<Vector, Vector> >& vLinkVelocities, std::vector<std::pair<Vector,Vector> >& vLinkAccelerations, AccelerationMapConstPtr pexternalaccelerations) const
{
    vLinkAccelerations.resize(_veclinks.size());
    if( _veclinks.size() == 0 ) {
        return;
    }

    vector<dReal> vtempvalues, veval;
    boost::array<dReal,3> dummyvelocities = {{0,0,0}}, dummyaccelerations={{0,0,0}}; // dummy values for a joint

    // set accelerations of all links as if they were the base link
    for(size_t ilink = 0; ilink < vLinkAccelerations.size(); ++ilink) {
        vLinkAccelerations.at(ilink).first += vLinkVelocities.at(ilink).second.cross(vLinkVelocities.at(ilink).first);
        vLinkAccelerations.at(ilink).second = Vector();
    }

    if( !!pexternalaccelerations ) {
        FOREACHC(itaccel, *pexternalaccelerations) {
            vLinkAccelerations.at(itaccel->first).first += itaccel->second.first;
            vLinkAccelerations.at(itaccel->first).second += itaccel->second.second;
        }
    }

    // have to compute the velocities and accelerations ahead of time since they are dependent on the link transformations
    std::vector< boost::array<dReal,3> >& vPassiveJointVelocities = _vPassiveJointValuesCache;
    std::vector< boost::array<dReal,3> >& vPassiveJointAccelerations = _vPassiveJointAccelerationsCache;
    vPassiveJointVelocities.resize(_vPassiveJoints.size());
    vPassiveJointAccelerations.resize(_vPassiveJoints.size());
    for(size_t i = 0; i <_vPassiveJoints.size(); ++i) {
        if( vDOFAccelerations.size() > 0 ) {
            vPassiveJointAccelerations[i][0] = 0;
            vPassiveJointAccelerations[i][1] = 0;
            vPassiveJointAccelerations[i][2] = 0;
        }
        if( vDOFVelocities.size() > 0 ) {
            if( !_vPassiveJoints[i]->IsMimic() ) {
                _vPassiveJoints[i]->GetVelocities(vPassiveJointVelocities[i]);
            }
            else {
                vPassiveJointVelocities[i][0] = 0;
                vPassiveJointVelocities[i][1] = 0;
                vPassiveJointVelocities[i][2] = 0;
            }
        }
    }

    Transform tdelta;
    Vector vlocalaxis;
    std::vector<uint8_t> vlinkscomputed(_veclinks.size(),0);
    vlinkscomputed[0] = 1;

    // compute the link accelerations going through topological order
    for(size_t ijoint = 0; ijoint < _vTopologicallySortedJointsAll.size(); ++ijoint) {
        JointPtr pjoint = _vTopologicallySortedJointsAll[ijoint];
        int jointindex = _vTopologicallySortedJointIndicesAll[ijoint];
        int dofindex = pjoint->GetDOFIndex();

        // have to compute the partial accelerations for each mimic dof
        const dReal* pdofaccelerations=NULL, *pdofvelocities=NULL;
        if( dofindex >= 0 ) {
            if( vDOFAccelerations.size() ) {
                pdofaccelerations = &vDOFAccelerations.at(dofindex);
            }
            if( vDOFVelocities.size() > 0 ) {
                pdofvelocities=&vDOFVelocities.at(dofindex);
            }
        }
        if( pjoint->IsMimic() && (vDOFAccelerations.size() > 0 || vDOFVelocities.size() > 0) ) {
            // compute both partial velocity and acceleration information
            for(int i = 0; i < pjoint->GetDOF(); ++i) {
                if( pjoint->IsMimic(i) ) {
                    vtempvalues.resize(0);
                    const std::vector<Mimic::DOFFormat>& vdofformat = pjoint->_vmimic[i]->_vdofformat;
                    FOREACHC(itdof,vdofformat) {
                        JointPtr pj = itdof->jointindex < (int)_vecjoints.size() ? _vecjoints[itdof->jointindex] : _vPassiveJoints.at(itdof->jointindex-_vecjoints.size());
                        vtempvalues.push_back(pj->GetValue(itdof->axis));
                    }
                    dummyvelocities[i] = 0;
                    dummyaccelerations[i] = 0;

                    // velocity
                    if( vDOFVelocities.size() > 0 ) {
                        int err = pjoint->_Eval(i,1,vtempvalues,veval);
                        if( err ) {
                            RAVELOG_WARN_FORMAT("failed to evaluate joint %s, fparser error %d", pjoint->GetName()%err);
                        }
                        else {
                            for(size_t ipartial = 0; ipartial < vdofformat.size(); ++ipartial) {
                                dReal partialvelocity;
                                if( vdofformat[ipartial].dofindex >= 0 ) {
                                    partialvelocity = vDOFVelocities.at(vdofformat[ipartial].dofindex);
                                }
                                else {
                                    partialvelocity = vPassiveJointVelocities.at(vdofformat[ipartial].jointindex-_vecjoints.size()).at(vdofformat[ipartial].axis);
                                }
                                if( ipartial < veval.size() ) {
                                    dummyvelocities[i] += veval.at(ipartial) * partialvelocity;
                                }
                                else {
                                    RAVELOG_DEBUG_FORMAT("cannot evaluate partial velocity for mimic joint %s, perhaps equations don't exist", pjoint->GetName());
                                }
                            }
                        }
                        // if joint is passive, update the stored joint values! This is necessary because joint value might be referenced in the future.
                        if( dofindex < 0 ) {
                            vPassiveJointVelocities.at(jointindex-(int)_vecjoints.size()).at(i) = dummyvelocities[i];
                        }
                    }

                    // acceleration
                    if( vDOFAccelerations.size() > 0 ) {
                        int err = pjoint->_Eval(i,2,vtempvalues,veval);
                        if( err ) {
                            RAVELOG_WARN(str(boost::format("failed to evaluate joint %s, fparser error %d")%pjoint->GetName()%err));
                        }
                        else {
                            for(size_t ipartial = 0; ipartial < vdofformat.size(); ++ipartial) {
                                dReal partialacceleration;
                                if( vdofformat[ipartial].dofindex >= 0 ) {
                                    partialacceleration = vDOFAccelerations.at(vdofformat[ipartial].dofindex);
                                }
                                else {
                                    partialacceleration = vPassiveJointAccelerations.at(vdofformat[ipartial].jointindex-_vecjoints.size()).at(vdofformat[ipartial].axis);
                                }
                                if( ipartial < veval.size() ) {
                                    dummyaccelerations[i] += veval.at(ipartial) * partialacceleration;
                                }
                                else {
                                    RAVELOG_DEBUG_FORMAT("cannot evaluate partial acceleration for mimic joint %s, perhaps equations don't exist", pjoint->GetName());
                                }
                            }
                        }
                        // if joint is passive, update the stored joint values! This is necessary because joint value might be referenced in the future.
                        if( dofindex < 0 ) {
                            vPassiveJointAccelerations.at(jointindex-(int)_vecjoints.size()).at(i) = dummyaccelerations[i];
                        }
                    }
                }
                else if( dofindex >= 0 ) {
                    // is this correct? what is a joint has a mimic and non-mimic axis?
                    dummyvelocities[i] = vDOFVelocities.at(dofindex+i);
                    dummyaccelerations[i] = vDOFAccelerations.at(dofindex+i);
                }
                else {
                    // preserve passive joint values
                    dummyvelocities[i] = vPassiveJointVelocities.at(jointindex-(int)_vecjoints.size()).at(i);
                    dummyaccelerations[i] = vPassiveJointAccelerations.at(jointindex-(int)_vecjoints.size()).at(i);
                }
            }
            pdofvelocities = &dummyvelocities[0];
            pdofaccelerations = &dummyaccelerations[0];
        }

        // do the test after mimic computation!?
        if( vlinkscomputed[pjoint->GetHierarchyChildLink()->GetIndex()] ) {
            continue;
        }

        if( vDOFVelocities.size() > 0 && !pdofvelocities ) {
            // has to be a passive joint
            pdofvelocities = &vPassiveJointVelocities.at(jointindex-(int)_vecjoints.size()).at(0);
        }
        if( vDOFAccelerations.size() > 0 && !pdofaccelerations ) {
            // has to be a passive joint
            pdofaccelerations = &vPassiveJointAccelerations.at(jointindex-(int)_vecjoints.size()).at(0);
        }

        int childindex = pjoint->GetHierarchyChildLink()->GetIndex();
        const Transform& tchild = pjoint->GetHierarchyChildLink()->GetTransform();
        const pair<Vector, Vector>& vChildVelocities = vLinkVelocities.at(childindex);
        pair<Vector, Vector>& vChildAccelerations = vLinkAccelerations.at(childindex);

        int parentindex = 0;
        if( !!pjoint->GetHierarchyParentLink() ) {
            parentindex = pjoint->GetHierarchyParentLink()->GetIndex();
        }

        const pair<Vector, Vector>& vParentVelocities = vLinkVelocities.at(parentindex);
        const pair<Vector, Vector>& vParentAccelerations = vLinkAccelerations.at(parentindex);
        Vector xyzdelta = tchild.trans - _veclinks.at(parentindex)->_info._t.trans;
        if( !!pdofaccelerations || !!pdofvelocities ) {
            tdelta = _veclinks.at(parentindex)->_info._t * pjoint->GetInternalHierarchyLeftTransform();
            vlocalaxis = pjoint->GetInternalHierarchyAxis(0);
        }

        // check out: http://en.wikipedia.org/wiki/Rotating_reference_frame
        // compute for global coordinate system
        // code for symbolic computation (python sympy)
        // t=Symbol('t'); q=Function('q')(t); dq=diff(q,t); axis=Matrix(3,1,symbols('ax,ay,az')); delta=Matrix(3,1,[Function('dx')(t), Function('dy')(t), Function('dz')(t)]); vparent=Matrix(3,1,[Function('vparentx')(t),Function('vparenty')(t),Function('vparentz')(t)]); wparent=Matrix(3,1,[Function('wparentx')(t),Function('wparenty')(t),Function('wparentz')(t)]); Mparent=Matrix(3,4,[Function('m%d%d'%(i,j))(t) for i in range(3) for j in range(4)]); c = Matrix(3,1,symbols('cx,cy,cz'))
        // hinge joints:
        // p = Mparent[0:3,3] + Mparent[0:3,0:3]*(Left[0:3,3] + Left[0:3,0:3]*Rot[0:3,0:3]*Right[0:3,3])
        // v = vparent + wparent.cross(p-Mparent[0:3,3]) + Mparent[0:3,0:3] * Left[0:3,0:3] * dq * axis.cross(Rot[0:3,0:3]*Right)
        // wparent.cross(v) = wparent.cross(vparent) + wparent.cross(wparent.cross(p-Mparent[0:3,3])) + wparent.cross(p-Mparent[0:3,3])
        // dv = vparent.diff(t) + wparent.diff(t).cross(p-Mparent[0:3,3]).transpose() + wparent.cross(v-vparent) + wparent.cross(v-vparent-wparent.cross(wparent.cross(p-Mparent[0:3,3]))) + Mparent[0:3,0:3] * Left[0:3,0:3] * (ddq * axis.cross(Rot[0:3,0:3]*Right) + dq * axis.cross(dq*axis.cross(Rot[0:3,0:3]*Right)))
        // w = wparent + Mparent[0:3,0:3]*Left[0:3,0:3]*axis*dq
        // dw = wparent.diff(t) + wparent.cross(Mparent[0:3,0:3]*Left[0:3,0:3]*axis*dq).transpose() + Mparent[0:3,0:3]*Left[0:3,0:3]*axis*ddq
        // slider:
        // v = vparent + wparent.cross(p-Mparent[0:3,3]) + Mparent[0:3,0:3]*Left[0:3,0:3]*dq*axis
        // dv = vparent.diff(t) + wparent.diff(t).cross(p-Mparent[0:3,3]).transpose() + wparent.cross(v-vparent) + wparent.cross(Mparent[0:3,0:3]*Left[0:3,0:3]*dq*axis) + Mparent[0:3,0:3]*Left[0:3,0:3]*ddq*axis
        // w = wparent
        // dw = wparent.diff(t)
        if( pjoint->GetType() == JointRevolute ) {
            vChildAccelerations.first = vParentAccelerations.first + vParentAccelerations.second.cross(xyzdelta) + vParentVelocities.second.cross((vChildVelocities.first-vParentVelocities.first)*2-vParentVelocities.second.cross(xyzdelta));
            vChildAccelerations.second = vParentAccelerations.second;
            if( !!pdofvelocities ) {
                Vector gw = tdelta.rotate(vlocalaxis*pdofvelocities[0]);
                vChildAccelerations.first += gw.cross(gw.cross(tchild.trans-tdelta.trans));
                vChildAccelerations.second += vParentVelocities.second.cross(gw);
            }
            if( !!pdofaccelerations ) {
                Vector gdw = tdelta.rotate(vlocalaxis*pdofaccelerations[0]);
                vChildAccelerations.first += gdw.cross(tchild.trans-tdelta.trans);
                vChildAccelerations.second += gdw;
            }
        }
        else if( pjoint->GetType() == JointPrismatic ) {
            Vector w = tdelta.rotate(vlocalaxis);
            vChildAccelerations.first = vParentAccelerations.first + vParentAccelerations.second.cross(xyzdelta);
            Vector angularveloctiycontrib = vChildVelocities.first-vParentVelocities.first;
            if( !!pdofvelocities ) {
                angularveloctiycontrib += w*pdofvelocities[0];
            }
            vChildAccelerations.first += vParentVelocities.second.cross(angularveloctiycontrib);
            if( !!pdofaccelerations ) {
                vChildAccelerations.first += w*pdofaccelerations[0];
            }
            vChildAccelerations.second = vParentAccelerations.second;
        }
        else {
            throw OPENRAVE_EXCEPTION_FORMAT(_("joint type 0x%x not supported for getting link acceleration"),pjoint->GetType(),ORE_Assert);
        }
        vlinkscomputed[childindex] = 1;
    }
}

void KinBody::SetSelfCollisionChecker(CollisionCheckerBasePtr collisionchecker)
{
    if( _selfcollisionchecker != collisionchecker ) {
        _selfcollisionchecker = collisionchecker;
        // reset the internal cache
        _ResetInternalCollisionCache();
        if( !!_selfcollisionchecker && _selfcollisionchecker != GetEnv()->GetCollisionChecker() ) {
            // collision checking will not be automatically updated with environment calls, so need to do this manually
            _selfcollisionchecker->InitKinBody(shared_kinbody());
        }
    }
}

CollisionCheckerBasePtr KinBody::GetSelfCollisionChecker() const
{
    return _selfcollisionchecker;
}


void KinBody::_ComputeInternalInformation()
{
    uint64_t starttime = utils::GetMicroTime();
    _nHierarchyComputed = 1;

    int lindex=0;
    FOREACH(itlink,_veclinks) {
        (*itlink)->_index = lindex; // always reset, necessary since index cannot be initialized by custom links
        (*itlink)->_vParentLinks.clear();
        if((_veclinks.size() > 1)&&((*itlink)->GetName().size() == 0)) {
            RAVELOG_WARN(str(boost::format("%s link index %d has no name")%GetName()%lindex));
        }
        lindex++;
    }

    {
        // move any enabled passive joints to the regular joints list
        vector<JointPtr>::iterator itjoint = _vPassiveJoints.begin();
        while(itjoint != _vPassiveJoints.end()) {
            bool bmimic = false;
            for(int idof = 0; idof < (*itjoint)->GetDOF(); ++idof) {
                if( !!(*itjoint)->_vmimic[idof] ) {
                    bmimic = true;
                }
            }
            if( !bmimic && (*itjoint)->_info._bIsActive ) {
                _vecjoints.push_back(*itjoint);
                itjoint = _vPassiveJoints.erase(itjoint);
            }
            else {
                ++itjoint;
            }
        }
        // move any mimic joints to the passive joints
        itjoint = _vecjoints.begin();
        while(itjoint != _vecjoints.end()) {
            bool bmimic = false;
            for(int idof = 0; idof < (*itjoint)->GetDOF(); ++idof) {
                if( !!(*itjoint)->_vmimic[idof] ) {
                    bmimic = true;
                    break;
                }
            }
            if( bmimic || !(*itjoint)->_info._bIsActive ) {
                _vPassiveJoints.push_back(*itjoint);
                itjoint = _vecjoints.erase(itjoint);
            }
            else {
                ++itjoint;
            }
        }
        int jointindex=0;
        int dofindex=0;
        FOREACH(itjoint,_vecjoints) {
            (*itjoint)->jointindex = jointindex++;
            (*itjoint)->dofindex = dofindex;
            (*itjoint)->_info._bIsActive = true;
            dofindex += (*itjoint)->GetDOF();
        }
        FOREACH(itjoint,_vPassiveJoints) {
            (*itjoint)->jointindex = -1;
            (*itjoint)->dofindex = -1;
            (*itjoint)->_info._bIsActive = false;
        }
    }

    vector<size_t> vorder(_vecjoints.size());
    vector<int> vJointIndices(_vecjoints.size());
    _vDOFIndices.resize(GetDOF());
    for(size_t i = 0; i < _vecjoints.size(); ++i) {
        vJointIndices[i] = _vecjoints[i]->dofindex;
        for(int idof = 0; idof < _vecjoints[i]->GetDOF(); ++idof) {
            _vDOFIndices.at(vJointIndices[i]+idof) = i;
        }
        vorder[i] = i;
    }
    sort(vorder.begin(), vorder.end(), utils::index_cmp<vector<int>&>(vJointIndices));
    _vDOFOrderedJoints.resize(0);
    FOREACH(it,vorder) {
        _vDOFOrderedJoints.push_back(_vecjoints.at(*it));
    }

    try {
        // initialize all the mimic equations
        for(int bPassiveJoints = 0; bPassiveJoints < 2; ++bPassiveJoints) { // simulate false/true
            const std::vector<JointPtr>& vjoints = bPassiveJoints ? _vPassiveJoints : _vecjoints;
            for(const JointPtr& pjoint : vjoints) {
                const int ndof = pjoint->GetDOF();
                const boost::array<MimicPtr, 3>& vmimic = pjoint->_vmimic;
                for(int idof = 0; idof < ndof; ++idof) {
                    const MimicPtr& pmimic = vmimic[idof];
                    if( !!pmimic ) {
                        const std::string poseq = pmimic->_equations[0];
                        const std::string veleq = pmimic->_equations[1];
                        const std::string acceleq = pmimic->_equations[2]; // have to copy since memory can become invalidated
                        pjoint->SetMimicEquations(idof, poseq, veleq, acceleq);
                    }
                }
            }
        }

        // fill Mimic::_vmimicdofs, check that there are no circular dependencies between the mimic joints
        const int nActiveJoints = _vecjoints.size();
        std::map<Mimic::DOFFormat, MimicPtr> mapmimic; ///< collects if thisdofformat.jointaxis depends on a mimic joint
        for(int bPassiveJoints = 0; bPassiveJoints < 2; ++bPassiveJoints) { // simulate false/true
            const std::vector<JointPtr>& vjoints = bPassiveJoints ? _vPassiveJoints : _vecjoints;
            const int njoints = vjoints.size();
            for(int ijoint = 0; ijoint < njoints; ++ijoint) {
                const JointPtr& pjoint = vjoints[ijoint];

                Mimic::DOFFormat thisdofformat; ///< construct for pjoint
                if( bPassiveJoints ) {
                    thisdofformat.dofindex   = -1; ///< mimic dofindex = -1, ...
                    thisdofformat.jointindex = ijoint + nActiveJoints; ///< but has a generalized joint index
                }
                else {
                    thisdofformat.dofindex   = pjoint->GetDOFIndex();  ///< >= 0
                    thisdofformat.jointindex = pjoint->GetJointIndex(); ///< in [0, nActiveJoints)
                }

                const int ndof = pjoint->GetDOF();
                const boost::array<MimicPtr, 3>& vmimic = pjoint->_vmimic;
                for(int idof = 0; idof < ndof; ++idof) {
                    const MimicPtr& pmimic = vmimic[idof]; // enumerate
                    thisdofformat.axis = idof;
                    if( !!pmimic ) {
                        // only add if pjoint depends on mimic joints
                        // TGN: Can an active joint depend on mimic joints??? If not, why need vjoints = _vecjoints?
                        for(const Mimic::DOFFormat& dofformat : pmimic->_vdofformat) {
                            const JointPtr pjointDepended = dofformat.GetJoint(*this);
                            if( pjointDepended->IsMimic(dofformat.axis) ) {
                                mapmimic[thisdofformat] = pmimic; ///< pjoint depends on pjointDepended
                                RAVELOG_VERBOSE_FORMAT("mimic joint %s depends on mimic joint %s", pjoint->GetName() % pjointDepended->GetName());
                                break;
                            }
                        }
                    }
                }
            }
        }

        bool bchanged = true;
        while(bchanged) {
            bchanged = false;
            for(const std::pair<const Mimic::DOFFormat, MimicPtr>& keyvalue : mapmimic) {
                const Mimic::DOFFormat& thisdofformat = keyvalue.first;
                const MimicPtr& pmimic = keyvalue.second;
                std::vector<Mimic::DOFHierarchy>& vmimicdofs = pmimic->_vmimicdofs; ///< to collect information of active joints on which pmimic depends on
                const std::vector<Mimic::DOFFormat>& vdofformat = pmimic->_vdofformat; ///<  collected information of all joints on which pmimic depends on

                const JointPtr pjoint = thisdofformat.GetJoint(*this); ///< pjoint depends on all [dofformat.GetJoint(*this) for dofformat in vdofformat]
                const int ndofformat = vdofformat.size();
                for(int idofformat = 0; idofformat < ndofformat; ++idofformat) {
                    const Mimic::DOFFormat& dofformat = vdofformat[idofformat];
                    const JointPtr pjointDepended = dofformat.GetJoint(*this);
                    if( !mapmimic.count(dofformat) ) {
                        continue; // this means pjointDepended depends on active joints only
                    }

                    const MimicPtr& pmimicDepended = mapmimic.at(dofformat); // dofformat.jointindex depends on pmimicDepended
                    const std::vector<Mimic::DOFHierarchy>&   vmimicdofsDepended = pmimicDepended->_vmimicdofs;
                    const std::vector<Mimic::DOFFormat>& vmimicdofformatDepended = pmimicDepended->_vdofformat;

                    for(const Mimic::DOFHierarchy& mimicdofDepended : vmimicdofsDepended) {
                        if( vmimicdofformatDepended[mimicdofDepended.dofformatindex] == thisdofformat ) {
                            throw OPENRAVE_EXCEPTION_FORMAT(_("joint %s depends on a mimic joint %s that also depends on %s; circular dependency!!!"),
                                                            pjoint->GetName() % pjointDepended->GetName() % pjoint->GetName(), ORE_Failed);
                        }

                        // TGN: Since Mimic::_vmimicdofs only contains active joints (c.f. KinBody::Joint::SetMimicEquations),
                        // when computing partial/total derivatives by chain rule, we shall use Mimic::_vdofformat
                        Mimic::DOFHierarchy h;
                        h.dofformatindex = idofformat; ///< index in vdofformat
                        h.dofindex = mimicdofDepended.dofindex; // >= 0, dofindex of active joint
                        if( find(vmimicdofs.begin(), vmimicdofs.end(), h) == vmimicdofs.end() ) {
                            vmimicdofs.push_back(h);
                            bchanged = true;
                        }
                    }
                }
            }
        }
    }
    catch(const std::exception& ex) {
        RAVELOG_ERROR(str(boost::format("failed to set mimic equations on kinematics body %s: %s\n")%GetName()%ex.what()));
        for(int bPassiveJoints = 0; bPassiveJoints < 2; ++bPassiveJoints) { // simulate false/true
            const std::vector<JointPtr>& vjoints = bPassiveJoints ? _vPassiveJoints : _vecjoints;
            for(const JointPtr& pjoint : vjoints) {
                const int ndof = pjoint->GetDOF();
                for(int idof = 0; idof < ndof; ++idof) {
                    pjoint->_vmimic[idof].reset();
                }
            }
        }
    }

    _vTopologicallySortedJoints.resize(0);
    _vTopologicallySortedJointsAll.resize(0);
    _vTopologicallySortedJointIndicesAll.resize(0);
    _vJointsAffectingLinks.resize(_vecjoints.size()*_veclinks.size());

    // compute the all-pairs shortest paths
    {
        _vAllPairsShortestPaths.resize(_veclinks.size()*_veclinks.size());
        FOREACH(it,_vAllPairsShortestPaths) {
            it->first = -1;
            it->second = -1;
        }
        vector<uint32_t> vcosts(_veclinks.size()*_veclinks.size(),0x3fffffff); // initialize to 2^30-1 since we'll be adding
        for(size_t i = 0; i < _veclinks.size(); ++i) {
            vcosts[i*_veclinks.size()+i] = 0;
        }
        FOREACHC(itjoint,_vecjoints) {
            if( !!(*itjoint)->GetFirstAttached() && !!(*itjoint)->GetSecondAttached() ) {
                int index = (*itjoint)->GetFirstAttached()->GetIndex()*_veclinks.size()+(*itjoint)->GetSecondAttached()->GetIndex();
                _vAllPairsShortestPaths[index] = std::pair<int16_t,int16_t>((*itjoint)->GetFirstAttached()->GetIndex(),(*itjoint)->GetJointIndex());
                vcosts[index] = 1;
                index = (*itjoint)->GetSecondAttached()->GetIndex()*_veclinks.size()+(*itjoint)->GetFirstAttached()->GetIndex();
                _vAllPairsShortestPaths[index] = std::pair<int16_t,int16_t>((*itjoint)->GetSecondAttached()->GetIndex(),(*itjoint)->GetJointIndex());
                vcosts[index] = 1;
            }
        }
        int jointindex = (int)_vecjoints.size();
        FOREACHC(itjoint,_vPassiveJoints) {
            if( !!(*itjoint)->GetFirstAttached() && !!(*itjoint)->GetSecondAttached() ) {
                int index = (*itjoint)->GetFirstAttached()->GetIndex()*_veclinks.size()+(*itjoint)->GetSecondAttached()->GetIndex();
                _vAllPairsShortestPaths[index] = std::pair<int16_t,int16_t>((*itjoint)->GetFirstAttached()->GetIndex(),jointindex);
                vcosts[index] = 1;
                index = (*itjoint)->GetSecondAttached()->GetIndex()*_veclinks.size()+(*itjoint)->GetFirstAttached()->GetIndex();
                _vAllPairsShortestPaths[index] = std::pair<int16_t,int16_t>((*itjoint)->GetSecondAttached()->GetIndex(),jointindex);
                vcosts[index] = 1;
            }
            ++jointindex;
        }
        for(size_t k = 0; k < _veclinks.size(); ++k) {
            for(size_t i = 0; i < _veclinks.size(); ++i) {
                if( i == k ) {
                    continue;
                }
                for(size_t j = 0; j < _veclinks.size(); ++j) {
                    if((j == i)||(j == k)) {
                        continue;
                    }
                    uint32_t kcost = vcosts[k*_veclinks.size()+i] + vcosts[j*_veclinks.size()+k];
                    if( vcosts[j*_veclinks.size()+i] > kcost ) {
                        vcosts[j*_veclinks.size()+i] = kcost;
                        _vAllPairsShortestPaths[j*_veclinks.size()+i] = _vAllPairsShortestPaths[k*_veclinks.size()+i];
                    }
                }
            }
        }
    }

    // Use the APAC algorithm to initialize the kinematics hierarchy: _vTopologicallySortedJoints, _vJointsAffectingLinks, Link::_vParentLinks.
    // SIMOES, Ricardo. APAC: An exact algorithm for retrieving cycles and paths in all kinds of graphs. Tékhne, Dec. 2009, no.12, p.39-55. ISSN 1654-9911.
    if((_veclinks.size() > 0)&&(_vecjoints.size() > 0)) {
        std::vector< std::vector<int> > vlinkadjacency(_veclinks.size());
        // joints with only one attachment are attached to a static link, which is attached to link 0
        FOREACHC(itjoint,_vecjoints) {
            vlinkadjacency.at((*itjoint)->GetFirstAttached()->GetIndex()).push_back((*itjoint)->GetSecondAttached()->GetIndex());
            vlinkadjacency.at((*itjoint)->GetSecondAttached()->GetIndex()).push_back((*itjoint)->GetFirstAttached()->GetIndex());
        }
        FOREACHC(itjoint,_vPassiveJoints) {
            vlinkadjacency.at((*itjoint)->GetFirstAttached()->GetIndex()).push_back((*itjoint)->GetSecondAttached()->GetIndex());
            vlinkadjacency.at((*itjoint)->GetSecondAttached()->GetIndex()).push_back((*itjoint)->GetFirstAttached()->GetIndex());
        }
        FOREACH(it,vlinkadjacency) {
            sort(it->begin(), it->end());
        }

        // all unique paths starting at the root link or static links
        std::vector< std::list< std::list<int> > > vuniquepaths(_veclinks.size());
        std::list< std::list<int> > closedloops;
        int s = 0;
        std::list< std::list<int> > S;
        FOREACH(itv,vlinkadjacency[s]) {
            std::list<int> P;
            P.push_back(s);
            P.push_back(*itv);
            S.push_back(P);
            vuniquepaths[*itv].push_back(P);
        }
        while(!S.empty()) {
            std::list<int>& P = S.front();
            int u = P.back();
            FOREACH(itv,vlinkadjacency[u]) {
                std::list<int>::iterator itfound = find(P.begin(),P.end(),*itv);
                if( itfound == P.end() ) {
                    S.push_back(P);
                    S.back().push_back(*itv);
                    vuniquepaths[*itv].push_back(S.back());
                }
                else {
                    // found a cycle
                    std::list<int> cycle;
                    while(itfound != P.end()) {
                        cycle.push_back(*itfound);
                        ++itfound;
                    }
                    if( cycle.size() > 2 ) {
                        // sort the cycle so that it starts with the lowest link index and the direction is the next lowest index
                        // this way the cycle becomes unique and can be compared for duplicates
                        itfound = cycle.begin();
                        std::list<int>::iterator itmin = itfound++;
                        while(itfound != cycle.end()) {
                            if( *itmin > *itfound ) {
                                itmin = itfound;
                            }
                            itfound++;
                        }
                        if( itmin != cycle.begin() ) {
                            cycle.splice(cycle.end(),cycle,cycle.begin(),itmin);
                        }
                        if( *++cycle.begin() > cycle.back() ) {
                            // reverse the cycle
                            cycle.reverse();
                            cycle.push_front(cycle.back());
                            cycle.pop_back();
                        }
                        if( find(closedloops.begin(),closedloops.end(),cycle) == closedloops.end() ) {
                            closedloops.push_back(cycle);
                        }
                    }
                }
            }
            S.pop_front();
        }
        // fill each link's parent links
        FOREACH(itlink,_veclinks) {
            if( (*itlink)->GetIndex() > 0 && vuniquepaths.at((*itlink)->GetIndex()).size() == 0 ) {
                RAVELOG_WARN(str(boost::format("_ComputeInternalInformation: %s has incomplete kinematics! link %s not connected to root %s")%GetName()%(*itlink)->GetName()%_veclinks.at(0)->GetName()));
            }
            FOREACH(itpath, vuniquepaths.at((*itlink)->GetIndex())) {
                OPENRAVE_ASSERT_OP(itpath->back(),==,(*itlink)->GetIndex());
                int parentindex = *---- itpath->end();
                if( find((*itlink)->_vParentLinks.begin(),(*itlink)->_vParentLinks.end(),parentindex) == (*itlink)->_vParentLinks.end() ) {
                    (*itlink)->_vParentLinks.push_back(parentindex);
                }
            }
        }
        // find the link depths (minimum path length to the root)
        vector<int> vlinkdepths(_veclinks.size(),-1);
        vlinkdepths.at(0) = 0;
        for(size_t i = 0; i < _veclinks.size(); ++i) {
            if( _veclinks[i]->IsStatic() ) {
                vlinkdepths[i] = 0;
            }
        }
        bool changed = true;
        while(changed) {
            changed = false;
            FOREACH(itlink,_veclinks) {
                if( vlinkdepths[(*itlink)->GetIndex()] == -1 ) {
                    int bestindex = -1;
                    FOREACH(itparent, (*itlink)->_vParentLinks) {
                        if( vlinkdepths[*itparent] >= 0 ) {
                            if( bestindex == -1 || (bestindex >= 0 && vlinkdepths[*itparent] < bestindex) ) {
                                bestindex = vlinkdepths[*itparent]+1;
                            }
                        }
                    }
                    if( bestindex >= 0 ) {
                        vlinkdepths[(*itlink)->GetIndex()] = bestindex;
                        changed = true;
                    }
                }
            }
        }


        if( IS_DEBUGLEVEL(Level_Verbose) ) {
            FOREACH(itlink, _veclinks) {
                std::stringstream ss; ss << GetName() << ":" << (*itlink)->GetName() << " depth=" << vlinkdepths.at((*itlink)->GetIndex()) << ", parents=[";
                FOREACHC(itparentlink, (*itlink)->_vParentLinks) {
                    ss << _veclinks.at(*itparentlink)->GetName() << ", ";
                }
                ss << "]";
                RAVELOG_VERBOSE(ss.str());
            }
        }

        // build up a directed graph of joint dependencies
        int numjoints = (int)(_vecjoints.size()+_vPassiveJoints.size());
        // build the adjacency list
        vector<int> vjointadjacency(numjoints*numjoints,0);
        for(int ij0 = 0; ij0 < numjoints; ++ij0) {
            JointPtr j0 = ij0 < (int)_vecjoints.size() ? _vecjoints[ij0] : _vPassiveJoints[ij0-_vecjoints.size()];
            bool bj0hasstatic = (!j0->GetFirstAttached() || j0->GetFirstAttached()->IsStatic()) || (!j0->GetSecondAttached() || j0->GetSecondAttached()->IsStatic());
            // mimic joint sorting is the hardest limit
            if( j0->IsMimic() ) {
                for(int i = 0; i < j0->GetDOF(); ++i) {
                    if(j0->IsMimic(i)) {
                        FOREACH(itdofformat, j0->_vmimic[i]->_vdofformat) {
                            if( itdofformat->dofindex < 0 ) {
                                vjointadjacency[itdofformat->jointindex*numjoints+ij0] = 1;
                            }
                        }
                    }
                }
            }

            for(int ij1 = ij0+1; ij1 < numjoints; ++ij1) {
                JointPtr j1 = ij1 < (int)_vecjoints.size() ? _vecjoints[ij1] : _vPassiveJoints[ij1-_vecjoints.size()];
                bool bj1hasstatic = (!j1->GetFirstAttached() || j1->GetFirstAttached()->IsStatic()) || (!j1->GetSecondAttached() || j1->GetSecondAttached()->IsStatic());

                // test if connected to world, next in priority to mimic joints
                if( bj0hasstatic && bj1hasstatic ) {
                    continue;
                }
                if( vjointadjacency[ij1*numjoints+ij0] || vjointadjacency[ij0*numjoints+ij1] ) {
                    // already have an edge, so no reason to add any more
                    continue;
                }

                // sort by link depth
                int j0l0 = vlinkdepths[j0->GetFirstAttached()->GetIndex()];
                int j0l1 = vlinkdepths[j0->GetSecondAttached()->GetIndex()];
                int j1l0 = vlinkdepths[j1->GetFirstAttached()->GetIndex()];
                int j1l1 = vlinkdepths[j1->GetSecondAttached()->GetIndex()];
                int diff = min(j0l0,j0l1) - min(j1l0,j1l1);
                if( diff < 0 ) {
                    OPENRAVE_ASSERT_OP(min(j0l0,j0l1),<,100);
                    vjointadjacency[ij0*numjoints+ij1] = 100-min(j0l0,j0l1);
                    continue;
                }
                if( diff > 0 ) {
                    OPENRAVE_ASSERT_OP(min(j1l0,j1l1),<,100);
                    vjointadjacency[ij1*numjoints+ij0] = 100-min(j1l0,j1l1);
                    continue;
                }
                diff = max(j0l0,j0l1) - max(j1l0,j1l1);
                if( diff < 0 ) {
                    OPENRAVE_ASSERT_OP(max(j0l0,j0l1),<,100);
                    vjointadjacency[ij0*numjoints+ij1] = 100-max(j0l0,j0l1);
                    continue;
                }
                if( diff > 0 ) {
                    OPENRAVE_ASSERT_OP(max(j1l0,j1l1),<,100);
                    vjointadjacency[ij1*numjoints+ij0] = 100-max(j1l0,j1l1);
                    continue;
                }
            }
        }
        // topologically sort the joints
        _vTopologicallySortedJointIndicesAll.resize(0); _vTopologicallySortedJointIndicesAll.reserve(numjoints);
        std::list<int> noincomingedges;
        for(int i = 0; i < numjoints; ++i) {
            bool hasincoming = false;
            for(int j = 0; j < numjoints; ++j) {
                if( vjointadjacency[j*numjoints+i] ) {
                    hasincoming = true;
                    break;
                }
            }
            if( !hasincoming ) {
                noincomingedges.push_back(i);
            }
        }
        bool bcontinuesorting = true;
        while(bcontinuesorting) {
            bcontinuesorting = false;
            while(!noincomingedges.empty()) {
                int n = noincomingedges.front();
                noincomingedges.pop_front();
                _vTopologicallySortedJointIndicesAll.push_back(n);
                for(int i = 0; i < numjoints; ++i) {
                    if( vjointadjacency[n*numjoints+i] ) {
                        vjointadjacency[n*numjoints+i] = 0;
                        bool hasincoming = false;
                        for(int j = 0; j < numjoints; ++j) {
                            if( vjointadjacency[j*numjoints+i] ) {
                                hasincoming = true;
                                break;
                            }
                        }
                        if( !hasincoming ) {
                            noincomingedges.push_back(i);
                        }
                    }
                }
            }

            // go backwards so we prioritize moving joints towards the end rather than the beginning (not a formal heurstic)
            int imaxadjind = vjointadjacency[numjoints*numjoints-1];
            for(int ijoint = numjoints*numjoints-1; ijoint >= 0; --ijoint) {
                if( vjointadjacency[ijoint] > vjointadjacency[imaxadjind] ) {
                    imaxadjind = ijoint;
                }
            }
            if( vjointadjacency[imaxadjind] != 0 ) {
                bcontinuesorting = true;
                int ifirst = imaxadjind/numjoints;
                int isecond = imaxadjind%numjoints;
                if( vjointadjacency[imaxadjind] <= 2 ) { // level 1 - static constraint violated, level 2 - mimic constraint
                    JointPtr pji = ifirst < (int)_vecjoints.size() ? _vecjoints[ifirst] : _vPassiveJoints.at(ifirst-_vecjoints.size());
                    JointPtr pjj = isecond < (int)_vecjoints.size() ? _vecjoints[isecond] : _vPassiveJoints.at(isecond-_vecjoints.size());
                    RAVELOG_WARN(str(boost::format("cannot sort joints topologically %d for robot %s joints %s:%s!! forward kinematics might be buggy\n")%vjointadjacency[imaxadjind]%GetName()%pji->GetName()%pjj->GetName()));
                }
                // remove this edge
                vjointadjacency[imaxadjind] = 0;
                bool hasincoming = false;
                for(int j = 0; j < numjoints; ++j) {
                    if( vjointadjacency[j*numjoints+isecond] ) {
                        hasincoming = true;
                        break;
                    }
                }
                if( !hasincoming ) {
                    noincomingedges.push_back(isecond);
                }
            }
        }
        OPENRAVE_ASSERT_OP((int)_vTopologicallySortedJointIndicesAll.size(),==,numjoints);
        FOREACH(itindex,_vTopologicallySortedJointIndicesAll) {
            JointPtr pj = *itindex < (int)_vecjoints.size() ? _vecjoints[*itindex] : _vPassiveJoints.at(*itindex-_vecjoints.size());
            if( *itindex < (int)_vecjoints.size() ) {
                _vTopologicallySortedJoints.push_back(pj);
            }
            _vTopologicallySortedJointsAll.push_back(pj);
            //RAVELOG_INFO(str(boost::format("top: %s")%pj->GetName()));
        }

        // based on this topological sorting, find the parent link for each joint
        FOREACH(itjoint,_vTopologicallySortedJointsAll) {
            Joint& joint = **itjoint;
            int parentlinkindex = -1;
            if( !joint.GetFirstAttached() || joint.GetFirstAttached()->IsStatic() ) {
                if( !!joint.GetSecondAttached() && !joint.GetSecondAttached()->IsStatic() ) {
                    parentlinkindex = joint.GetSecondAttached()->GetIndex();
                }
            }
            else if( !joint.GetSecondAttached() || joint.GetSecondAttached()->IsStatic() ) {
                parentlinkindex = joint.GetFirstAttached()->GetIndex();
            }
            else {
                // NOTE: possibly try to choose roots that do not involve mimic joints. ikfast might have problems
                // dealing with very complex formulas
                LinkPtr plink0 = joint.GetFirstAttached(), plink1 = joint.GetSecondAttached();
                if( vlinkdepths[plink0->GetIndex()] < vlinkdepths[plink1->GetIndex()] ) {
                    parentlinkindex = plink0->GetIndex();
                }
                else if( vlinkdepths[plink0->GetIndex()] > vlinkdepths[plink1->GetIndex()] ) {
                    parentlinkindex = plink1->GetIndex();
                }
                else {
                    // depths are the same, so check the adjacent joints of each link
                    size_t link0pos=_vTopologicallySortedJointIndicesAll.size(), link1pos=_vTopologicallySortedJointIndicesAll.size();
                    FOREACHC(itparentlink,plink0->_vParentLinks) {
                        int jointindex = _vAllPairsShortestPaths[plink0->GetIndex()*_veclinks.size()+*itparentlink].second;
                        size_t pos = find(_vTopologicallySortedJointIndicesAll.begin(),_vTopologicallySortedJointIndicesAll.end(),jointindex) - _vTopologicallySortedJointIndicesAll.begin();
                        link0pos = min(link0pos,pos);
                    }
                    FOREACHC(itparentlink,plink1->_vParentLinks) {
                        int jointindex = _vAllPairsShortestPaths[plink1->GetIndex()*_veclinks.size()+*itparentlink].second;
                        size_t pos = find(_vTopologicallySortedJointIndicesAll.begin(),_vTopologicallySortedJointIndicesAll.end(),jointindex) - _vTopologicallySortedJointIndicesAll.end();
                        link1pos = min(link1pos,pos);
                    }
                    if( link0pos < link1pos ) {
                        parentlinkindex = plink0->GetIndex();
                    }
                    else if( link0pos > link1pos ) {
                        parentlinkindex = plink1->GetIndex();
                    }
                    else {
                        RAVELOG_WARN(str(boost::format("links %s and %s have joints on the same depth %d and %d?")%plink0->GetName()%plink1->GetName()%link0pos%link1pos));
                    }
                }
            }
            if( parentlinkindex == -1 ) {
                RAVELOG_WARN(str(boost::format("could not compute parent link for joint %s")%joint.GetName()));
            }
            else if( parentlinkindex != joint.GetFirstAttached()->GetIndex() ) {
                RAVELOG_VERBOSE(str(boost::format("swapping link order of joint %s(%d)")%joint.GetName()%joint.GetJointIndex()));
                // have to swap order
                Transform tswap = joint.GetInternalHierarchyRightTransform().inverse();
                std::vector<Vector> vaxes(joint.GetDOF());
                for(size_t i = 0; i < vaxes.size(); ++i) {
                    vaxes[i] = -tswap.rotate(joint.GetInternalHierarchyAxis(i));
                }
                std::vector<dReal> vcurrentvalues;
                joint.GetValues(vcurrentvalues);
                // have to reset the link transformations temporarily in order to avoid setting a joint offset
                TransformSaver<LinkPtr> linksaver0(joint.GetFirstAttached());
                TransformSaver<LinkPtr> linksaver1(joint.GetSecondAttached());
                // assume joint values are set to 0
                joint.GetFirstAttached()->SetTransform(Transform());
                joint.GetSecondAttached()->SetTransform(joint.GetInternalHierarchyLeftTransform()*joint.GetInternalHierarchyRightTransform());
                // pass in empty joint values
                std::vector<dReal> vdummyzerovalues;
                joint._ComputeJointInternalInformation(joint.GetSecondAttached(),joint.GetFirstAttached(),tswap.trans,vaxes,vdummyzerovalues);
                // initialize joint values to the correct value
                joint._info._vcurrentvalues = vcurrentvalues;
            }

            joint._ComputeInternalStaticInformation(); // IsStatic should be computable here
        }
        // find out what links are affected by what joints.
        FOREACH(it,_vJointsAffectingLinks) {
            *it = 0;
        }
        vector<int8_t> vusedlinks;
        for(int i = 0; i < (int)_veclinks.size(); ++i) {
            vusedlinks.resize(0); vusedlinks.resize(_veclinks.size());
            FOREACH(itpath,vuniquepaths[i]) {
                FOREACH(itlink,*itpath) {
                    vusedlinks[*itlink] = 1;
                }
            }
            for(int j = 0; j < (int)_veclinks.size(); ++j) {
                if( vusedlinks[j] &&(i != j)) {
                    int jointindex = _vAllPairsShortestPaths[i*_veclinks.size()+j].second;
                    OPENRAVE_ASSERT_OP( jointindex, >=, 0 );
                    JointPtr pjoint = jointindex < (int)_vecjoints.size() ? _vecjoints[jointindex] : _vPassiveJoints.at(jointindex-_vecjoints.size());
                    if( jointindex < (int)_vecjoints.size() ) {
                        _vJointsAffectingLinks[jointindex*_veclinks.size()+i] = pjoint->GetHierarchyParentLink()->GetIndex() == i ? -1 : 1;
                    }
                    if( pjoint->IsMimic() ) {
                        for(int idof = 0; idof < pjoint->GetDOF(); ++idof) {
                            if( pjoint->IsMimic(idof) ) {
                                FOREACHC(itmimicdof,pjoint->_vmimic[idof]->_vmimicdofs) {
                                    const Joint& joint2 = _GetJointFromDOFIndex(itmimicdof->dofindex);
                                    _vJointsAffectingLinks[joint2.GetJointIndex()*_veclinks.size()+i] = joint2.GetHierarchyParentLink()->GetIndex() == i ? -1 : 1;
                                }
                            }
                        }
                    }
                }
            }
        }

        // process the closed loops, note that determining 'degrees of freedom' of the loop is very difficult and should be left to the 'fkfast' tool
        _vClosedLoopIndices.resize(0); _vClosedLoopIndices.reserve(closedloops.size());
        _vClosedLoops.resize(0); _vClosedLoops.reserve(closedloops.size());
        FOREACH(itclosedloop,closedloops) {
            _vClosedLoopIndices.push_back(vector< std::pair<int16_t, int16_t> >());
            _vClosedLoopIndices.back().reserve(itclosedloop->size());
            _vClosedLoops.push_back(vector< std::pair<LinkPtr, JointPtr> >());
            _vClosedLoops.back().reserve(itclosedloop->size());
            // fill the links
            FOREACH(itlinkindex,*itclosedloop) {
                _vClosedLoopIndices.back().emplace_back(*itlinkindex, 0);
                _vClosedLoops.back().emplace_back(_veclinks.at(*itlinkindex), JointPtr());
            }
            // fill the joints
            for(size_t i = 0; i < _vClosedLoopIndices.back().size(); ++i) {
                int nextlink = i+1 < _vClosedLoopIndices.back().size() ? _vClosedLoopIndices.back()[i+1].first : _vClosedLoopIndices.back()[0].first;
                int jointindex = _vAllPairsShortestPaths[nextlink*_veclinks.size()+_vClosedLoopIndices.back()[i].first].second;
                _vClosedLoopIndices.back()[i].second = jointindex;
                if( jointindex < (int)_vecjoints.size() ) {
                    _vClosedLoops.back().at(i).second = _vecjoints.at(jointindex);
                }
                else {
                    _vClosedLoops.back().at(i).second = _vPassiveJoints.at(jointindex-_vecjoints.size());
                }
            }

            if( IS_DEBUGLEVEL(Level_Verbose) ) {
                stringstream ss;
                ss << GetName() << " closedloop found: ";
                FOREACH(itlinkindex,*itclosedloop) {
                    LinkPtr plink = _veclinks.at(*itlinkindex);
                    ss << plink->GetName() << "(" << plink->GetIndex() << ") ";
                }
                RAVELOG_VERBOSE(ss.str());
            }
        }
    }

    // compute the rigidly attached links
    for(size_t ilink = 0; ilink < _veclinks.size(); ++ilink) {
        vector<int>& vattachedlinks = _veclinks[ilink]->_vRigidlyAttachedLinks;
        vattachedlinks.resize(0);
        vattachedlinks.push_back(ilink);
        if((ilink == 0)|| _veclinks[ilink]->IsStatic() ) {
            FOREACHC(itlink,_veclinks) {
                if( (*itlink)->IsStatic() ) {
                    if( (*itlink)->GetIndex() != (int)ilink ) {
                        vattachedlinks.push_back((*itlink)->GetIndex());
                    }
                }
            }
            FOREACHC(itjoint, GetJoints()) {
                if( (*itjoint)->IsStatic() ) {
                    if( !(*itjoint)->GetFirstAttached() && !!(*itjoint)->GetSecondAttached() && !(*itjoint)->GetSecondAttached()->IsStatic() ) {
                        vattachedlinks.push_back((*itjoint)->GetSecondAttached()->GetIndex());
                    }
                    if( !(*itjoint)->GetSecondAttached() && !!(*itjoint)->GetFirstAttached() && !(*itjoint)->GetFirstAttached()->IsStatic() ) {
                        vattachedlinks.push_back((*itjoint)->GetFirstAttached()->GetIndex());
                    }
                }
            }
            FOREACHC(itpassive, GetPassiveJoints()) {
                if( (*itpassive)->IsStatic() ) {
                    if( !(*itpassive)->GetFirstAttached() && !!(*itpassive)->GetSecondAttached() && !(*itpassive)->GetSecondAttached()->IsStatic() ) {
                        vattachedlinks.push_back((*itpassive)->GetSecondAttached()->GetIndex());
                    }
                    if( !(*itpassive)->GetSecondAttached() && !!(*itpassive)->GetFirstAttached() && !(*itpassive)->GetFirstAttached()->IsStatic() ) {
                        vattachedlinks.push_back((*itpassive)->GetFirstAttached()->GetIndex());
                    }
                }
            }
        }

        // breadth first search for rigid links
        for(size_t icurlink = 0; icurlink<vattachedlinks.size(); ++icurlink) {
            LinkPtr plink=_veclinks.at(vattachedlinks[icurlink]);
            FOREACHC(itjoint, _vecjoints) {
                if( (*itjoint)->IsStatic() ) {
                    if(((*itjoint)->GetFirstAttached() == plink)&& !!(*itjoint)->GetSecondAttached() &&(find(vattachedlinks.begin(),vattachedlinks.end(),(*itjoint)->GetSecondAttached()->GetIndex()) == vattachedlinks.end())) {
                        vattachedlinks.push_back((*itjoint)->GetSecondAttached()->GetIndex());
                    }
                    if(((*itjoint)->GetSecondAttached() == plink)&& !!(*itjoint)->GetFirstAttached() &&(find(vattachedlinks.begin(),vattachedlinks.end(),(*itjoint)->GetFirstAttached()->GetIndex()) == vattachedlinks.end())) {
                        vattachedlinks.push_back((*itjoint)->GetFirstAttached()->GetIndex());
                    }
                }
            }
            FOREACHC(itpassive, _vPassiveJoints) {
                if( (*itpassive)->IsStatic() ) {
                    if(((*itpassive)->GetFirstAttached() == plink)&& !!(*itpassive)->GetSecondAttached() &&(find(vattachedlinks.begin(),vattachedlinks.end(),(*itpassive)->GetSecondAttached()->GetIndex()) == vattachedlinks.end())) {
                        vattachedlinks.push_back((*itpassive)->GetSecondAttached()->GetIndex());
                    }
                    if(((*itpassive)->GetSecondAttached() == plink)&& !!(*itpassive)->GetFirstAttached() &&(find(vattachedlinks.begin(),vattachedlinks.end(),(*itpassive)->GetFirstAttached()->GetIndex()) == vattachedlinks.end())) {
                        vattachedlinks.push_back((*itpassive)->GetFirstAttached()->GetIndex());
                    }
                }
            }
        }
    }

    for(size_t ijoint = 0; ijoint < _vecjoints.size(); ++ijoint ) {
        if( _vecjoints[ijoint]->GetName().size() == 0 ) {
            RAVELOG_WARN(str(boost::format("%s joint index %d has no name")%GetName()%ijoint));
        }
    }
    for(size_t ijoint = 0; ijoint < _vPassiveJoints.size(); ++ijoint ) {
        if( _vPassiveJoints[ijoint]->GetName().size() == 0 ) {
            RAVELOG_WARN(str(boost::format("%s passive joint index %d has no name")%GetName()%ijoint));
        }
    }
    for(size_t ijoint0 = 0; ijoint0 < _vTopologicallySortedJointsAll.size(); ++ijoint0 ) {
        JointPtr pjoint0 = _vTopologicallySortedJointsAll[ijoint0];
        for(size_t ijoint1 = ijoint0+1; ijoint1 < _vTopologicallySortedJointsAll.size(); ++ijoint1 ) {
            JointPtr pjoint1 = _vTopologicallySortedJointsAll[ijoint1];
            if( pjoint0->GetName() == pjoint1->GetName() && (pjoint0->GetJointIndex() >= 0 || pjoint1->GetJointIndex() >= 0) ) {
                throw OPENRAVE_EXCEPTION_FORMAT(_("joint indices %d and %d share the same name '%s'"), pjoint0->GetJointIndex()%pjoint1->GetJointIndex()%pjoint0->GetName(), ORE_InvalidState);
            }
        }
    }

    __hashkinematics.resize(0);

    // create the adjacency list
    {
        _setAdjacentLinks.clear();
        FOREACH(itadj, _vForcedAdjacentLinks) {
            LinkPtr pl0 = GetLink(itadj->first);
            LinkPtr pl1 = GetLink(itadj->second);
            if( !!pl0 && !!pl1 ) {
                int ind0 = pl0->GetIndex();
                int ind1 = pl1->GetIndex();
                if( ind1 < ind0 ) {
                    _setAdjacentLinks.insert(ind1|(ind0<<16));
                }
                else {
                    _setAdjacentLinks.insert(ind0|(ind1<<16));
                }
            }
        }

        // make no-geometry links adjacent to all other links
        FOREACH(itlink0, _veclinks) {
            if( (*itlink0)->GetGeometries().size() == 0 ) {
                int ind0 = (*itlink0)->GetIndex();
                FOREACH(itlink1,_veclinks) {
                    if( *itlink0 != *itlink1 ) {
                        int ind1 = (*itlink1)->GetIndex();
                        if( ind1 < ind0 ) {
                            _setAdjacentLinks.insert(ind1|(ind0<<16));
                        }
                        else {
                            _setAdjacentLinks.insert(ind0|(ind1<<16));
                        }
                    }
                }
            }
        }

        if( _bMakeJoinedLinksAdjacent ) {
            FOREACH(itj, _vecjoints) {
                int ind0 = (*itj)->_attachedbodies[0]->GetIndex();
                int ind1 = (*itj)->_attachedbodies[1]->GetIndex();
                if( ind1 < ind0 ) {
                    _setAdjacentLinks.insert(ind1|(ind0<<16));
                }
                else {
                    _setAdjacentLinks.insert(ind0|(ind1<<16));
                }
            }

            FOREACH(itj, _vPassiveJoints) {
                int ind0 = (*itj)->_attachedbodies[0]->GetIndex();
                int ind1 = (*itj)->_attachedbodies[1]->GetIndex();
                if( ind1 < ind0 ) {
                    _setAdjacentLinks.insert(ind1|(ind0<<16));
                }
                else {
                    _setAdjacentLinks.insert(ind0|(ind1<<16));
                }
            }

            // if a pair links has exactly one non-static joint in the middle, then make the pair adjacent
            vector<JointPtr> vjoints;
            for(int i = 0; i < (int)_veclinks.size()-1; ++i) {
                for(int j = i+1; j < (int)_veclinks.size(); ++j) {
                    GetChain(i,j,vjoints);
                    size_t numstatic = 0;
                    FOREACH(it,vjoints) {
                        numstatic += (*it)->IsStatic();
                    }
                    if( numstatic+1 >= vjoints.size() ) {
                        if( i < j ) {
                            _setAdjacentLinks.insert(i|(j<<16));
                        }
                        else {
                            _setAdjacentLinks.insert(j|(i<<16));
                        }
                    }
                }
            }
        }
        _ResetInternalCollisionCache();
    }

    _nHierarchyComputed = 2;
    // because of mimic joints, need to call SetDOFValues at least once, also use this to check for links that are off
    {
        vector<Transform> vprevtrans, vnewtrans;
        vector<dReal> vprevdoflastsetvalues, vnewdoflastsetvalues;
        GetLinkTransformations(vprevtrans, vprevdoflastsetvalues);
        vector<dReal> vcurrentvalues;
        // unfortunately if SetDOFValues is overloaded by the robot, it could call the robot's _UpdateGrabbedBodies, which is a problem during environment cloning since the grabbed bodies might not be initialized. Therefore, call KinBody::SetDOFValues
        GetDOFValues(vcurrentvalues);
        std::vector<UserDataPtr> vGrabbedBodies; vGrabbedBodies.swap(_vGrabbedBodies); // swap to get rid of _vGrabbedBodies
        KinBody::SetDOFValues(vcurrentvalues,CLA_CheckLimits, std::vector<int>());
        vGrabbedBodies.swap(_vGrabbedBodies); // swap back
        GetLinkTransformations(vnewtrans, vnewdoflastsetvalues);
        for(size_t i = 0; i < vprevtrans.size(); ++i) {
            if( TransformDistanceFast(vprevtrans[i],vnewtrans[i]) > 1e-5 ) {
                RAVELOG_VERBOSE(str(boost::format("link %d has different transformation after SetDOFValues (error=%f), this could be due to mimic joint equations kicking into effect.")%_veclinks.at(i)->GetName()%TransformDistanceFast(vprevtrans[i],vnewtrans[i])));
            }
        }
        for(int i = 0; i < GetDOF(); ++i) {
            if( vprevdoflastsetvalues.at(i) != vnewdoflastsetvalues.at(i) ) {
                RAVELOG_VERBOSE(str(boost::format("dof %d has different values after SetDOFValues %d!=%d, this could be due to mimic joint equations kicking into effect.")%i%vprevdoflastsetvalues.at(i)%vnewdoflastsetvalues.at(i)));
            }
        }
        _vInitialLinkTransformations = vnewtrans;
    }

    {
        // do not initialize interpolation, since it implies a motion sampling strategy
        int offset = 0;
        _spec._vgroups.resize(0);
        if( GetDOF() > 0 ) {
            ConfigurationSpecification::Group group;
            stringstream ss;
            ss << "joint_values " << GetName();
            for(int i = 0; i < GetDOF(); ++i) {
                ss << " " << i;
            }
            group.name = ss.str();
            group.dof = GetDOF();
            group.offset = offset;
            offset += group.dof;
            _spec._vgroups.push_back(group);
        }

        ConfigurationSpecification::Group group;
        group.name = str(boost::format("affine_transform %s %d")%GetName()%DOF_Transform);
        group.offset = offset;
        group.dof = RaveGetAffineDOF(DOF_Transform);
        _spec._vgroups.push_back(group);
    }

    // set the "self" extra geometry group
    std::string selfgroup("self");
    FOREACH(itlink, _veclinks) {
        if( (*itlink)->_info._mapExtraGeometries.find(selfgroup) == (*itlink)->_info._mapExtraGeometries.end() ) {
            std::vector<GeometryInfoPtr> vgeoms;
            FOREACH(itgeom, (*itlink)->_vGeometries) {
                vgeoms.push_back(GeometryInfoPtr(new GeometryInfo((*itgeom)->GetInfo())));
            }
            (*itlink)->_info._mapExtraGeometries.insert(make_pair(selfgroup, vgeoms));
        }
    }

    _bAreAllJoints1DOFAndNonCircular = true;
    for (size_t ijoint = 0; ijoint < _vecjoints.size(); ++ijoint) {
        if (_vecjoints[ijoint]->GetDOF() != 1 || _vecjoints[ijoint]->IsCircular()) {
            _bAreAllJoints1DOFAndNonCircular = false;
            break;
        }
    }

    // notify any callbacks of the changes
    std::list<UserDataWeakPtr> listRegisteredCallbacks;
    uint32_t index = 0;
    uint32_t parameters = _nParametersChanged;
    while(parameters && index < _vlistRegisteredCallbacks.size()) {
        if( (parameters & 1) &&  _vlistRegisteredCallbacks.at(index).size() > 0 ) {
            {
                boost::shared_lock< boost::shared_mutex > lock(GetInterfaceMutex());
                listRegisteredCallbacks = _vlistRegisteredCallbacks.at(index); // copy since it can be changed
            }
            FOREACH(it,listRegisteredCallbacks) {
                ChangeCallbackDataPtr pdata = boost::dynamic_pointer_cast<ChangeCallbackData>(it->lock());
                if( !!pdata ) {
                    pdata->_callback();
                }
            }
        }
        parameters >>= 1;
        index += 1;
    }
    _nParametersChanged = 0;
    RAVELOG_VERBOSE_FORMAT("initialized %s in %fs", GetName()%(1e-6*(utils::GetMicroTime()-starttime)));
}

void KinBody::_DeinitializeInternalInformation()
{
    _nHierarchyComputed = 0; // should reset to inform other elements that kinematics information might not be accurate
}

bool KinBody::IsAttached(const KinBody &body) const
{
    // handle obvious cases without doing expensive operations
    if(this == &body ) {
        return true;
    }
    else if (_listAttachedBodies.empty()) {
        return false;
    }

    std::vector<int8_t>& vAttachedVisited = _vAttachedVisitedCache;
    vAttachedVisited.resize(GetEnv()->GetMaxEnvironmentBodyIndex() + 1);
    std::fill(vAttachedVisited.begin(), vAttachedVisited.end(), 0);
    return _IsAttached(body.GetEnvironmentBodyIndex(), vAttachedVisited);
}

void KinBody::GetAttached(std::set<KinBodyPtr>& setAttached) const
{
    // by spec "including this body.", include this body
    // vAttached is not sorted, so cannot do binary search
    setAttached.insert(boost::const_pointer_cast<KinBody>(shared_kinbody_const()));

    // early exist, probably this is the case most of the time
    if (_listAttachedBodies.empty()) {
        return;
    }

    const EnvironmentBase& env = *GetEnv();
    std::vector<int8_t>& vAttachedVisited = _vAttachedVisitedCache;
    vAttachedVisited.resize(env.GetMaxEnvironmentBodyIndex() + 1);
    std::fill(vAttachedVisited.begin(), vAttachedVisited.end(), 0);

    // by spec "If any bodies are already in setAttached, then ignores recursing on their attached bodies.", ignore bodies in original vAttached
    for (const KinBodyConstPtr& pbody : setAttached) {
        vAttachedVisited.at(pbody->GetEnvironmentBodyIndex()) = -1;
    }

    int numAttached = _GetNumAttached(vAttachedVisited);
    if( numAttached ) {
        for (int bodyIndex = 1; bodyIndex < (int)vAttachedVisited.size(); ++bodyIndex) {
            if (vAttachedVisited[bodyIndex] == 1) {
                KinBodyPtr pbody = env.GetBodyFromEnvironmentBodyIndex(bodyIndex);
                if( !!pbody ) {
                    setAttached.insert(pbody);
                    if (--numAttached == 0) {
                        // already filled vAttached with contents of vAttachedVisited
                        return;
                    }
                }
            }
        }
    }
}

void KinBody::GetAttached(std::set<KinBodyConstPtr>& setAttached) const
{
    // by spec "including this body.", include this body
    // vAttached is not sorted, so cannot do binary search
    setAttached.insert(boost::const_pointer_cast<KinBody>(shared_kinbody_const()));

    // early exist, probably this is the case most of the time
    if (_listAttachedBodies.empty()) {
        return;
    }

    const EnvironmentBase& env = *GetEnv();
    std::vector<int8_t>& vAttachedVisited = _vAttachedVisitedCache;
    vAttachedVisited.resize(env.GetMaxEnvironmentBodyIndex() + 1);
    std::fill(vAttachedVisited.begin(), vAttachedVisited.end(), 0);

    // by spec "If any bodies are already in setAttached, then ignores recursing on their attached bodies.", ignore bodies in original vAttached
    for (const KinBodyConstPtr& pbody : setAttached) {
        vAttachedVisited.at(pbody->GetEnvironmentBodyIndex()) = -1;
    }

    int numAttached = _GetNumAttached(vAttachedVisited);
    if( numAttached ) {
        for (int bodyIndex = 1; bodyIndex < (int)vAttachedVisited.size(); ++bodyIndex) {
            if (vAttachedVisited[bodyIndex] == 1) {
                KinBodyPtr pbody = env.GetBodyFromEnvironmentBodyIndex(bodyIndex);
                if( !!pbody ) {
                    setAttached.insert(pbody);
                    if (--numAttached == 0) {
                        // already filled vAttached with contents of vAttachedVisited
                        return;
                    }
                }
            }
        }
    }
}

void KinBody::GetAttached(std::vector<KinBodyPtr>& vAttached) const
{
    const bool thisInInput = !vAttached.empty() && find(vAttached.begin(), vAttached.end(), shared_kinbody_const()) != vAttached.end();
    // by spec "including this body.", include this body
    // vAttached is not sorted, so cannot do binary search
    if( !thisInInput ) {
        vAttached.push_back(boost::const_pointer_cast<KinBody>(shared_kinbody_const()));
    }

    // early exist, probably this is the case most of the time
    if (_listAttachedBodies.empty()) {
        return;
    }

    const EnvironmentBase& env = *GetEnv();
    std::vector<int8_t>& vAttachedVisited = _vAttachedVisitedCache;
    vAttachedVisited.resize(env.GetMaxEnvironmentBodyIndex() + 1);
    std::fill(vAttachedVisited.begin(), vAttachedVisited.end(), 0);

    // by spec "If any bodies are already in setAttached, then ignores recursing on their attached bodies.", ignore bodies in original vAttached
    for (const KinBodyConstPtr& pbody : vAttached) {
        vAttachedVisited.at(pbody->GetEnvironmentBodyIndex()) = -1;
    }

    int numAttached = 0;
    {
        numAttached = _GetNumAttached(vAttachedVisited);
        if (numAttached == 0) {
            return;
        }
        vAttached.reserve(vAttached.size() + numAttached);
    }

    for (int bodyIndex = 1; bodyIndex < (int)vAttachedVisited.size(); ++bodyIndex) {
        // 0 means not attached, -1 means it was already in original vAttached so skip
        if (vAttachedVisited[bodyIndex] == 1) {
            KinBodyPtr pbody = env.GetBodyFromEnvironmentBodyIndex(bodyIndex);
            if( !!pbody ) {
                vAttached.push_back(pbody);
                if (--numAttached == 0) {
                    // already filled vAttached with contents of vAttachedVisited
                    return;
                }
            }
        }
    }
}

void KinBody::GetAttached(std::vector<KinBodyConstPtr>& vAttached) const
{
    const bool thisInInput = !vAttached.empty() && find(vAttached.begin(), vAttached.end(), shared_kinbody_const()) != vAttached.end();
    // by spec "including this body.", include this body
    // vAttached is not sorted, so cannot do binary search
    if( !thisInInput ) {
        vAttached.push_back(boost::const_pointer_cast<KinBody>(shared_kinbody_const()));
    }

    // early exist, probably this is the case most of the time
    if (_listAttachedBodies.empty()) {
        return;
    }

    const EnvironmentBase& env = *GetEnv();
    std::vector<int8_t>& vAttachedVisited = _vAttachedVisitedCache;
    vAttachedVisited.resize(env.GetMaxEnvironmentBodyIndex() + 1);
    std::fill(vAttachedVisited.begin(), vAttachedVisited.end(), 0);

    // by spec "If any bodies are already in setAttached, then ignores recursing on their attached bodies.", ignore bodies in original vAttached
    for (const KinBodyConstPtr& pbody : vAttached) {
        vAttachedVisited.at(pbody->GetEnvironmentBodyIndex()) = -1;
    }

    int numAttached = 0;
    {
        numAttached = _GetNumAttached(vAttachedVisited);
        if (numAttached == 0) {
            return;
        }
        vAttached.reserve(vAttached.size() + numAttached);
    }

    for (int bodyIndex = 1; bodyIndex < (int)vAttachedVisited.size(); ++bodyIndex) {
        // 0 means not attached, -1 means it was already in original vAttached so skip
        if (vAttachedVisited[bodyIndex] == 1) {
            KinBodyPtr pbody = env.GetBodyFromEnvironmentBodyIndex(bodyIndex);
            if( !!pbody ) {
                vAttached.push_back(pbody);
                if (--numAttached == 0) {
                    // already filled vAttached with contents of vAttachedVisited
                    return;
                }
            }
        }
    }
}

bool KinBody::HasAttached() const
{
    return _listAttachedBodies.size() > 0;
}

bool KinBody::_IsAttached(int otherBodyid, std::vector<int8_t>& vAttachedVisited) const
{
    for (const KinBodyWeakPtr& pbody : _listAttachedBodies) {
        KinBodyConstPtr pattached = pbody.lock();
        if (!pattached) {
            continue;
        }
        const KinBody& attached = *pattached;
        if (otherBodyid == attached._environmentBodyIndex) {
            vAttachedVisited.at(attached._environmentBodyIndex) = 1; // attached, and visited
            return true;
        }
        else if (vAttachedVisited.at(attached._environmentBodyIndex) != 0) {
            // already checked, but need to continue to check other entries in _listAttachedBodies
            continue;
        }
        else {
            vAttachedVisited.at(attached._environmentBodyIndex) = -1; // not attached, but visitied
        }

        // if attached._listAttachedBodies has only one element, that element is same as attached as attachement relationship is by-directional, so not worth checking
        if (attached._listAttachedBodies.size() > 1 && attached._IsAttached(otherBodyid, vAttachedVisited)) {
            return true;
        }
    }

    return false;
}


int KinBody::_GetNumAttached(std::vector<int8_t>& vAttachedVisited) const
{
    int numFound = 0;
    for (const KinBodyWeakPtr& pbody : _listAttachedBodies) {
        KinBodyConstPtr pattachedBody = pbody.lock();
        if (!pattachedBody) {
            continue;
        }
        const KinBody& attachedBody = *pattachedBody;
        const int bodyIndex = attachedBody.GetEnvironmentBodyIndex();
        if (vAttachedVisited.at(bodyIndex) != 0) {
            // already checked, so skip
            continue;
        }
        vAttachedVisited.at(bodyIndex) = 1;
        numFound++;
        // if attached._listAttachedBodies has only one element, that element is same as attached as attachement relationship is by-directional, so not worth checking
        if (attachedBody._listAttachedBodies.size() > 1) {
            numFound += attachedBody._GetNumAttached(vAttachedVisited);
        }
    }
    return numFound;
}

bool KinBody::_IsAttached(const KinBody &body, std::set<KinBodyConstPtr>&setChecked) const
{
    if( !setChecked.insert(shared_kinbody_const()).second ) {
        return false;
    }
    FOREACHC(itbody,_listAttachedBodies) {
        KinBodyConstPtr pattached = itbody->lock();
        if( !!pattached && ((pattached.get() == &body)|| pattached->_IsAttached(body,setChecked)) ) {
            return true;
        }
    }
    return false;
}

void KinBody::_AttachBody(KinBodyPtr pbody)
{
    _listAttachedBodies.push_back(pbody);
    pbody->_listAttachedBodies.push_back(shared_kinbody());
    _PostprocessChangedParameters(Prop_BodyAttached);
}

bool KinBody::_RemoveAttachedBody(KinBody &body)
{
    int numremoved = 0;
    FOREACH(it,_listAttachedBodies) {
        if( it->lock().get() == &body ) {
            _listAttachedBodies.erase(it);
            numremoved++;
            break;
        }
    }

    FOREACH(it, body._listAttachedBodies) {
        if( it->lock().get() == this ) { // need to compare lock pointer since cannot rely on shared_kinbody() since in a destructor this will crash
            body._listAttachedBodies.erase(it);
            numremoved++;
            break;
        }
    }

    if( numremoved > 0 ) {
        _PostprocessChangedParameters(Prop_BodyAttached);
    }

    return numremoved == 2;
}

void KinBody::Enable(bool bEnable)
{
    bool bchanged = false;
    FOREACH(it, _veclinks) {
        if( (*it)->_info._bIsEnabled != bEnable ) {
            (*it)->_info._bIsEnabled = bEnable;
            _nNonAdjacentLinkCache &= ~AO_Enabled;
            bchanged = true;
        }
    }
    if( bchanged ) {
        _PostprocessChangedParameters(Prop_LinkEnable);
    }
}

bool KinBody::IsEnabled() const
{
    FOREACHC(it, _veclinks) {
        if((*it)->IsEnabled()) {
            return true;
        }
    }
    return false;
}

bool KinBody::SetVisible(bool visible)
{
    bool bchanged = false;
    FOREACH(it, _veclinks) {
        FOREACH(itgeom,(*it)->_vGeometries) {
            if( (*itgeom)->IsVisible() != visible ) {
                (*itgeom)->_info._bVisible = visible;
                bchanged = true;
            }
        }
    }
    if( bchanged ) {
        _PostprocessChangedParameters(Prop_LinkDraw);
        return true;
    }
    return false;
}

bool KinBody::IsVisible() const
{
    FOREACHC(it, _veclinks) {
        if((*it)->IsVisible()) {
            return true;
        }
    }
    return false;
}

int KinBody::GetEnvironmentId() const
{
    return _environmentBodyIndex;
}

int KinBody::GetEnvironmentBodyIndex() const
{
    return _environmentBodyIndex;
}

int8_t KinBody::DoesAffect(int jointindex, int linkindex ) const
{
    CHECK_INTERNAL_COMPUTATION0;
    OPENRAVE_ASSERT_FORMAT(jointindex >= 0 && jointindex < (int)_vecjoints.size(), "body %s jointindex %d invalid (num joints %d)", GetName()%jointindex%_vecjoints.size(), ORE_InvalidArguments);
    OPENRAVE_ASSERT_FORMAT(linkindex >= 0 && linkindex < (int)_veclinks.size(), "body %s linkindex %d invalid (num links %d)", GetName()%linkindex%_veclinks.size(), ORE_InvalidArguments);
    return _vJointsAffectingLinks.at(jointindex*_veclinks.size()+linkindex);
}

int8_t KinBody::DoesDOFAffectLink(int dofindex, int linkindex ) const
{
    CHECK_INTERNAL_COMPUTATION0;
    OPENRAVE_ASSERT_FORMAT(dofindex >= 0 && dofindex < GetDOF(), "body %s dofindex %d invalid (num dofs %d)", GetName()%dofindex%GetDOF(), ORE_InvalidArguments);
    OPENRAVE_ASSERT_FORMAT(linkindex >= 0 && linkindex < (int)_veclinks.size(), "body %s linkindex %d invalid (num links %d)", GetName()%linkindex%_veclinks.size(), ORE_InvalidArguments);
    int jointindex = _vDOFIndices.at(dofindex);
    return _vJointsAffectingLinks.at(jointindex*_veclinks.size()+linkindex);
}

void KinBody::SetNonCollidingConfiguration()
{
    _ResetInternalCollisionCache();
    vector<dReal> vdoflastsetvalues;
    GetLinkTransformations(_vInitialLinkTransformations, vdoflastsetvalues);
}

void KinBody::_ResetInternalCollisionCache()
{
    _nNonAdjacentLinkCache = 0x80000000;
    FOREACH(it,_vNonAdjacentLinks) {
        it->resize(0);
    }
}

bool CompareNonAdjacentFarthest(int pair0, int pair1)
{
    // order so that farthest links are first. if equal, then prioritize links that are furthest down the chain.
    int pair0link0 = (pair0&0xffff);
    int pair0link1 = ((pair0>>16)&0xffff);
    int dist0 = pair0link1 - pair0link0; // link1 > link0
    int pair1link0 = (pair1&0xffff);
    int pair1link1 = ((pair1>>16)&0xffff);
    int dist1 = pair1link1 - pair1link0; // link1 > link0
    if( dist0 == dist1 ) {
        if( pair0link1 == pair1link1 ) {
            return pair0link0 > pair1link0;
        }
        else {
            return pair0link1 > pair1link1;
        }
    }
    return dist0 > dist1;
}

const std::vector<int>& KinBody::GetNonAdjacentLinks(int adjacentoptions) const
{
    class TransformsSaver
    {
public:
        TransformsSaver(KinBodyConstPtr pbody) : _pbody(pbody) {
            _pbody->GetLinkTransformations(vcurtrans, _vdoflastsetvalues);
        }
        ~TransformsSaver() {
            for(size_t i = 0; i < _pbody->_veclinks.size(); ++i) {
                boost::static_pointer_cast<Link>(_pbody->_veclinks[i])->_info._t = vcurtrans.at(i);
            }
            for(size_t i = 0; i < _pbody->_vecjoints.size(); ++i) {
                for(int j = 0; j < _pbody->_vecjoints[i]->GetDOF(); ++j) {
                    _pbody->_vecjoints[i]->_doflastsetvalues[j] = _vdoflastsetvalues.at(_pbody->_vecjoints[i]->GetDOFIndex()+j);
                }
            }
        }
private:
        KinBodyConstPtr _pbody;
        std::vector<Transform> vcurtrans;
        std::vector<dReal> _vdoflastsetvalues;
    };

    CHECK_INTERNAL_COMPUTATION;
    if( _nNonAdjacentLinkCache & 0x80000000 ) {
        // Check for colliding link pairs given the initial pose _vInitialLinkTransformations
        // this is actually weird, we need to call the individual link collisions on a const body. in order to pull this off, we need to be very careful with the body state.
        TransformsSaver saver(shared_kinbody_const());
        CollisionCheckerBasePtr collisionchecker = !!_selfcollisionchecker ? _selfcollisionchecker : GetEnv()->GetCollisionChecker();
        CollisionOptionsStateSaver colsaver(collisionchecker,0); // have to reset the collision options
        for(size_t i = 0; i < _veclinks.size(); ++i) {
            boost::static_pointer_cast<Link>(_veclinks[i])->_info._t = _vInitialLinkTransformations.at(i);
        }
        _nUpdateStampId++; // because transforms were modified
        _vNonAdjacentLinks[0].resize(0);
        for(size_t i = 0; i < _veclinks.size(); ++i) {
            for(size_t j = i+1; j < _veclinks.size(); ++j) {
                if((_setAdjacentLinks.find(i|(j<<16)) == _setAdjacentLinks.end())&& !collisionchecker->CheckCollision(LinkConstPtr(_veclinks[i]), LinkConstPtr(_veclinks[j])) ) {
                    _vNonAdjacentLinks[0].push_back(i|(j<<16));
                }
            }
        }
        std::sort(_vNonAdjacentLinks[0].begin(), _vNonAdjacentLinks[0].end(), CompareNonAdjacentFarthest);
        _nUpdateStampId++; // because transforms were modified
        _nNonAdjacentLinkCache = 0;
    }
    if( (_nNonAdjacentLinkCache&adjacentoptions) != adjacentoptions ) {
        int requestedoptions = (~_nNonAdjacentLinkCache)&adjacentoptions;
        // find out what needs to computed
        if( requestedoptions & AO_Enabled ) {
            _vNonAdjacentLinks.at(AO_Enabled).resize(0);
            FOREACHC(itset, _vNonAdjacentLinks[0]) {
                KinBody::LinkConstPtr plink1(_veclinks.at(*itset&0xffff)), plink2(_veclinks.at(*itset>>16));
                if( plink1->IsEnabled() && plink2->IsEnabled() ) {
                    _vNonAdjacentLinks[AO_Enabled].push_back(*itset);
                }
            }
            _nNonAdjacentLinkCache |= AO_Enabled;
            std::sort(_vNonAdjacentLinks[AO_Enabled].begin(), _vNonAdjacentLinks[AO_Enabled].end(), CompareNonAdjacentFarthest);
        }
        else {
            throw OPENRAVE_EXCEPTION_FORMAT(_("no support for adjacentoptions %d"), adjacentoptions,ORE_InvalidArguments);
        }
    }
    return _vNonAdjacentLinks.at(adjacentoptions);
}

const std::set<int>& KinBody::GetAdjacentLinks() const
{
    CHECK_INTERNAL_COMPUTATION;
    return _setAdjacentLinks;
}

void KinBody::SetAdjacentLinks(int linkindex0, int linkindex1)
{
    OPENRAVE_ASSERT_OP(linkindex0,!=,linkindex1);
    if( linkindex0 > linkindex1 ) {
        std::swap(linkindex0, linkindex1);
    }

    _setAdjacentLinks.insert(linkindex0|(linkindex1<<16));
    std::string linkname0 = _veclinks.at(linkindex0)->GetName();
    std::string linkname1 = _veclinks.at(linkindex1)->GetName();
    std::pair<std::string, std::string> adjpair = std::make_pair(linkname0, linkname1);
    if( find(_vForcedAdjacentLinks.begin(), _vForcedAdjacentLinks.end(), adjpair) == _vForcedAdjacentLinks.end() ) {
        _vForcedAdjacentLinks.push_back(adjpair);
    }
    _ResetInternalCollisionCache();
}

void KinBody::Clone(InterfaceBaseConstPtr preference, int cloningoptions)
{
    InterfaceBase::Clone(preference,cloningoptions);
    KinBodyConstPtr r = RaveInterfaceConstCast<KinBody>(preference);

    _name = r->_name;
    _nHierarchyComputed = r->_nHierarchyComputed;
    _bMakeJoinedLinksAdjacent = r->_bMakeJoinedLinksAdjacent;
    __hashkinematics = r->__hashkinematics;
    _vTempJoints = r->_vTempJoints;

    _veclinks.resize(0); _veclinks.reserve(r->_veclinks.size());
    FOREACHC(itlink, r->_veclinks) {
        LinkPtr pnewlink(new Link(shared_kinbody()));
        // TODO should create a Link::Clone method
        *pnewlink = **itlink; // be careful of copying pointers
        pnewlink->_parent = shared_kinbody();
        // have to copy all the geometries too!
        std::vector<Link::GeometryPtr> vnewgeometries(pnewlink->_vGeometries.size());
        for(size_t igeom = 0; igeom < vnewgeometries.size(); ++igeom) {
            vnewgeometries[igeom].reset(new Link::Geometry(pnewlink, pnewlink->_vGeometries[igeom]->_info));
        }
        pnewlink->_vGeometries = vnewgeometries;
        _veclinks.push_back(pnewlink);
    }

    _vecjoints.resize(0); _vecjoints.reserve(r->_vecjoints.size());
    FOREACHC(itjoint, r->_vecjoints) {
        JointPtr pnewjoint(new Joint(shared_kinbody()));
        *pnewjoint = **itjoint; // be careful of copying pointers!
        pnewjoint->_parent = shared_kinbody();
        pnewjoint->_attachedbodies[0] = _veclinks.at((*itjoint)->_attachedbodies[0]->GetIndex());
        pnewjoint->_attachedbodies[1] = _veclinks.at((*itjoint)->_attachedbodies[1]->GetIndex());
        _vecjoints.push_back(pnewjoint);
    }

    _vPassiveJoints.resize(0); _vPassiveJoints.reserve(r->_vPassiveJoints.size());
    FOREACHC(itjoint, r->_vPassiveJoints) {
        JointPtr pnewjoint(new Joint(shared_kinbody()));
        *pnewjoint = **itjoint; // be careful of copying pointers!
        pnewjoint->_parent = shared_kinbody();
        pnewjoint->_attachedbodies[0] = _veclinks.at((*itjoint)->_attachedbodies[0]->GetIndex());
        pnewjoint->_attachedbodies[1] = _veclinks.at((*itjoint)->_attachedbodies[1]->GetIndex());
        _vPassiveJoints.push_back(pnewjoint);
    }

    _vTopologicallySortedJoints.resize(0); _vTopologicallySortedJoints.resize(r->_vTopologicallySortedJoints.size());
    FOREACHC(itjoint, r->_vTopologicallySortedJoints) {
        _vTopologicallySortedJoints.push_back(_vecjoints.at((*itjoint)->GetJointIndex()));
    }
    _vTopologicallySortedJointsAll.resize(0); _vTopologicallySortedJointsAll.resize(r->_vTopologicallySortedJointsAll.size());
    FOREACHC(itjoint, r->_vTopologicallySortedJointsAll) {
        std::vector<JointPtr>::const_iterator it = find(r->_vecjoints.begin(),r->_vecjoints.end(),*itjoint);
        if( it != r->_vecjoints.end() ) {
            _vTopologicallySortedJointsAll.push_back(_vecjoints.at(it-r->_vecjoints.begin()));
        }
        else {
            it = find(r->_vPassiveJoints.begin(), r->_vPassiveJoints.end(),*itjoint);
            if( it != r->_vPassiveJoints.end() ) {
                _vTopologicallySortedJointsAll.push_back(_vPassiveJoints.at(it-r->_vPassiveJoints.begin()));
            }
            else {
                throw OPENRAVE_EXCEPTION_FORMAT(_("joint %s doesn't belong to anythong?"),(*itjoint)->GetName(), ORE_Assert);
            }
        }
    }
    _vDOFOrderedJoints = r->_vDOFOrderedJoints;
    _vJointsAffectingLinks = r->_vJointsAffectingLinks;
    _vDOFIndices = r->_vDOFIndices;

    _setAdjacentLinks = r->_setAdjacentLinks;
    _vInitialLinkTransformations = r->_vInitialLinkTransformations;
    _vForcedAdjacentLinks = r->_vForcedAdjacentLinks;
    _vAllPairsShortestPaths = r->_vAllPairsShortestPaths;
    _vClosedLoopIndices = r->_vClosedLoopIndices;
    _vClosedLoops.resize(0); _vClosedLoops.reserve(r->_vClosedLoops.size());
    FOREACHC(itloop,_vClosedLoops) {
        _vClosedLoops.push_back(std::vector< std::pair<LinkPtr,JointPtr> >());
        FOREACHC(it,*itloop) {
            _vClosedLoops.back().emplace_back(_veclinks.at(it->first->GetIndex()), JointPtr());
            // the joint might be in _vPassiveJoints
            std::vector<JointPtr>::const_iterator itjoint = find(r->_vecjoints.begin(),r->_vecjoints.end(),it->second);
            if( itjoint != r->_vecjoints.end() ) {
                _vClosedLoops.back().back().second = _vecjoints.at(itjoint-r->_vecjoints.begin());
            }
            else {
                itjoint = find(r->_vPassiveJoints.begin(), r->_vPassiveJoints.end(),it->second);
                if( itjoint != r->_vPassiveJoints.end() ) {
                    _vClosedLoops.back().back().second = _vPassiveJoints.at(itjoint-r->_vPassiveJoints.begin());
                }
                else {
                    throw OPENRAVE_EXCEPTION_FORMAT(_("joint %s in closed loop doesn't belong to anything?"),(*itjoint)->GetName(), ORE_Assert);
                }
            }
        }
    }

    _listAttachedBodies.clear(); // will be set in the environment
    if( !(cloningoptions & Clone_IgnoreAttachedBodies) ) {
        FOREACHC(itatt, r->_listAttachedBodies) {
            KinBodyConstPtr pattref = itatt->lock();
            if( !!pattref ) {
                _listAttachedBodies.push_back(GetEnv()->GetBodyFromEnvironmentBodyIndex(pattref->GetEnvironmentBodyIndex()));
            }
        }
    }

    // cannot copy the velocities since it requires the physics engine to be initialized with this kinbody, which might not happen before the clone..?
//    std::vector<std::pair<Vector,Vector> > velocities;
//    r->GetLinkVelocities(velocities);
//    SetLinkVelocities(velocities);

    // do not force-reset the callbacks!! since the ChangeCallbackData destructors will crash
    //_listRegisteredCallbacks.clear();

    // cache
    _ResetInternalCollisionCache();

    // clone the grabbed bodies, note that this can fail if the new cloned environment hasn't added the bodies yet (check out Environment::Clone)
    _vGrabbedBodies.clear(); _vGrabbedBodies.reserve(r->_vGrabbedBodies.size());
    FOREACHC(itgrabbedref, r->_vGrabbedBodies) {
        GrabbedConstPtr pgrabbedref = boost::dynamic_pointer_cast<Grabbed const>(*itgrabbedref);
        if( !pgrabbedref ) {
            RAVELOG_WARN_FORMAT("env=%d(%s), have uninitialized GrabbedConstPtr in _vGrabbedBodies", GetEnv()->GetId()%GetEnv()->GetName());
            continue;
        }

        KinBodyPtr pbodyref = pgrabbedref->_pgrabbedbody.lock();
        KinBodyPtr pgrabbedbody;
        if( !!pbodyref ) {
            //pgrabbedbody = GetEnv()->GetBodyFromEnvironmentBodyIndex(pbodyref->GetEnvironmentBodyIndex());
            pgrabbedbody = GetEnv()->GetKinBody(pbodyref->GetName());
            if( !pgrabbedbody ) {
                if( cloningoptions & Clone_PassOnMissingBodyReferences ) {
                    continue;
                }
                else {
                    throw OPENRAVE_EXCEPTION_FORMAT(_("When cloning body '%s', could not find grabbed object '%s' in environmentid=%d"), GetName()%pbodyref->GetName()%pbodyref->GetEnv()->GetId(), ORE_InvalidState);
                }
            }
            //BOOST_ASSERT(pgrabbedbody->GetName() == pbodyref->GetName());

            GrabbedPtr pgrabbed(new Grabbed(pgrabbedbody,_veclinks.at(KinBody::LinkPtr(pgrabbedref->_plinkrobot)->GetIndex())));
            pgrabbed->_troot = pgrabbedref->_troot;
            pgrabbed->_listNonCollidingLinks.clear();
            FOREACHC(itlinkref, pgrabbedref->_listNonCollidingLinks) {
                pgrabbed->_listNonCollidingLinks.push_back(_veclinks.at((*itlinkref)->GetIndex()));
            }
            _vGrabbedBodies.push_back(pgrabbed);
        }
    }

    // Clone self-collision checker
    _selfcollisionchecker.reset();
    if( !!r->_selfcollisionchecker ) {
        _selfcollisionchecker = RaveCreateCollisionChecker(GetEnv(), r->_selfcollisionchecker->GetXMLId());
        _selfcollisionchecker->SetCollisionOptions(r->_selfcollisionchecker->GetCollisionOptions());
        _selfcollisionchecker->SetGeometryGroup(r->_selfcollisionchecker->GetGeometryGroup());
        if( GetEnvironmentBodyIndex() != 0 ) {
            // This body has been added to the environment already so can call InitKinBody.
            _selfcollisionchecker->InitKinBody(shared_kinbody());
        }
        else {
            // InitKinBody will be called when the body is added to the environment.
        }
    }

    _nUpdateStampId++; // update the stamp instead of copying
}

void KinBody::_PostprocessChangedParameters(uint32_t parameters)
{
    _nUpdateStampId++;
    if( _nHierarchyComputed == 1 ) {
        _nParametersChanged |= parameters;
        return;
    }

    if( (parameters & Prop_JointMimic) == Prop_JointMimic || (parameters & Prop_LinkStatic) == Prop_LinkStatic) {
        KinBodyStateSaver saver(shared_kinbody(),Save_LinkTransformation);
        vector<dReal> vzeros(GetDOF(),0);
        SetDOFValues(vzeros,Transform(),true);
        _ComputeInternalInformation();
    }
    // do not change hash if geometry changed!
    if( !!(parameters & (Prop_LinkDynamics|Prop_LinkGeometry|Prop_JointMimic)) ) {
        __hashkinematics.resize(0);
    }

    if( (parameters&Prop_LinkEnable) == Prop_LinkEnable ) {
        // check if any regrabbed bodies have the link in _listNonCollidingLinks and the link is enabled, or are missing the link in _listNonCollidingLinks and the link is disabled
        std::map<GrabbedPtr, list<KinBody::LinkConstPtr> > mapcheckcollisions;
        FOREACH(itlink,_veclinks) {
            if( (*itlink)->IsEnabled() ) {
                FOREACH(itgrabbed,_vGrabbedBodies) {
                    GrabbedPtr pgrabbed = boost::dynamic_pointer_cast<Grabbed>(*itgrabbed);
                    if( find(pgrabbed->GetRigidlyAttachedLinks().begin(),pgrabbed->GetRigidlyAttachedLinks().end(), *itlink) == pgrabbed->GetRigidlyAttachedLinks().end() ) {
                        std::list<KinBody::LinkConstPtr>::iterator itnoncolliding = find(pgrabbed->_listNonCollidingLinks.begin(),pgrabbed->_listNonCollidingLinks.end(),*itlink);
                        if( itnoncolliding != pgrabbed->_listNonCollidingLinks.end() ) {
                            if( pgrabbed->WasLinkNonColliding(*itlink) == 0 ) {
                                pgrabbed->_listNonCollidingLinks.erase(itnoncolliding);
                            }
                            mapcheckcollisions[pgrabbed].push_back(*itlink);
                        }
                        else {
                            // try to restore
                            if( pgrabbed->WasLinkNonColliding(*itlink) == 1 ) {
                                pgrabbed->_listNonCollidingLinks.push_back(*itlink);
                            }
                        }
                    }
                }
            }
            else {
                // add since it is disabled?
                FOREACH(itgrabbed,_vGrabbedBodies) {
                    GrabbedPtr pgrabbed = boost::dynamic_pointer_cast<Grabbed>(*itgrabbed);
                    if( find(pgrabbed->GetRigidlyAttachedLinks().begin(),pgrabbed->GetRigidlyAttachedLinks().end(), *itlink) == pgrabbed->GetRigidlyAttachedLinks().end() ) {
                        if( find(pgrabbed->_listNonCollidingLinks.begin(),pgrabbed->_listNonCollidingLinks.end(),*itlink) == pgrabbed->_listNonCollidingLinks.end() ) {
                            if( pgrabbed->WasLinkNonColliding(*itlink) != 0 ) {
                                pgrabbed->_listNonCollidingLinks.push_back(*itlink);
                            }
                        }
                    }
                }
            }
        }

//        if( mapcheckcollisions.size() > 0 ) {
//            CollisionOptionsStateSaver colsaver(GetEnv()->GetCollisionChecker(),0); // have to reset the collision options
//            FOREACH(itgrabbed, mapcheckcollisions) {
//                KinBodyPtr pgrabbedbody(itgrabbed->first->_pgrabbedbody);
//                _RemoveAttachedBody(pgrabbedbody);
//                CallOnDestruction destructionhook(boost::bind(&RobotBase::_AttachBody,this,pgrabbedbody));
//                FOREACH(itlink, itgrabbed->second) {
//                    if( pchecker->CheckCollision(*itlink, KinBodyConstPtr(pgrabbedbody)) ) {
//                        itgrabbed->first->_listNonCollidingLinks.remove(*itlink);
//                    }
//                }
//            }
//        }
    }

    std::list<UserDataWeakPtr> listRegisteredCallbacks;
    uint32_t index = 0;
    while(parameters && index < _vlistRegisteredCallbacks.size()) {
        if( (parameters & 1) &&  _vlistRegisteredCallbacks.at(index).size() > 0 ) {
            {
                boost::shared_lock< boost::shared_mutex > lock(GetInterfaceMutex());
                listRegisteredCallbacks = _vlistRegisteredCallbacks.at(index); // copy since it can be changed
            }
            FOREACH(it,listRegisteredCallbacks) {
                ChangeCallbackDataPtr pdata = boost::dynamic_pointer_cast<ChangeCallbackData>(it->lock());
                if( !!pdata ) {
                    pdata->_callback();
                }
            }
        }
        parameters >>= 1;
        index += 1;
    }
}

void KinBody::Serialize(BaseXMLWriterPtr writer, int options) const
{
    InterfaceBase::Serialize(writer,options);
}

void KinBody::serialize(std::ostream& o, int options) const
{
    o << _veclinks.size() << " ";
    FOREACHC(it,_veclinks) {
        (*it)->serialize(o,options);
    }
    o << _vecjoints.size() << " ";
    FOREACHC(it,_vecjoints) {
        (*it)->serialize(o,options);
    }
    o << _vPassiveJoints.size() << " ";
    FOREACHC(it,_vPassiveJoints) {
        (*it)->serialize(o,options);
    }
}

void KinBody::SetZeroConfiguration()
{
    std::vector<Vector> vaxes;
    FOREACH(itjoint,_vecjoints) {
        vaxes.resize((*itjoint)->GetDOF());
        for(size_t i = 0; i < vaxes.size(); ++i) {
            vaxes[i] = (*itjoint)->GetInternalHierarchyLeftTransform().rotate((*itjoint)->GetInternalHierarchyAxis(i));
        }
        (*itjoint)->_ComputeJointInternalInformation((*itjoint)->GetFirstAttached(), (*itjoint)->GetSecondAttached(),(*itjoint)->GetInternalHierarchyLeftTransform().trans,vaxes,std::vector<dReal>());
    }
}

const std::string& KinBody::GetKinematicsGeometryHash() const
{
    CHECK_INTERNAL_COMPUTATION;
    if( __hashkinematics.size() == 0 ) {
        ostringstream ss;
        ss << std::fixed << std::setprecision(SERIALIZATION_PRECISION);
        // should add dynamics since that affects a lot how part is treated.
        serialize(ss,SO_Kinematics|SO_Geometry|SO_Dynamics);
        __hashkinematics = utils::GetMD5HashString(ss.str());
    }
    return __hashkinematics;
}

void KinBody::SetConfigurationValues(std::vector<dReal>::const_iterator itvalues, uint32_t checklimits)
{
    vector<dReal> vdofvalues(GetDOF());
    if( GetDOF() > 0 ) {
        std::copy(itvalues,itvalues+GetDOF(),vdofvalues.begin());
    }
    Transform t;
    RaveGetTransformFromAffineDOFValues(t,itvalues+GetDOF(),DOF_Transform);
    SetDOFValues(vdofvalues,t,checklimits);
}

void KinBody::GetConfigurationValues(std::vector<dReal>&v) const
{
    GetDOFValues(v);
    v.resize(GetDOF()+RaveGetAffineDOF(DOF_Transform));
    RaveGetAffineDOFValuesFromTransform(v.begin()+GetDOF(),GetTransform(),DOF_Transform);
}

ConfigurationSpecification KinBody::GetConfigurationSpecification(const std::string& interpolation) const
{
    CHECK_INTERNAL_COMPUTATION;
    if( interpolation.size() == 0 ) {
        return _spec;
    }
    ConfigurationSpecification spec=_spec;
    FOREACH(itgroup,spec._vgroups) {
        itgroup->interpolation=interpolation;
    }
    return spec;
}

ConfigurationSpecification KinBody::GetConfigurationSpecificationIndices(const std::vector<int>&indices, const std::string& interpolation) const
{
    CHECK_INTERNAL_COMPUTATION;
    ConfigurationSpecification spec;
    if( indices.size() > 0 ) {
        spec._vgroups.resize(1);
        stringstream ss;
        ss << "joint_values " << GetName();
        FOREACHC(it,indices) {
            ss << " " << *it;
        }
        spec._vgroups[0].name = ss.str();
        spec._vgroups[0].dof = indices.size();
        spec._vgroups[0].offset = 0;
        spec._vgroups[0].interpolation=interpolation;
    }
    return spec;
}

UserDataPtr KinBody::RegisterChangeCallback(uint32_t properties, const boost::function<void()>&callback) const
{
    ChangeCallbackDataPtr pdata(new ChangeCallbackData(properties,callback,shared_kinbody_const()));
    boost::unique_lock< boost::shared_mutex > lock(GetInterfaceMutex());

    uint32_t index = 0;
    while(properties) {
        if( properties & 1 ) {
            if( index >= _vlistRegisteredCallbacks.size() ) {
                // have to resize _vlistRegisteredCallbacks, but have to preserve the internal lists since ChangeCallbackData keep track of the list iterators
                std::vector<std::list<UserDataWeakPtr> > vlistRegisteredCallbacks(index+1);
                for(size_t i = 0; i < _vlistRegisteredCallbacks.size(); ++i) {
                    vlistRegisteredCallbacks[i].swap(_vlistRegisteredCallbacks[i]);
                }
                _vlistRegisteredCallbacks.swap(vlistRegisteredCallbacks);
            }
            pdata->_iterators.emplace_back(index, _vlistRegisteredCallbacks.at(index).insert(_vlistRegisteredCallbacks.at(index).end(), pdata));
        }
        properties >>= 1;
        index += 1;
    }
    return pdata;
}

void KinBody::_InitAndAddLink(LinkPtr plink)
{
    CHECK_NO_INTERNAL_COMPUTATION;
    LinkInfo& info = plink->_info;

    // check to make sure there are no repeating names in already added links
    FOREACH(itlink, _veclinks) {
        if( (*itlink)->GetName() == info._name ) {
            throw OPENRAVE_EXCEPTION_FORMAT(_("link %s is declared more than once in body %s"), info._name%GetName(), ORE_InvalidArguments);
        }
    }

    plink->_index = static_cast<int>(_veclinks.size());
    plink->_vGeometries.clear();
    plink->_collision.vertices.clear();
    plink->_collision.indices.clear();
    FOREACHC(itgeominfo,info._vgeometryinfos) {
        Link::GeometryPtr geom(new Link::Geometry(plink,**itgeominfo));
        if( geom->_info._meshcollision.vertices.size() == 0 ) { // try to avoid recomputing
            geom->_info.InitCollisionMesh();
        }
        plink->_vGeometries.push_back(geom);
        plink->_collision.Append(geom->GetCollisionMesh(),geom->GetTransform());
    }
    FOREACHC(itadjacentname, info._vForcedAdjacentLinks) {
        // make sure the same pair isn't added more than once
        std::pair<std::string, std::string> adjpair = std::make_pair(info._name, *itadjacentname);
        if( find(_vForcedAdjacentLinks.begin(), _vForcedAdjacentLinks.end(), adjpair) == _vForcedAdjacentLinks.end() ) {
            _vForcedAdjacentLinks.push_back(adjpair);
        }
    }
    _veclinks.push_back(plink);
}

void KinBody::_InitAndAddJoint(JointPtr pjoint)
{
    CHECK_NO_INTERNAL_COMPUTATION;
    // check to make sure there are no repeating names in already added links
    JointInfo& info = pjoint->_info;
    FOREACH(itjoint, _vecjoints) {
        if( (*itjoint)->GetName() == info._name ) {
            throw OPENRAVE_EXCEPTION_FORMAT(_("joint %s is declared more than once in body %s"), info._name%GetName(), ORE_InvalidArguments);
        }
    }

    for(size_t i = 0; i < info._vmimic.size(); ++i) {
        if( !!info._vmimic[i] ) {
            pjoint->_vmimic[i].reset(new Mimic());
            pjoint->_vmimic[i]->_equations = info._vmimic[i]->_equations;
//
//            if( !pjoint->_vmimic[i]->_equations.at(0).empty() ) {
//                std::string poseq = pjoint->_vmimic[i]->_equations[0], veleq = pjoint->_vmimic[i]->_equations[1], acceleq = pjoint->_vmimic[i]->_equations[2]; // have to copy since memory can become invalidated
//                pjoint->SetMimicEquations(i,poseq,veleq,acceleq);
//            }
        }
    }
    LinkPtr plink0, plink1;
    FOREACHC(itlink, _veclinks) {
        if( (*itlink)->_info._name == info._linkname0 ) {
            plink0 = *itlink;
            if( !!plink1 ) {
                break;
            }
        }
        if( (*itlink)->_info._name == info._linkname1 ) {
            plink1 = *itlink;
            if( !!plink0 ) {
                break;
            }
        }
    }
    OPENRAVE_ASSERT_FORMAT(!!plink0&&!!plink1, "cannot find links '%s' and '%s' of body '%s' joint %s ", info._linkname0%info._linkname1%GetName()%info._name, ORE_Failed);
    std::vector<Vector> vaxes(pjoint->GetDOF());
    std::copy(info._vaxes.begin(),info._vaxes.begin()+vaxes.size(), vaxes.begin());
    pjoint->_ComputeJointInternalInformation(plink0, plink1, info._vanchor, vaxes, info._vcurrentvalues);
    if( info._bIsActive ) {
        _vecjoints.push_back(pjoint);
    }
    else {
        _vPassiveJoints.push_back(pjoint);
    }
}

void KinBody::ExtractInfo(KinBodyInfo& info)
{
    info._modifiedFields = 0;
    info._id = _id;
    info._uri = __struri;
    info._name = _name;
    info._referenceUri = _referenceUri;
    info._interfaceType = GetXMLId();

    info._dofValues.resize(0);
    std::vector<dReal> vDOFValues;
    GetDOFValues(vDOFValues);
    for (size_t idof = 0; idof < vDOFValues.size(); ++idof) {
        const Joint& joint = _GetJointFromDOFIndex(idof);
        int jointAxis = idof - joint.GetDOFIndex();
        info._dofValues.emplace_back(std::make_pair(joint.GetName(), jointAxis), vDOFValues[idof]);
    }

    info._vGrabbedInfos.resize(0);
    GetGrabbedInfo(info._vGrabbedInfos);

    info._transform = GetTransform();

    // in order for link transform comparision to make sense
    KinBody::KinBodyStateSaver stateSaver(shared_kinbody(), Save_LinkTransformation);
    SetTransform(Transform());
    vector<dReal> vZeros(GetDOF(), 0);
    SetDOFValues(vZeros, KinBody::CLA_Nothing);

    // need to avoid extracting info for links and joints belonging to connected bodies
    std::vector<bool> isConnectedLink(_veclinks.size(), false);  // indicate which link comes from connectedbody
    std::vector<bool> isConnectedJoint(_vecjoints.size(), false); // indicate which joint comes from connectedbody
    std::vector<bool> isConnectedPassiveJoint(_vPassiveJoints.size(), false); // indicate which passive joint comes from connectedbody

    if (IsRobot()) {
        RobotBasePtr pRobot = RaveInterfaceCast<RobotBase>(shared_from_this());
        std::vector<KinBody::LinkPtr> resolvedLinks;
        std::vector<KinBody::JointPtr> resolvedJoints;
        FOREACHC(itConnectedBody, pRobot->GetConnectedBodies()) {
            (*itConnectedBody)->GetResolvedLinks(resolvedLinks);
            (*itConnectedBody)->GetResolvedJoints(resolvedJoints);
            KinBody::JointPtr resolvedDummyJoint = (*itConnectedBody)->GetResolvedDummyPassiveJoint();

            FOREACHC(itLink, _veclinks) {
                if (std::find(resolvedLinks.begin(), resolvedLinks.end(), *itLink) != resolvedLinks.end()) {
                    isConnectedLink[itLink-_veclinks.begin()] = true;
                }
            }
            FOREACHC(itJoint, _vecjoints) {
                if (std::find(resolvedJoints.begin(), resolvedJoints.end(), *itJoint) != resolvedJoints.end()) {
                    isConnectedJoint[itJoint-_vecjoints.begin()] = true;
                }
            }
            FOREACHC(itPassiveJoint, _vPassiveJoints) {
                if (std::find(resolvedJoints.begin(), resolvedJoints.end(), *itPassiveJoint) != resolvedJoints.end()) {
                    isConnectedPassiveJoint[itPassiveJoint-_vPassiveJoints.begin()] = true;
                } else if (resolvedDummyJoint == *itPassiveJoint) {
                    isConnectedPassiveJoint[itPassiveJoint-_vPassiveJoints.begin()] = true;
                }
            }
        }
    }

    info._vLinkInfos.reserve(_veclinks.size());
    for(size_t iLink = 0; iLink < _veclinks.size(); ++iLink) {
        if (isConnectedLink[iLink]) {
            continue;
        }
        KinBody::LinkInfoPtr pLinkInfo(new KinBody::LinkInfo());
        info._vLinkInfos.push_back(pLinkInfo);
        _veclinks[iLink]->ExtractInfo(*(info._vLinkInfos.back()));
    }

    info._vJointInfos.reserve(_vecjoints.size() + _vPassiveJoints.size());
    for(size_t iJoint = 0; iJoint < _vecjoints.size(); iJoint++) {
        if (isConnectedJoint[iJoint]) {
            continue;
        }
        KinBody::JointInfoPtr pJointInfo(new KinBody::JointInfo());
        info._vJointInfos.push_back(pJointInfo);
        _vecjoints[iJoint]->ExtractInfo(*(info._vJointInfos.back()));
    }

    for(size_t iJoint = 0; iJoint < _vPassiveJoints.size(); iJoint++) {
        if (isConnectedPassiveJoint[iJoint]) {
            continue;
        }
        KinBody::JointInfoPtr pJointInfo(new KinBody::JointInfo());
        info._vJointInfos.push_back(pJointInfo);
        _vPassiveJoints[iJoint]->ExtractInfo(*(info._vJointInfos.back()));
    }


    FOREACHC(it, GetReadableInterfaces()) {
        if (!!it->second) {
            // make a copy of the readable interface
            // caller may modify and call UpdateFromInfo with modified readable interfaces
            info._mReadableInterfaces[it->first] = it->second->CloneSelf();
        }
    }
}

UpdateFromInfoResult KinBody::UpdateFromKinBodyInfo(const KinBodyInfo& info)
{
    UpdateFromInfoResult updateFromInfoResult = UFIR_NoChange;
    if(_id != info._id) {
        if( _id.empty() ) {
<<<<<<< HEAD
            RAVELOG_DEBUG_FORMAT("env=%d(%s), body %s assigning empty id to '%s'", GetEnv()->GetId()%GetEnv()->GetName()%GetName()%info._id);
        }
        else {
            RAVELOG_INFO_FORMAT("env=%d(%s), body %s update info ids do not match this '%s' != update '%s'. current links=%d, new links=%d", GetEnv()->GetId()%GetEnv()->GetName()%GetName()%_id%info._id%_veclinks.size()%info._vLinkInfos.size());
=======
            RAVELOG_DEBUG_FORMAT("env=%d, body %s assigning empty id to '%s'", GetEnv()->GetId()%GetName()%info._id);
            SetId(info._id);
        }
        else if( info._id.empty() ) {
            RAVELOG_INFO_FORMAT("env=%d, body %s do not update id since update has empty id", GetEnv()->GetId()%GetName());
        }
        else {
            RAVELOG_INFO_FORMAT("env=%d, body %s update info ids do not match this '%s' != update '%s'. current links=%d, new links=%d", GetEnv()->GetId()%GetName()%_id%info._id%_veclinks.size()%info._vLinkInfos.size());
            SetId(info._id);
>>>>>>> cc6d0063
        }
        updateFromInfoResult = UFIR_Success;
    }

    // need to avoid checking links and joints belonging to connected bodies
    std::vector<bool> isConnectedLink(_veclinks.size(), false);  // indicate which link comes from connectedbody
    std::vector<bool> isConnectedJoint(_vecjoints.size(), false); // indicate which joint comes from connectedbody
    std::vector<bool> isConnectedPassiveJoint(_vPassiveJoints.size(), false); // indicate which passive joint comes from connectedbody

    if (IsRobot()) {
        RobotBasePtr pRobot = RaveInterfaceCast<RobotBase>(shared_from_this());
        std::vector<KinBody::LinkPtr> resolvedLinks;
        std::vector<KinBody::JointPtr> resolvedJoints;
        FOREACHC(itConnectedBody, pRobot->GetConnectedBodies()) {
            (*itConnectedBody)->GetResolvedLinks(resolvedLinks);
            (*itConnectedBody)->GetResolvedJoints(resolvedJoints);
            KinBody::JointPtr resolvedDummyJoint = (*itConnectedBody)->GetResolvedDummyPassiveJoint();

            FOREACHC(itLink, _veclinks) {
                if (std::find(resolvedLinks.begin(), resolvedLinks.end(), *itLink) != resolvedLinks.end()) {
                    isConnectedLink[itLink-_veclinks.begin()] = true;
                }
            }
            FOREACHC(itJoint, _vecjoints) {
                if (std::find(resolvedJoints.begin(), resolvedJoints.end(), *itJoint) != resolvedJoints.end()) {
                    isConnectedJoint[itJoint-_vecjoints.begin()] = true;
                }
            }
            FOREACHC(itPassiveJoint, _vPassiveJoints) {
                if (std::find(resolvedJoints.begin(), resolvedJoints.end(), *itPassiveJoint) != resolvedJoints.end()) {
                    isConnectedPassiveJoint[itPassiveJoint-_vPassiveJoints.begin()] = true;
                } else if (resolvedDummyJoint == *itPassiveJoint) {
                    isConnectedPassiveJoint[itPassiveJoint-_vPassiveJoints.begin()] = true;
                }
            }
        }
    }

    // build vectors of links and joints that we will deal with
    std::vector<KinBody::LinkPtr> vLinks; vLinks.reserve(_veclinks.size());
    std::vector<KinBody::JointPtr> vJoints; vJoints.reserve(_vecjoints.size() + _vPassiveJoints.size());
    for (size_t iLink = 0; iLink < _veclinks.size(); ++iLink) {
        if (!isConnectedLink[iLink]) {
            vLinks.push_back(_veclinks[iLink]);
        }
    }
    for(size_t iJoint = 0; iJoint < _vecjoints.size(); iJoint++) {
        if (!isConnectedJoint[iJoint]) {
            vJoints.push_back(_vecjoints[iJoint]);
        }
    }
    for(size_t iPassiveJoint = 0; iPassiveJoint < _vPassiveJoints.size(); iPassiveJoint++) {
        if (!isConnectedPassiveJoint[iPassiveJoint]) {
            vJoints.push_back(_vPassiveJoints[iPassiveJoint]);
        }
    }

    {
        // in order for link transform comparision to make sense, have to change the kinbody to the identify.
        // First check if any of the link infos have modified transforms
        KinBody::KinBodyStateSaverPtr stateSaver;
        FOREACHC(itLinkInfo, info._vLinkInfos) {
            // if any link has its transform field set, we need to set zero configuration before comparison
            if( (*itLinkInfo)->IsModifiedField(KinBody::LinkInfo::LIF_Transform) ) {
                stateSaver.reset(new KinBody::KinBodyStateSaver(shared_kinbody(), Save_LinkTransformation));
                SetTransform(Transform());
                vector<dReal> vZeros(GetDOF(), 0);
                SetDOFValues(vZeros, KinBody::CLA_Nothing);
                break;
            }
        }

        // links
        if (!UpdateChildrenFromInfo(info._vLinkInfos, vLinks, updateFromInfoResult)) {
            return updateFromInfoResult;
        }
    }

    // joints
    if (!UpdateChildrenFromInfo(info._vJointInfos, vJoints, updateFromInfoResult)) {
        return updateFromInfoResult;
    }

    // name
    if (GetName() != info._name) {
        SetName(info._name);
        updateFromInfoResult = UFIR_Success;
        RAVELOG_VERBOSE_FORMAT("body %s updated due to name change", _id);
    }

    // transform
    if( info.IsModifiedField(KinBodyInfo::KBIF_Transform) && GetTransform().CompareTransform(info._transform, g_fEpsilon) ) {
        SetTransform(info._transform);
        updateFromInfoResult = UFIR_Success;
        RAVELOG_VERBOSE_FORMAT("body %s updated due to transform change", _id);
    }

    // don't change the dof values here since body might not be added!
    if( info.IsModifiedField(KinBodyInfo::KBIF_DOFValues) && _nHierarchyComputed == 2 ) {
        // dof values
        std::vector<dReal> dofValues;
        GetDOFValues(dofValues);
        bool bDOFChanged = false;
        for(std::vector<std::pair<std::pair<std::string, int>, dReal> >::const_iterator it = info._dofValues.begin(); it != info._dofValues.end(); it++) {
            // find the joint in the active chain
            JointPtr joint;
            FOREACHC(itJoint,_vecjoints) {
                if ((*itJoint)->GetName() == it->first.first) {
                    joint = *itJoint;
                    break;
                }
            }
            if (!joint) {
                continue;
            }
            if (it->first.second >= joint->GetDOF()) {
                continue;
            }
            int dofIndex = joint->GetDOFIndex()+it->first.second;
            if (RaveFabs(dofValues.at(dofIndex) - it->second) > g_fEpsilon) {
                dofValues[dofIndex] = it->second;
                bDOFChanged = true;
                //RAVELOG_VERBOSE_FORMAT("body %s dof %d value changed", _id%dofIndex);
            }
        }
        if (bDOFChanged) {
            SetDOFValues(dofValues);
            updateFromInfoResult = UFIR_Success;
            RAVELOG_VERBOSE_FORMAT("body %s updated due to dof values change", _id);
        }
    }

    if( UpdateReadableInterfaces(info._mReadableInterfaces) ) {
        updateFromInfoResult = UFIR_Success;
        RAVELOG_VERBOSE_FORMAT("body %s updated due to readable interface change", _id);
    }
    
    return updateFromInfoResult;
}

} // end namespace OpenRAVE<|MERGE_RESOLUTION|>--- conflicted
+++ resolved
@@ -5944,12 +5944,6 @@
     UpdateFromInfoResult updateFromInfoResult = UFIR_NoChange;
     if(_id != info._id) {
         if( _id.empty() ) {
-<<<<<<< HEAD
-            RAVELOG_DEBUG_FORMAT("env=%d(%s), body %s assigning empty id to '%s'", GetEnv()->GetId()%GetEnv()->GetName()%GetName()%info._id);
-        }
-        else {
-            RAVELOG_INFO_FORMAT("env=%d(%s), body %s update info ids do not match this '%s' != update '%s'. current links=%d, new links=%d", GetEnv()->GetId()%GetEnv()->GetName()%GetName()%_id%info._id%_veclinks.size()%info._vLinkInfos.size());
-=======
             RAVELOG_DEBUG_FORMAT("env=%d, body %s assigning empty id to '%s'", GetEnv()->GetId()%GetName()%info._id);
             SetId(info._id);
         }
@@ -5959,7 +5953,6 @@
         else {
             RAVELOG_INFO_FORMAT("env=%d, body %s update info ids do not match this '%s' != update '%s'. current links=%d, new links=%d", GetEnv()->GetId()%GetName()%_id%info._id%_veclinks.size()%info._vLinkInfos.size());
             SetId(info._id);
->>>>>>> cc6d0063
         }
         updateFromInfoResult = UFIR_Success;
     }
