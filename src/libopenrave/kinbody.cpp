// -*- coding: utf-8 -*-
// Copyright (C) 2006-2012 Rosen Diankov (rosen.diankov@gmail.com)
//
// This file is part of OpenRAVE.
// OpenRAVE is free software: you can redistribute it and/or modify
// it under the terms of the GNU Lesser General Public License as published by
// the Free Software Foundation, either version 3 of the License, or
// at your option) any later version.
//
// This program is distributed in the hope that it will be useful,
// but WITHOUT ANY WARRANTY; without even the implied warranty of
// MERCHANTABILITY or FITNESS FOR A PARTICULAR PURPOSE.  See the
// GNU Lesser General Public License for more details.
//
// You should have received a copy of the GNU Lesser General Public License
// along with this program.  If not, see <http://www.gnu.org/licenses/>.
#include "libopenrave.h"
#include <algorithm>

// used for functions that are also used internally
#define CHECK_NO_INTERNAL_COMPUTATION OPENRAVE_ASSERT_FORMAT(_nHierarchyComputed == 0, "env=%d, body %s cannot be added to environment when doing this operation, current value is %d", GetEnv()->GetId()%GetName()%_nHierarchyComputed, ORE_InvalidState);
#define CHECK_INTERNAL_COMPUTATION0 OPENRAVE_ASSERT_FORMAT(_nHierarchyComputed != 0, "env=%d, body %s internal structures need to be computed, current value is %d. Are you sure Environment::AddRobot/AddKinBody was called?", GetEnv()->GetId()%GetName()%_nHierarchyComputed, ORE_NotInitialized);
#define CHECK_INTERNAL_COMPUTATION OPENRAVE_ASSERT_FORMAT(_nHierarchyComputed == 2, "env=%d, body %s internal structures need to be computed, current value is %d. Are you sure Environment::AddRobot/AddKinBody was called?", GetEnv()->GetId()%GetName()%_nHierarchyComputed, ORE_NotInitialized);

namespace OpenRAVE {

const char* GetDynamicsConstraintsTypeString(DynamicsConstraintsType type)
{
    switch(type) {
    case DC_Unknown: return "Unknown";
    case DC_IgnoreTorque: return "IgnoreTorque";
    case DC_NominalTorque: return "NominalTorque";
    case DC_InstantaneousTorque: return "InstantaneousTorque";
    }
    return "";
}

class ChangeCallbackData : public UserData
{
public:
    ChangeCallbackData(int properties, const boost::function<void()>& callback, KinBodyConstPtr pbody) : _properties(properties), _callback(callback), _pweakbody(pbody) {
    }
    virtual ~ChangeCallbackData() {
        KinBodyConstPtr pbody = _pweakbody.lock();
        if( !!pbody ) {
            boost::unique_lock< boost::shared_mutex > lock(pbody->GetInterfaceMutex());
            FOREACH(itinfo, _iterators) {
                pbody->_vlistRegisteredCallbacks.at(itinfo->first).erase(itinfo->second);
            }
        }
    }

    list< std::pair<uint32_t, list<UserDataWeakPtr>::iterator> > _iterators;
    int _properties;
    boost::function<void()> _callback;
protected:
    boost::weak_ptr<KinBody const> _pweakbody;
};

class CallFunctionAtDestructor
{
public:
    CallFunctionAtDestructor(const boost::function<void()>& fn) : _fn(fn) {
    }
    ~CallFunctionAtDestructor() {
        _fn();
    }

protected:
    boost::function<void()> _fn;
};

typedef boost::shared_ptr<ChangeCallbackData> ChangeCallbackDataPtr;

void ElectricMotorActuatorInfo::Reset()
{
    model_type.clear();
    assigned_power_rating = 0;
    max_speed = 0;
    no_load_speed = 0;
    stall_torque = 0;
    max_instantaneous_torque = 0;
    nominal_speed_torque_points.clear();
    max_speed_torque_points.clear();
    nominal_torque = 0;
    rotor_inertia = 0;
    torque_constant = 0;
    nominal_voltage = 0;
    speed_constant = 0;
    starting_current = 0;
    terminal_resistance = 0;
    gear_ratio = 0;
    coloumb_friction = 0;
    viscous_friction = 0;
}

void ElectricMotorActuatorInfo::SerializeJSON(rapidjson::Value& value, rapidjson::Document::AllocatorType& allocator, dReal fUnitScale, int options) const
{
    orjson::SetJsonValueByKey(value, "modelType", model_type, allocator);
    orjson::SetJsonValueByKey(value, "assignedPowerRating", assigned_power_rating, allocator);
    orjson::SetJsonValueByKey(value, "maxSpeed", max_speed, allocator);
    orjson::SetJsonValueByKey(value, "noLoadSpeed", no_load_speed, allocator);
    orjson::SetJsonValueByKey(value, "stallTorque", stall_torque, allocator);
    orjson::SetJsonValueByKey(value, "maxInstantaneousTorque", max_instantaneous_torque, allocator);
    orjson::SetJsonValueByKey(value, "nominalSpeedTorquePoints", nominal_speed_torque_points, allocator);
    orjson::SetJsonValueByKey(value, "maxSpeedTorquePoints", max_speed_torque_points, allocator);
    orjson::SetJsonValueByKey(value, "nominalTorque", nominal_torque, allocator);
    orjson::SetJsonValueByKey(value, "rotorInertia", rotor_inertia, allocator);
    orjson::SetJsonValueByKey(value, "torqueConstant", torque_constant, allocator);
    orjson::SetJsonValueByKey(value, "nominalVoltage", nominal_voltage, allocator);
    orjson::SetJsonValueByKey(value, "speedConstant", speed_constant, allocator);
    orjson::SetJsonValueByKey(value, "startingCurrent", starting_current, allocator);
    orjson::SetJsonValueByKey(value, "terminalResistance", terminal_resistance, allocator);
    orjson::SetJsonValueByKey(value, "gearRatio", gear_ratio, allocator);
    orjson::SetJsonValueByKey(value, "coloumbFriction", coloumb_friction, allocator);
    orjson::SetJsonValueByKey(value, "viscousFriction", viscous_friction, allocator);
}

void ElectricMotorActuatorInfo::DeserializeJSON(const rapidjson::Value& value, dReal fUnitScale, int options)
{
    orjson::LoadJsonValueByKey(value, "modelType", model_type);
    orjson::LoadJsonValueByKey(value, "assignedPowerRating", assigned_power_rating);
    orjson::LoadJsonValueByKey(value, "maxSpeed", max_speed);
    orjson::LoadJsonValueByKey(value, "noLoadSpeed", no_load_speed);
    orjson::LoadJsonValueByKey(value, "stallTorque", stall_torque);
    orjson::LoadJsonValueByKey(value, "maxInstantaneousTorque", max_instantaneous_torque);
    orjson::LoadJsonValueByKey(value, "nominalSpeedTorquePoints", nominal_speed_torque_points);
    orjson::LoadJsonValueByKey(value, "maxSpeedTorquePoints", max_speed_torque_points);
    orjson::LoadJsonValueByKey(value, "nominalTorque", nominal_torque);
    orjson::LoadJsonValueByKey(value, "rotorInertia", rotor_inertia);
    orjson::LoadJsonValueByKey(value, "torqueConstant", torque_constant);
    orjson::LoadJsonValueByKey(value, "nominalVoltage", nominal_voltage);
    orjson::LoadJsonValueByKey(value, "speedConstant", speed_constant);
    orjson::LoadJsonValueByKey(value, "startingCurrent", starting_current);
    orjson::LoadJsonValueByKey(value, "terminalResistance", terminal_resistance);
    orjson::LoadJsonValueByKey(value, "gearRatio", gear_ratio);
    orjson::LoadJsonValueByKey(value, "coloumbFriction", coloumb_friction);
    orjson::LoadJsonValueByKey(value, "viscousFriction", viscous_friction);
}


bool KinBody::KinBodyInfo::operator==(const KinBodyInfo& other) const {
    return _id == other._id
           && _uri == other._uri
           && _name == other._name
           && _referenceUri == other._referenceUri
           && _interfaceType == other._interfaceType
           && _dofValues == other._dofValues
           && _transform == other._transform
           && _isRobot == other._isRobot
           && AreVectorsDeepEqual(_vLinkInfos, other._vLinkInfos)
           && AreVectorsDeepEqual(_vJointInfos, other._vJointInfos)
           && AreVectorsDeepEqual(_vGrabbedInfos, other._vGrabbedInfos)
           && _mReadableInterfaces == other._mReadableInterfaces; // TODO
}

void KinBody::KinBodyInfo::Reset()
{
    _id.clear();
    _uri.clear();
    _name.clear();
    _referenceUri.clear();
    _transform = Transform();
    _dofValues.clear();
    _vGrabbedInfos.clear();
    _vLinkInfos.clear();
    _vJointInfos.clear();
    _mReadableInterfaces.clear();
}

void KinBody::KinBodyInfo::SerializeJSON(rapidjson::Value& rKinBodyInfo, rapidjson::Document::AllocatorType& allocator, dReal fUnitScale, int options) const
{
    rKinBodyInfo.SetObject();
    orjson::SetJsonValueByKey(rKinBodyInfo, "id", _id, allocator);
    orjson::SetJsonValueByKey(rKinBodyInfo, "name", _name, allocator);
    if (!_referenceUri.empty()) {
        if( options & ISO_ReferenceUriHint ) {
            orjson::SetJsonValueByKey(rKinBodyInfo, "referenceUriHint", _referenceUri, allocator);
        }
        else {
            orjson::SetJsonValueByKey(rKinBodyInfo, "referenceUri", _referenceUri, allocator);
        }
    }
    orjson::SetJsonValueByKey(rKinBodyInfo, "interfaceType", _interfaceType, allocator);
    orjson::SetJsonValueByKey(rKinBodyInfo, "transform", _transform, allocator);
    orjson::SetJsonValueByKey(rKinBodyInfo, "isRobot", _isRobot, allocator);

    if (_dofValues.size() > 0) {
        rapidjson::Value dofValues;
        dofValues.SetArray();
        dofValues.Reserve(_dofValues.size(), allocator);
        FOREACHC(itDofValue, _dofValues) {
            rapidjson::Value dofValue;
            orjson::SetJsonValueByKey(dofValue, "jointName", itDofValue->first.first, allocator);
            orjson::SetJsonValueByKey(dofValue, "jointAxis", itDofValue->first.second, allocator);
            orjson::SetJsonValueByKey(dofValue, "value", itDofValue->second, allocator);
            dofValues.PushBack(dofValue, allocator);
        }
        rKinBodyInfo.AddMember("dofValues", dofValues, allocator);
    }

    if (_vGrabbedInfos.size() > 0) {
        rapidjson::Value rGrabbedInfoValues;
        rGrabbedInfoValues.SetArray();
        rGrabbedInfoValues.Reserve(_vGrabbedInfos.size(), allocator);
        FOREACHC(it, _vGrabbedInfos) {
            rapidjson::Value grabbedInfoValue;
            (*it)->SerializeJSON(grabbedInfoValue, allocator, fUnitScale, options);
            rGrabbedInfoValues.PushBack(grabbedInfoValue, allocator);
        }
        rKinBodyInfo.AddMember("grabbed", rGrabbedInfoValues, allocator);
    }

    if (_vLinkInfos.size() > 0) {
        rapidjson::Value rLinkInfoValues;
        rLinkInfoValues.SetArray();
        rLinkInfoValues.Reserve(_vLinkInfos.size(), allocator);
        FOREACHC(it, _vLinkInfos) {
            rapidjson::Value linkInfoValue;
            (*it)->SerializeJSON(linkInfoValue, allocator, fUnitScale, options);
            rLinkInfoValues.PushBack(linkInfoValue, allocator);
        }
        rKinBodyInfo.AddMember("links", rLinkInfoValues, allocator);
    }

    if (_vJointInfos.size() > 0) {
        rapidjson::Value rJointInfoValues;
        rJointInfoValues.SetArray();
        rJointInfoValues.Reserve(_vJointInfos.size(), allocator);
        FOREACHC(it, _vJointInfos) {
            rapidjson::Value jointInfoValue;
            (*it)->SerializeJSON(jointInfoValue, allocator, fUnitScale, options);
            rJointInfoValues.PushBack(jointInfoValue, allocator);
        }
        rKinBodyInfo.AddMember("joints", rJointInfoValues, allocator);
    }

    if (_mReadableInterfaces.size() > 0) {
        rapidjson::Value rReadableInterfaces;
        rReadableInterfaces.SetObject();
        for(std::map<std::string, ReadablePtr>::const_iterator it = _mReadableInterfaces.begin(); it != _mReadableInterfaces.end(); it++) {
            rapidjson::Value rReadable;
            it->second->SerializeJSON(rReadable, allocator, fUnitScale, options);
            orjson::SetJsonValueByKey(rReadableInterfaces, it->first.c_str(), rReadable, allocator);
        }
        rKinBodyInfo.AddMember("readableInterfaces", rReadableInterfaces, allocator);
    }
}

void KinBody::KinBodyInfo::DeserializeJSON(const rapidjson::Value& value, dReal fUnitScale, int options)
{
    orjson::LoadJsonValueByKey(value, "name", _name);
    orjson::LoadJsonValueByKey(value, "id", _id);

    if( !(options & IDO_IgnoreReferenceUri) ) {
        orjson::LoadJsonValueByKey(value, "referenceUri", _referenceUri);
    }

    orjson::LoadJsonValueByKey(value, "interfaceType", _interfaceType);
    orjson::LoadJsonValueByKey(value, "isRobot", _isRobot);

    if (value.HasMember("grabbed")) {
        _vGrabbedInfos.reserve(value["grabbed"].Size() + _vGrabbedInfos.size());
        size_t iGrabbed = 0;
        for (rapidjson::Value::ConstValueIterator it = value["grabbed"].Begin(); it != value["grabbed"].End(); ++it, ++iGrabbed) {
            UpdateOrCreateInfo(*it, _vGrabbedInfos, fUnitScale, options);
        }
    }

    if (value.HasMember("links")) {
        _vLinkInfos.reserve(value["links"].Size() + _vLinkInfos.size());
        for (rapidjson::Value::ConstValueIterator it = value["links"].Begin(); it != value["links"].End(); ++it) {
            UpdateOrCreateInfo(*it, _vLinkInfos, fUnitScale, options);
        }
    }

    if (value.HasMember("joints")) {
        _vJointInfos.reserve(value["joints"].Size() + _vJointInfos.size());
        for (rapidjson::Value::ConstValueIterator it = value["joints"].Begin(); it != value["joints"].End(); ++it) {
            UpdateOrCreateInfo(*it, _vJointInfos, fUnitScale, options);
        }
    }

    if (value.HasMember("dofValues")) {
        _dofValues.resize(0);
        for(rapidjson::Value::ConstValueIterator itr = value["dofValues"].Begin(); itr != value["dofValues"].End(); ++itr) {
            if (itr->IsObject() && itr->HasMember("jointName") && itr->HasMember("value")) {
                std::string jointName;
                int jointAxis = 0;
                dReal dofValue;
                orjson::LoadJsonValueByKey(*itr, "jointName", jointName);
                orjson::LoadJsonValueByKey(*itr, "jointAxis", jointAxis);
                orjson::LoadJsonValueByKey(*itr, "value", dofValue);
                _dofValues.emplace_back(std::make_pair(jointName, jointAxis), dofValue);
            }
        }
    }

    if (value.HasMember("readableInterfaces") && value["readableInterfaces"].IsObject()) {
        for (rapidjson::Value::ConstMemberIterator it = value["readableInterfaces"].MemberBegin(); it != value["readableInterfaces"].MemberEnd(); ++it) {
            _DeserializeReadableInterface(it->name.GetString(), it->value);
        }
    }

    if (value.HasMember("transform")) {
        orjson::LoadJsonValueByKey(value, "transform", _transform);
    }
}

void KinBody::KinBodyInfo::_DeserializeReadableInterface(const std::string& id, const rapidjson::Value& value) {
    std::map<std::string, ReadablePtr>::iterator itReadable = _mReadableInterfaces.find(id);
    ReadablePtr pReadable;
    if(itReadable != _mReadableInterfaces.end()) {
        pReadable = itReadable->second;
    }
    BaseJSONReaderPtr pReader = RaveCallJSONReader(PT_KinBody, id, pReadable, AttributesList());
    if (!!pReader) {
        pReader->DeserializeJSON(value);
        _mReadableInterfaces[id] = pReader->GetReadable();
        return;
    }
    if (value.IsString()) {
        StringReadablePtr pReadable(new StringReadable(id, value.GetString()));
        _mReadableInterfaces[id] = pReadable;
        return;
    }
    RAVELOG_WARN_FORMAT("deserialize readable interface %s failed", id);
}

KinBody::KinBody(InterfaceType type, EnvironmentBasePtr penv) : InterfaceBase(type, penv)
{
    _nHierarchyComputed = 0;
    _nParametersChanged = 0;
    _bMakeJoinedLinksAdjacent = true;
    _environmentid = 0;
    _nNonAdjacentLinkCache = 0x80000000;
    _nUpdateStampId = 0;
    _bAreAllJoints1DOFAndNonCircular = false;
}

KinBody::~KinBody()
{
    RAVELOG_VERBOSE_FORMAT("env=%d, destructing kinbody '%s'", GetEnv()->GetId()%GetName());
    Destroy();
}

void KinBody::Destroy()
{
    ReleaseAllGrabbed();
    if( _listAttachedBodies.size() > 0 ) {
        // could be in the environment destructor?
        stringstream ss; ss << GetName() << " still has attached bodies: ";
        FOREACHC(it,_listAttachedBodies) {
            KinBodyPtr pattached = it->lock();
            if( !!pattached ) {
                ss << pattached->GetName();
            }
        }
        RAVELOG_VERBOSE(ss.str());
    }
    _listAttachedBodies.clear();

    _veclinks.clear();
    _vecjoints.clear();
    _vTopologicallySortedJoints.clear();
    _vTopologicallySortedJointsAll.clear();
    _vDOFOrderedJoints.clear();
    _vPassiveJoints.clear();
    _vJointsAffectingLinks.clear();
    _vDOFIndices.clear();

    _setAdjacentLinks.clear();
    _vInitialLinkTransformations.clear();
    _vAllPairsShortestPaths.clear();
    _vClosedLoops.clear();
    _vClosedLoopIndices.clear();
    _vForcedAdjacentLinks.clear();
    _nHierarchyComputed = 0;
    _nParametersChanged = 0;
    _pManageData.reset();

    _ResetInternalCollisionCache();
    _selfcollisionchecker.reset();
}

bool KinBody::InitFromBoxes(const std::vector<AABB>& vaabbs, bool visible, const std::string& uri)
{
    OPENRAVE_ASSERT_FORMAT(GetEnvironmentId()==0, "%s: cannot Init a body while it is added to the environment", GetName(), ORE_Failed);
    Destroy();
    LinkPtr plink(new Link(shared_kinbody()));
    plink->_index = 0;
    plink->_info._name = "base";
    plink->_info._bStatic = true;
    size_t numvertices=0, numindices=0;
    FOREACHC(itab, vaabbs) {
        GeometryInfo info;
        info._type = GT_Box;
        info._t.trans = itab->pos;
        info._bVisible = visible;
        info._vGeomData = itab->extents;
        info._vDiffuseColor=Vector(1,0.5f,0.5f,1);
        info._vAmbientColor=Vector(0.1,0.0f,0.0f,0);
        Link::GeometryPtr geom(new Link::Geometry(plink,info));
        geom->_info.InitCollisionMesh();
        numvertices += geom->GetCollisionMesh().vertices.size();
        numindices += geom->GetCollisionMesh().indices.size();
        plink->_vGeometries.push_back(geom);
    }

    plink->_collision.vertices.reserve(numvertices);
    plink->_collision.indices.reserve(numindices);
    TriMesh trimesh;
    FOREACH(itgeom,plink->_vGeometries) {
        trimesh = (*itgeom)->GetCollisionMesh();
        trimesh.ApplyTransform((*itgeom)->GetTransform());
        plink->_collision.Append(trimesh);
    }
    _veclinks.push_back(plink);
    __struri = uri;
    return true;
}

bool KinBody::InitFromBoxes(const std::vector<OBB>& vobbs, bool visible, const std::string& uri)
{
    OPENRAVE_ASSERT_FORMAT(GetEnvironmentId()==0, "%s: cannot Init a body while it is added to the environment", GetName(), ORE_Failed);
    Destroy();
    LinkPtr plink(new Link(shared_kinbody()));
    plink->_index = 0;
    plink->_info._name = "base";
    plink->_info._bStatic = true;
    size_t numvertices=0, numindices=0;
    FOREACHC(itobb, vobbs) {
        TransformMatrix tm;
        tm.trans = itobb->pos;
        tm.m[0] = itobb->right.x; tm.m[1] = itobb->up.x; tm.m[2] = itobb->dir.x;
        tm.m[4] = itobb->right.y; tm.m[5] = itobb->up.y; tm.m[6] = itobb->dir.y;
        tm.m[8] = itobb->right.z; tm.m[9] = itobb->up.z; tm.m[10] = itobb->dir.z;
        GeometryInfo info;
        info._type = GT_Box;
        info._t = tm;
        info._bVisible = visible;
        info._vGeomData = itobb->extents;
        info._vDiffuseColor=Vector(1,0.5f,0.5f,1);
        info._vAmbientColor=Vector(0.1,0.0f,0.0f,0);
        Link::GeometryPtr geom(new Link::Geometry(plink,info));
        geom->_info.InitCollisionMesh();
        numvertices += geom->GetCollisionMesh().vertices.size();
        numindices += geom->GetCollisionMesh().indices.size();
        plink->_vGeometries.push_back(geom);
    }

    plink->_collision.vertices.reserve(numvertices);
    plink->_collision.indices.reserve(numindices);
    TriMesh trimesh;
    FOREACH(itgeom,plink->_vGeometries) {
        trimesh = (*itgeom)->GetCollisionMesh();
        trimesh.ApplyTransform((*itgeom)->GetTransform());
        plink->_collision.Append(trimesh);
    }
    _veclinks.push_back(plink);
    __struri = uri;
    return true;
}

bool KinBody::InitFromSpheres(const std::vector<Vector>& vspheres, bool visible, const std::string& uri)
{
    OPENRAVE_ASSERT_FORMAT(GetEnvironmentId()==0, "%s: cannot Init a body while it is added to the environment", GetName(), ORE_Failed);
    Destroy();
    LinkPtr plink(new Link(shared_kinbody()));
    plink->_index = 0;
    plink->_info._name = "base";
    plink->_info._bStatic = true;
    TriMesh trimesh;
    FOREACHC(itv, vspheres) {
        GeometryInfo info;
        info._type = GT_Sphere;
        info._t.trans.x = itv->x; info._t.trans.y = itv->y; info._t.trans.z = itv->z;
        info._bVisible = visible;
        info._vGeomData.x = itv->w;
        info._vDiffuseColor=Vector(1,0.5f,0.5f,1);
        info._vAmbientColor=Vector(0.1,0.0f,0.0f,0);
        Link::GeometryPtr geom(new Link::Geometry(plink,info));
        geom->_info.InitCollisionMesh();
        plink->_vGeometries.push_back(geom);
        trimesh = geom->GetCollisionMesh();
        trimesh.ApplyTransform(geom->GetTransform());
        plink->_collision.Append(trimesh);
    }
    _veclinks.push_back(plink);
    __struri = uri;
    return true;
}

bool KinBody::InitFromTrimesh(const TriMesh& trimesh, bool visible, const std::string& uri)
{
    OPENRAVE_ASSERT_FORMAT(GetEnvironmentId()==0, "%s: cannot Init a body while it is added to the environment", GetName(), ORE_Failed);
    Destroy();
    LinkPtr plink(new Link(shared_kinbody()));
    plink->_index = 0;
    plink->_info._name = "base";
    plink->_info._bStatic = true;
    plink->_collision = trimesh;
    GeometryInfo info;
    info._type = GT_TriMesh;
    info._bVisible = visible;
    info._vDiffuseColor=Vector(1,0.5f,0.5f,1);
    info._vAmbientColor=Vector(0.1,0.0f,0.0f,0);
    info._meshcollision = trimesh;
    Link::GeometryPtr geom(new Link::Geometry(plink,info));
    plink->_vGeometries.push_back(geom);
    _veclinks.push_back(plink);
    __struri = uri;
    return true;
}

bool KinBody::InitFromGeometries(const std::list<KinBody::GeometryInfo>& geometries, const std::string& uri)
{
    std::vector<GeometryInfoConstPtr> newgeometries; newgeometries.reserve(geometries.size());
    FOREACHC(it, geometries) {
        newgeometries.push_back(GeometryInfoConstPtr(&(*it), utils::null_deleter()));
    }
    return InitFromGeometries(newgeometries, uri);
}

bool KinBody::InitFromGeometries(const std::vector<KinBody::GeometryInfoConstPtr>& geometries, const std::string& uri)
{
    OPENRAVE_ASSERT_FORMAT(GetEnvironmentId()==0, "%s: cannot Init a body while it is added to the environment", GetName(), ORE_Failed);
    OPENRAVE_ASSERT_OP(geometries.size(),>,0);
    Destroy();
    LinkPtr plink(new Link(shared_kinbody()));
    plink->_index = 0;
    plink->_info._name = "base";
    plink->_info._bStatic = true;
    FOREACHC(itinfo,geometries) {
        Link::GeometryPtr geom(new Link::Geometry(plink,**itinfo));
        geom->_info.InitCollisionMesh();
        plink->_vGeometries.push_back(geom);
        plink->_collision.Append(geom->GetCollisionMesh(),geom->GetTransform());
    }
    _veclinks.push_back(plink);
    __struri = uri;
    return true;
}

void KinBody::SetLinkGeometriesFromGroup(const std::string& geomname)
{
    // need to call _PostprocessChangedParameters at the very end, even if exception occurs
    CallFunctionAtDestructor callfn(boost::bind(&KinBody::_PostprocessChangedParameters, this, Prop_LinkGeometry));
    FOREACHC(itlink, _veclinks) {
        std::vector<KinBody::GeometryInfoPtr>* pvinfos = NULL;
        if( geomname.size() == 0 ) {
            pvinfos = &(*itlink)->_info._vgeometryinfos;
        }
        else {
            std::map< std::string, std::vector<KinBody::GeometryInfoPtr> >::iterator it = (*itlink)->_info._mapExtraGeometries.find(geomname);
            if( it == (*itlink)->_info._mapExtraGeometries.end() ) {
                throw OPENRAVE_EXCEPTION_FORMAT(_("could not find geometries %s for link %s"),geomname%GetName(),ORE_InvalidArguments);
            }
            pvinfos = &it->second;
        }
        (*itlink)->_vGeometries.resize(pvinfos->size());
        for(size_t i = 0; i < pvinfos->size(); ++i) {
            (*itlink)->_vGeometries[i].reset(new Link::Geometry(*itlink,*pvinfos->at(i)));
            if( (*itlink)->_vGeometries[i]->GetCollisionMesh().vertices.size() == 0 ) { // try to avoid recomputing
                (*itlink)->_vGeometries[i]->InitCollisionMesh();
            }
        }
        (*itlink)->_Update(false);
    }
    // have to reset the adjacency cache
    _ResetInternalCollisionCache();
}

void KinBody::SetLinkGroupGeometries(const std::string& geomname, const std::vector< std::vector<KinBody::GeometryInfoPtr> >& linkgeometries)
{
    OPENRAVE_ASSERT_OP( linkgeometries.size(), ==, _veclinks.size() );
    FOREACH(itlink, _veclinks) {
        Link& link = **itlink;
        std::map< std::string, std::vector<KinBody::GeometryInfoPtr> >::iterator it = link._info._mapExtraGeometries.insert(make_pair(geomname,std::vector<KinBody::GeometryInfoPtr>())).first;
        const std::vector<KinBody::GeometryInfoPtr>& geometries = linkgeometries.at(link.GetIndex());
        it->second.resize(geometries.size());
        std::copy(geometries.begin(),geometries.end(),it->second.begin());
    }
    _PostprocessChangedParameters(Prop_LinkGeometryGroup); // have to notify collision checkers that the geometry info they are caching could have changed.
}

bool KinBody::Init(const std::vector<KinBody::LinkInfoConstPtr>& linkinfos, const std::vector<KinBody::JointInfoConstPtr>& jointinfos, const std::string& uri)
{
    OPENRAVE_ASSERT_FORMAT(GetEnvironmentId()==0, "%s: cannot Init a body while it is added to the environment", GetName(), ORE_Failed);
    Destroy();
    _veclinks.reserve(linkinfos.size());
    FOREACHC(itlinkinfo, linkinfos) {
        LinkPtr plink(new Link(shared_kinbody()));
        plink->_info = **itlinkinfo;
        _InitAndAddLink(plink);
    }
    _vecjoints.reserve(jointinfos.size());
    FOREACHC(itjointinfo, jointinfos) {
        JointInfoConstPtr rawinfo = *itjointinfo;
        JointPtr pjoint(new Joint(shared_kinbody()));
        pjoint->_info = *rawinfo;
        _InitAndAddJoint(pjoint);
    }
    __struri = uri;
    return true;
}

void KinBody::InitFromLinkInfos(const std::vector<LinkInfo>& linkinfos, const std::string& uri)
{
    OPENRAVE_ASSERT_FORMAT(GetEnvironmentId()==0, "%s: cannot Init a body while it is added to the environment", GetName(), ORE_Failed);
    OPENRAVE_ASSERT_OP(linkinfos.size(),>,0);
    Destroy();
    _veclinks.reserve(linkinfos.size());
    FOREACHC(itlinkinfo, linkinfos) {
        LinkPtr plink(new Link(shared_kinbody()));
        plink->_info = *itlinkinfo;
        _InitAndAddLink(plink);
    }
    if( linkinfos.size() > 1 ) {
        // create static joints
        _vecjoints.clear();
        _vecjoints.reserve(linkinfos.size()-1);
        for(int ilinkinfo = 0; ilinkinfo+1 < (int)linkinfos.size(); ++ilinkinfo) {
            JointPtr pjoint(new Joint(shared_kinbody()));
            pjoint->_info._type = JointRevolute;
            pjoint->_info._name = "dummy";
            pjoint->_info._name += boost::lexical_cast<std::string>(ilinkinfo);
            pjoint->_info._linkname0 = linkinfos[ilinkinfo]._name;
            pjoint->_info._linkname1 = linkinfos[ilinkinfo+1]._name;
            pjoint->_info._bIsActive = false;
            _InitAndAddJoint(pjoint);
        }
    }
    __struri = uri;
}

bool KinBody::InitFromKinBodyInfo(const KinBodyInfo& info)
{
    std::vector<KinBody::LinkInfoConstPtr> vLinkInfosConst(info._vLinkInfos.begin(), info._vLinkInfos.end());
    std::vector<KinBody::JointInfoConstPtr> vJointInfosConst(info._vJointInfos.begin(), info._vJointInfos.end());
    if( !KinBody::Init(vLinkInfosConst, vJointInfosConst, info._uri) ) {
        return false;
    }

    _id = info._id;
    _name = info._name;
    _referenceUri = info._referenceUri;

    FOREACH(it, info._mReadableInterfaces) {
        SetReadableInterface(it->first, it->second);
    }

    if( GetXMLId() != info._interfaceType ) {
        RAVELOG_WARN_FORMAT("body '%s' interfaceType does not match %s != %s", GetName()%GetXMLId()%info._interfaceType);
    }

    return true;
}

void KinBody::SetName(const std::string& newname)
{
    OPENRAVE_ASSERT_OP(newname.size(), >, 0);
    if( _name != newname ) {
        // have to replace the 2nd word of all the groups with the robot name
        FOREACH(itgroup, _spec._vgroups) {
            stringstream ss(itgroup->name);
            string grouptype, oldname;
            ss >> grouptype >> oldname;
            stringbuf buf;
            ss.get(buf,0);
            itgroup->name = str(boost::format("%s %s %s")%grouptype%newname%buf.str());
        }
        _name = newname;
        _PostprocessChangedParameters(Prop_Name);
    }
}

void KinBody::SetDOFTorques(const std::vector<dReal>& torques, bool bAdd)
{
    OPENRAVE_ASSERT_OP_FORMAT((int)torques.size(), >=, GetDOF(), "not enough values %d<%d", torques.size()%GetDOF(),ORE_InvalidArguments);
    if( !bAdd ) {
        FOREACH(itlink, _veclinks) {
            (*itlink)->SetForce(Vector(),Vector(),false);
            (*itlink)->SetTorque(Vector(),false);
        }
    }
    std::vector<dReal> jointtorques;
    FOREACH(it, _vecjoints) {
        jointtorques.resize((*it)->GetDOF());
        std::copy(torques.begin()+(*it)->GetDOFIndex(),torques.begin()+(*it)->GetDOFIndex()+(*it)->GetDOF(),jointtorques.begin());
        (*it)->AddTorque(jointtorques);
    }
}

int KinBody::GetDOF() const
{
    return _vecjoints.size() > 0 ? _vecjoints.back()->GetDOFIndex()+_vecjoints.back()->GetDOF() : 0;
}

void KinBody::GetDOFValues(std::vector<dReal>& v, const std::vector<int>& dofindices) const
{
    CHECK_INTERNAL_COMPUTATION;
    if( dofindices.size() == 0 ) {
        v.clear();
        v.reserve(GetDOF());
        FOREACHC(it, _vDOFOrderedJoints) {
            int toadd = (*it)->GetDOFIndex()-(int)v.size();
            if( toadd > 0 ) {
                v.insert(v.end(),toadd,0);
            }
            else if( toadd < 0 ) {
                std::stringstream ss; ss << std::setprecision(std::numeric_limits<dReal>::digits10+1);
                ss << "values=[";
                FOREACH(itvalue, v) {
                    ss << *itvalue << ", ";
                }
                ss << "]; jointorder=[";
                FOREACH(itj, _vDOFOrderedJoints) {
                    ss << (*itj)->GetName() << ", ";
                }
                ss << "];";
                throw OPENRAVE_EXCEPTION_FORMAT(_("dof indices mismatch joint %s (dofindex=%d), toadd=%d, v.size()=%d in call GetDOFValues with %s"), (*it)->GetName()%(*it)->GetDOFIndex()%toadd%v.size()%ss.str(), ORE_InvalidState);
            }
            (*it)->GetValues(v,true);
        }
    }
    else {
        v.resize(dofindices.size());
        for(size_t i = 0; i < dofindices.size(); ++i) {
            JointPtr pjoint = GetJointFromDOFIndex(dofindices[i]);
            v[i] = pjoint->GetValue(dofindices[i]-pjoint->GetDOFIndex());
        }
    }
}

void KinBody::GetDOFVelocities(std::vector<dReal>& v, const std::vector<int>& dofindices) const
{
    if( dofindices.size() == 0 ) {
        v.resize(0);
        if( (int)v.capacity() < GetDOF() ) {
            v.reserve(GetDOF());
        }
        FOREACHC(it, _vDOFOrderedJoints) {
            (*it)->GetVelocities(v,true);
        }
    }
    else {
        v.resize(dofindices.size());
        for(size_t i = 0; i < dofindices.size(); ++i) {
            JointPtr pjoint = GetJointFromDOFIndex(dofindices[i]);
            v[i] = pjoint->GetVelocity(dofindices[i]-pjoint->GetDOFIndex());
        }
    }
}

void KinBody::GetDOFLimits(std::vector<dReal>& vLowerLimit, std::vector<dReal>& vUpperLimit, const std::vector<int>& dofindices) const
{
    if( dofindices.size() == 0 ) {
        vLowerLimit.resize(0);
        if( (int)vLowerLimit.capacity() < GetDOF() ) {
            vLowerLimit.reserve(GetDOF());
        }
        vUpperLimit.resize(0);
        if( (int)vUpperLimit.capacity() < GetDOF() ) {
            vUpperLimit.reserve(GetDOF());
        }
        FOREACHC(it,_vDOFOrderedJoints) {
            (*it)->GetLimits(vLowerLimit,vUpperLimit,true);
        }
    }
    else {
        vLowerLimit.resize(dofindices.size());
        vUpperLimit.resize(dofindices.size());
        for(size_t i = 0; i < dofindices.size(); ++i) {
            JointPtr pjoint = GetJointFromDOFIndex(dofindices[i]);
            std::pair<dReal, dReal> res = pjoint->GetLimit(dofindices[i]-pjoint->GetDOFIndex());
            vLowerLimit[i] = res.first;
            vUpperLimit[i] = res.second;
        }
    }
}

void KinBody::GetDOFVelocityLimits(std::vector<dReal>& vlower, std::vector<dReal>& vupper, const std::vector<int>& dofindices) const
{
    if( dofindices.size() == 0 ) {
        vlower.resize(0);
        vupper.resize(0);
        if( (int)vlower.capacity() < GetDOF() ) {
            vlower.reserve(GetDOF());
        }
        if( (int)vupper.capacity() < GetDOF() ) {
            vupper.reserve(GetDOF());
        }
        FOREACHC(it,_vDOFOrderedJoints) {
            (*it)->GetVelocityLimits(vlower,vupper,true);
        }
    }
    else {
        vlower.resize(dofindices.size());
        vupper.resize(dofindices.size());
        for(size_t i = 0; i < dofindices.size(); ++i) {
            JointPtr pjoint = GetJointFromDOFIndex(dofindices[i]);
            std::pair<dReal, dReal> res = pjoint->GetVelocityLimit(dofindices[i]-pjoint->GetDOFIndex());
            vlower[i] = res.first;
            vupper[i] = res.second;
        }
    }
}

void KinBody::GetDOFVelocityLimits(std::vector<dReal>& v, const std::vector<int>& dofindices) const
{
    if( dofindices.size() == 0 ) {
        v.resize(0);
        if( (int)v.capacity() < GetDOF() ) {
            v.reserve(GetDOF());
        }
        FOREACHC(it, _vDOFOrderedJoints) {
            (*it)->GetVelocityLimits(v,true);
        }
    }
    else {
        v.resize(dofindices.size());
        for(size_t i = 0; i < dofindices.size(); ++i) {
            JointPtr pjoint = GetJointFromDOFIndex(dofindices[i]);
            v[i] = pjoint->GetMaxVel(dofindices[i]-pjoint->GetDOFIndex());
        }
    }
}

void KinBody::GetDOFAccelerationLimits(std::vector<dReal>& v, const std::vector<int>& dofindices) const
{
    if( dofindices.size() == 0 ) {
        v.resize(0);
        if( (int)v.capacity() < GetDOF() ) {
            v.reserve(GetDOF());
        }
        FOREACHC(it, _vDOFOrderedJoints) {
            (*it)->GetAccelerationLimits(v,true);
        }
    }
    else {
        v.resize(dofindices.size());
        for(size_t i = 0; i < dofindices.size(); ++i) {
            JointPtr pjoint = GetJointFromDOFIndex(dofindices[i]);
            v[i] = pjoint->GetAccelerationLimit(dofindices[i]-pjoint->GetDOFIndex());
        }
    }
}

void KinBody::GetDOFJerkLimits(std::vector<dReal>& v, const std::vector<int>& dofindices) const
{
    if( dofindices.size() == 0 ) {
        v.resize(0);
        if( (int)v.capacity() < GetDOF() ) {
            v.reserve(GetDOF());
        }
        FOREACHC(it, _vDOFOrderedJoints) {
            (*it)->GetJerkLimits(v,true);
        }
    }
    else {
        v.resize(dofindices.size());
        for(size_t i = 0; i < dofindices.size(); ++i) {
            JointPtr pjoint = GetJointFromDOFIndex(dofindices[i]);
            v[i] = pjoint->GetJerkLimit(dofindices[i]-pjoint->GetDOFIndex());
        }
    }
}

void KinBody::GetDOFHardVelocityLimits(std::vector<dReal>& v, const std::vector<int>& dofindices) const
{
    if( dofindices.size() == 0 ) {
        v.resize(0);
        if( (int)v.capacity() < GetDOF() ) {
            v.reserve(GetDOF());
        }
        FOREACHC(it, _vDOFOrderedJoints) {
            (*it)->GetHardVelocityLimits(v,true);
        }
    }
    else {
        v.resize(dofindices.size());
        for(size_t i = 0; i < dofindices.size(); ++i) {
            JointPtr pjoint = GetJointFromDOFIndex(dofindices[i]);
            v[i] = pjoint->GetHardVelocityLimit(dofindices[i]-pjoint->GetDOFIndex());
        }
    }
}

void KinBody::GetDOFHardAccelerationLimits(std::vector<dReal>& v, const std::vector<int>& dofindices) const
{
    if( dofindices.size() == 0 ) {
        v.resize(0);
        if( (int)v.capacity() < GetDOF() ) {
            v.reserve(GetDOF());
        }
        FOREACHC(it, _vDOFOrderedJoints) {
            (*it)->GetHardAccelerationLimits(v,true);
        }
    }
    else {
        v.resize(dofindices.size());
        for(size_t i = 0; i < dofindices.size(); ++i) {
            JointPtr pjoint = GetJointFromDOFIndex(dofindices[i]);
            v[i] = pjoint->GetHardAccelerationLimit(dofindices[i]-pjoint->GetDOFIndex());
        }
    }
}

void KinBody::GetDOFHardJerkLimits(std::vector<dReal>& v, const std::vector<int>& dofindices) const
{
    if( dofindices.size() == 0 ) {
        v.resize(0);
        if( (int)v.capacity() < GetDOF() ) {
            v.reserve(GetDOF());
        }
        FOREACHC(it, _vDOFOrderedJoints) {
            (*it)->GetHardJerkLimits(v,true);
        }
    }
    else {
        v.resize(dofindices.size());
        for(size_t i = 0; i < dofindices.size(); ++i) {
            JointPtr pjoint = GetJointFromDOFIndex(dofindices[i]);
            v[i] = pjoint->GetHardJerkLimit(dofindices[i]-pjoint->GetDOFIndex());
        }
    }
}

void KinBody::GetDOFTorqueLimits(std::vector<dReal>& v) const
{
    v.resize(0);
    if( (int)v.capacity() < GetDOF() ) {
        v.reserve(GetDOF());
    }
    FOREACHC(it, _vDOFOrderedJoints) {
        (*it)->GetTorqueLimits(v,true);
    }
}

void KinBody::GetDOFMaxTorque(std::vector<dReal>& v) const
{
    v.resize(0);
    if( (int)v.capacity() < GetDOF() ) {
        v.reserve(GetDOF());
    }
    FOREACHC(it, _vDOFOrderedJoints) {
        v.insert(v.end(),(*it)->GetDOF(),(*it)->GetMaxTorque());
    }
}

void KinBody::GetDOFResolutions(std::vector<dReal>& v, const std::vector<int>& dofindices) const
{
    if( dofindices.size() == 0 ) {
        v.resize(0);
        if( (int)v.capacity() < GetDOF() )
            v.reserve(GetDOF());
        FOREACHC(it, _vDOFOrderedJoints) {
            v.insert(v.end(),(*it)->GetDOF(),(*it)->GetResolution());
        }
    }
    else {
        v.resize(dofindices.size());
        for(size_t i = 0; i < dofindices.size(); ++i) {
            JointPtr pjoint = GetJointFromDOFIndex(dofindices[i]);
            v[i] = pjoint->GetResolution(dofindices[i]-pjoint->GetDOFIndex());
        }
    }
}

void KinBody::GetDOFWeights(std::vector<dReal>& v, const std::vector<int>& dofindices) const
{
    if( dofindices.size() == 0 ) {
        v.resize(GetDOF());
        std::vector<dReal>::iterator itv = v.begin();
        FOREACHC(it, _vDOFOrderedJoints) {
            for(int i = 0; i < (*it)->GetDOF(); ++i) {
                *itv++ = (*it)->GetWeight(i);
            }
        }
    }
    else {
        v.resize(dofindices.size());
        for(size_t i = 0; i < dofindices.size(); ++i) {
            JointPtr pjoint = GetJointFromDOFIndex(dofindices[i]);
            v[i] = pjoint->GetWeight(dofindices[i]-pjoint->GetDOFIndex());
        }
    }
}

void KinBody::SetDOFWeights(const std::vector<dReal>& v, const std::vector<int>& dofindices)
{
    if( dofindices.size() == 0 ) {
        OPENRAVE_ASSERT_OP((int)v.size(),>=,GetDOF());
        for(int i = 0; i < GetDOF(); ++i) {
            OPENRAVE_ASSERT_OP_FORMAT(v[i], >, 0, "dof %d weight %f has to be >= 0", i%v[i], ORE_InvalidArguments);
        }
        std::vector<dReal>::const_iterator itv = v.begin();
        FOREACHC(it, _vDOFOrderedJoints) {
            std::copy(itv,itv+(*it)->GetDOF(), (*it)->_info._vweights.begin());
            itv += (*it)->GetDOF();
        }
    }
    else {
        OPENRAVE_ASSERT_OP(v.size(),==,dofindices.size());
        for(size_t i = 0; i < dofindices.size(); ++i) {
            JointPtr pjoint = GetJointFromDOFIndex(dofindices[i]);
            pjoint->_info._vweights.at(dofindices[i]-pjoint->GetDOFIndex()) = v[i];
        }
    }
    _PostprocessChangedParameters(Prop_JointProperties);
}

void KinBody::SetDOFResolutions(const std::vector<dReal>& v, const std::vector<int>& dofindices)
{
    if( dofindices.size() == 0 ) {
        OPENRAVE_ASSERT_OP((int)v.size(),>=,GetDOF());
        for(int i = 0; i < GetDOF(); ++i) {
            OPENRAVE_ASSERT_OP_FORMAT(v[i], >, 0, "dof %d resolution %f has to be >= 0", i%v[i], ORE_InvalidArguments);
        }
        std::vector<dReal>::const_iterator itv = v.begin();
        FOREACHC(it, _vDOFOrderedJoints) {
            std::copy(itv,itv+(*it)->GetDOF(), (*it)->_info._vresolution.begin());
            itv += (*it)->GetDOF();
        }
    }
    else {
        OPENRAVE_ASSERT_OP(v.size(),==,dofindices.size());
        for(size_t i = 0; i < dofindices.size(); ++i) {
            JointPtr pjoint = GetJointFromDOFIndex(dofindices[i]);
            pjoint->_info._vresolution.at(dofindices[i]-pjoint->GetDOFIndex()) = v[i];
        }
    }
    _PostprocessChangedParameters(Prop_JointProperties);
}

void KinBody::SetDOFLimits(const std::vector<dReal>& lower, const std::vector<dReal>& upper, const std::vector<int>& dofindices)
{
    bool bChanged = false;
    if( dofindices.size() == 0 ) {
        OPENRAVE_ASSERT_OP((int)lower.size(),==,GetDOF());
        OPENRAVE_ASSERT_OP((int)upper.size(),==,GetDOF());
        std::vector<dReal>::const_iterator itlower = lower.begin(), itupper = upper.begin();
        FOREACHC(it, _vDOFOrderedJoints) {
            for(int i = 0; i < (*it)->GetDOF(); ++i) {
                if( (*it)->_info._vlowerlimit.at(i) != *(itlower+i) || (*it)->_info._vupperlimit.at(i) != *(itupper+i) ) {
                    bChanged = true;
                    std::copy(itlower,itlower+(*it)->GetDOF(), (*it)->_info._vlowerlimit.begin());
                    std::copy(itupper,itupper+(*it)->GetDOF(), (*it)->_info._vupperlimit.begin());
                    for(int i = 0; i < (*it)->GetDOF(); ++i) {
                        if( (*it)->IsRevolute(i) && !(*it)->IsCircular(i) ) {
                            // TODO, necessary to set wrap?
                            if( (*it)->_info._vlowerlimit.at(i) < -PI || (*it)->_info._vupperlimit.at(i) > PI) {
                                (*it)->SetWrapOffset(0.5f * ((*it)->_info._vlowerlimit.at(i) + (*it)->_info._vupperlimit.at(i)),i);
                            }
                            else {
                                (*it)->SetWrapOffset(0,i);
                            }
                        }
                    }
                    break;
                }
            }
            itlower += (*it)->GetDOF();
            itupper += (*it)->GetDOF();
        }
    }
    else {
        OPENRAVE_ASSERT_OP(lower.size(),==,dofindices.size());
        OPENRAVE_ASSERT_OP(upper.size(),==,dofindices.size());
        for(size_t index = 0; index < dofindices.size(); ++index) {
            JointPtr pjoint = GetJointFromDOFIndex(dofindices[index]);
            int iaxis = dofindices[index]-pjoint->GetDOFIndex();
            if( pjoint->_info._vlowerlimit.at(iaxis) != lower[index] || pjoint->_info._vupperlimit.at(iaxis) != upper[index] ) {
                bChanged = true;
                pjoint->_info._vlowerlimit.at(iaxis) = lower[index];
                pjoint->_info._vupperlimit.at(iaxis) = upper[index];
                if( pjoint->IsRevolute(iaxis) && !pjoint->IsCircular(iaxis) ) {
                    // TODO, necessary to set wrap?
                    if( pjoint->_info._vlowerlimit.at(iaxis) < -PI || pjoint->_info._vupperlimit.at(iaxis) > PI) {
                        pjoint->SetWrapOffset(0.5f * (pjoint->_info._vlowerlimit.at(iaxis) + pjoint->_info._vupperlimit.at(iaxis)),iaxis);
                    }
                    else {
                        pjoint->SetWrapOffset(0,iaxis);
                    }
                }
            }
        }
    }
    if( bChanged ) {
        _PostprocessChangedParameters(Prop_JointLimits);
    }
}

void KinBody::SetDOFVelocityLimits(const std::vector<dReal>& v)
{
    std::vector<dReal>::const_iterator itv = v.begin();
    FOREACHC(it, _vDOFOrderedJoints) {
        std::copy(itv,itv+(*it)->GetDOF(), (*it)->_info._vmaxvel.begin());
        itv += (*it)->GetDOF();
    }
    _PostprocessChangedParameters(Prop_JointAccelerationVelocityTorqueLimits);
}

void KinBody::SetDOFAccelerationLimits(const std::vector<dReal>& v)
{
    std::vector<dReal>::const_iterator itv = v.begin();
    FOREACHC(it, _vDOFOrderedJoints) {
        std::copy(itv,itv+(*it)->GetDOF(), (*it)->_info._vmaxaccel.begin());
        itv += (*it)->GetDOF();
    }
    _PostprocessChangedParameters(Prop_JointAccelerationVelocityTorqueLimits);
}

void KinBody::SetDOFJerkLimits(const std::vector<dReal>& v)
{
    std::vector<dReal>::const_iterator itv = v.begin();
    FOREACHC(it, _vDOFOrderedJoints) {
        std::copy(itv,itv+(*it)->GetDOF(), (*it)->_info._vmaxjerk.begin());
        itv += (*it)->GetDOF();
    }
    _PostprocessChangedParameters(Prop_JointAccelerationVelocityTorqueLimits);
}

void KinBody::SetDOFHardVelocityLimits(const std::vector<dReal>& v)
{
    std::vector<dReal>::const_iterator itv = v.begin();
    FOREACHC(it, _vDOFOrderedJoints) {
        std::copy(itv,itv+(*it)->GetDOF(), (*it)->_info._vhardmaxvel.begin());
        itv += (*it)->GetDOF();
    }
    _PostprocessChangedParameters(Prop_JointAccelerationVelocityTorqueLimits);
}

void KinBody::SetDOFHardAccelerationLimits(const std::vector<dReal>& v)
{
    std::vector<dReal>::const_iterator itv = v.begin();
    FOREACHC(it, _vDOFOrderedJoints) {
        std::copy(itv,itv+(*it)->GetDOF(), (*it)->_info._vhardmaxaccel.begin());
        itv += (*it)->GetDOF();
    }
    _PostprocessChangedParameters(Prop_JointAccelerationVelocityTorqueLimits);
}

void KinBody::SetDOFHardJerkLimits(const std::vector<dReal>& v)
{
    std::vector<dReal>::const_iterator itv = v.begin();
    FOREACHC(it, _vDOFOrderedJoints) {
        std::copy(itv,itv+(*it)->GetDOF(), (*it)->_info._vhardmaxjerk.begin());
        itv += (*it)->GetDOF();
    }
    _PostprocessChangedParameters(Prop_JointAccelerationVelocityTorqueLimits);
}

void KinBody::SetDOFTorqueLimits(const std::vector<dReal>& v)
{
    std::vector<dReal>::const_iterator itv = v.begin();
    FOREACHC(it, _vDOFOrderedJoints) {
        std::copy(itv,itv+(*it)->GetDOF(), (*it)->_info._vmaxtorque.begin());
        itv += (*it)->GetDOF();
    }
    _PostprocessChangedParameters(Prop_JointAccelerationVelocityTorqueLimits);
}

void KinBody::SimulationStep(dReal fElapsedTime)
{
    _UpdateGrabbedBodies();
}

void KinBody::SubtractDOFValues(std::vector<dReal>& q1, const std::vector<dReal>& q2, const std::vector<int>& dofindices) const
{
    OPENRAVE_ASSERT_OP(q1.size(), ==, q2.size() );
    if (_bAreAllJoints1DOFAndNonCircular) {
        for(size_t i = 0; i < q1.size(); ++i) {
            q1[i] -= q2[i];
        }
        return;
    }

    if( dofindices.size() == 0 ) {
        OPENRAVE_ASSERT_OP((int)q1.size(), ==, GetDOF() );
        FOREACHC(itjoint,_vecjoints) {
            int dof = (*itjoint)->GetDOFIndex();
            for(int i = 0; i < (*itjoint)->GetDOF(); ++i) {
                if( (*itjoint)->IsCircular(i) ) {
                    q1[dof+i] = utils::NormalizeCircularAngle(q1[dof+i]-q2[dof+i],(*itjoint)->_vcircularlowerlimit.at(i), (*itjoint)->_vcircularupperlimit.at(i));
                }
                else {
                    q1[dof+i] -= q2[dof+i];
                }
            }
        }
    }
    else {
        OPENRAVE_ASSERT_OP(q1.size(), ==, dofindices.size() );
        for(size_t i = 0; i < dofindices.size(); ++i) {
            JointPtr pjoint = GetJointFromDOFIndex(dofindices[i]);
            if( pjoint->IsCircular(dofindices[i]-pjoint->GetDOFIndex()) ) {
                int iaxis = dofindices[i]-pjoint->GetDOFIndex();
                q1[i] = utils::NormalizeCircularAngle(q1[i]-q2[i], pjoint->_vcircularlowerlimit.at(iaxis), pjoint->_vcircularupperlimit.at(iaxis));
            }
            else {
                q1[i] -= q2[i];
            }
        }
    }
}

// like apply transform except everything is relative to the first frame
void KinBody::SetTransform(const Transform& trans)
{
    if( _veclinks.size() == 0 ) {
        return;
    }
    Transform tbaseinv = _veclinks.front()->GetTransform().inverse();
    Transform tapply = trans * tbaseinv;
    FOREACH(itlink, _veclinks) {
        (*itlink)->SetTransform(tapply * (*itlink)->GetTransform());
    }
    _UpdateGrabbedBodies();
    _PostprocessChangedParameters(Prop_LinkTransforms);
}

Transform KinBody::GetTransform() const
{
    return _veclinks.size() > 0 ? _veclinks.front()->GetTransform() : Transform();
}

bool KinBody::SetVelocity(const Vector& linearvel, const Vector& angularvel)
{
    if( _veclinks.size() > 0 ) {
        std::vector<std::pair<Vector,Vector> > velocities(_veclinks.size());
        velocities.at(0).first = linearvel;
        velocities.at(0).second = angularvel;
        Vector vlinktrans = _veclinks.at(0)->GetTransform().trans;
        for(size_t i = 1; i < _veclinks.size(); ++i) {
            velocities[i].first = linearvel + angularvel.cross(_veclinks[i]->GetTransform().trans-vlinktrans);
            velocities[i].second = angularvel;
        }

        bool bSuccess = GetEnv()->GetPhysicsEngine()->SetLinkVelocities(shared_kinbody(),velocities);
        _UpdateGrabbedBodies();
        return bSuccess;
    }
    return false;
}

void KinBody::SetDOFVelocities(const std::vector<dReal>& vDOFVelocities, const Vector& linearvel, const Vector& angularvel, uint32_t checklimits)
{
    CHECK_INTERNAL_COMPUTATION;
    OPENRAVE_ASSERT_OP_FORMAT((int)vDOFVelocities.size(), >=, GetDOF(), "env=%d, not enough values %d!=%d", GetEnv()->GetId()%vDOFVelocities.size()%GetDOF(),ORE_InvalidArguments);
    std::vector<std::pair<Vector,Vector> > velocities(_veclinks.size());
    velocities.at(0).first = linearvel;
    velocities.at(0).second = angularvel;

    vector<dReal> vlower,vupper,vtempvalues, veval;
    if( checklimits != CLA_Nothing ) {
        GetDOFVelocityLimits(vlower,vupper);
    }

    // have to compute the velocities ahead of time since they are dependent on the link transformations
    std::vector< std::vector<dReal> > vPassiveJointVelocities(_vPassiveJoints.size());
    for(size_t i = 0; i < vPassiveJointVelocities.size(); ++i) {
        if( !_vPassiveJoints[i]->IsMimic() ) {
            _vPassiveJoints[i]->GetVelocities(vPassiveJointVelocities[i]);
        }
        else {
            vPassiveJointVelocities[i].resize(_vPassiveJoints[i]->GetDOF(),0);
        }
    }

    std::vector<uint8_t> vlinkscomputed(_veclinks.size(),0);
    vlinkscomputed[0] = 1;
    boost::array<dReal,3> dummyvalues; // dummy values for a joint

    for(size_t ijoint = 0; ijoint < _vTopologicallySortedJointsAll.size(); ++ijoint) {
        JointPtr pjoint = _vTopologicallySortedJointsAll[ijoint];
        int jointindex = _vTopologicallySortedJointIndicesAll[ijoint];
        int dofindex = pjoint->GetDOFIndex();
        const dReal* pvalues=dofindex >= 0 ? &vDOFVelocities.at(dofindex) : NULL;
        if( pjoint->IsMimic() ) {
            for(int i = 0; i < pjoint->GetDOF(); ++i) {
                if( pjoint->IsMimic(i) ) {
                    vtempvalues.resize(0);
                    const std::vector<Mimic::DOFFormat>& vdofformat = pjoint->_vmimic[i]->_vdofformat;
                    FOREACHC(itdof,vdofformat) {
                        JointPtr pj = itdof->jointindex < (int)_vecjoints.size() ? _vecjoints[itdof->jointindex] : _vPassiveJoints.at(itdof->jointindex-_vecjoints.size());
                        vtempvalues.push_back(pj->GetValue(itdof->axis));
                    }
                    dummyvalues[i] = 0;
                    int err = pjoint->_Eval(i,1,vtempvalues,veval);
                    if( err ) {
                        RAVELOG_WARN(str(boost::format("env=%d, failed to evaluate joint %s, fparser error %d")%GetEnv()->GetId()%pjoint->GetName()%err));
                        if( IS_DEBUGLEVEL(Level_Verbose) ) {
                            err = pjoint->_Eval(i,1,vtempvalues,veval);
                        }
                    }
                    else {
                        for(size_t ipartial = 0; ipartial < vdofformat.size(); ++ipartial) {
                            dReal partialvelocity;
                            if( vdofformat[ipartial].dofindex >= 0 ) {
                                partialvelocity = vDOFVelocities.at(vdofformat[ipartial].dofindex);
                            }
                            else {
                                partialvelocity = vPassiveJointVelocities.at(vdofformat[ipartial].jointindex-_vecjoints.size()).at(vdofformat[ipartial].axis);
                            }
                            if( ipartial < veval.size() ) {
                                dummyvalues[i] += veval.at(ipartial) * partialvelocity;
                            }
                            else {
                                RAVELOG_DEBUG_FORMAT("env=%d, cannot evaluate partial velocity for mimic joint %s, perhaps equations don't exist", GetEnv()->GetId()%pjoint->GetName());
                            }
                        }
                    }

                    // if joint is passive, update the stored joint values! This is necessary because joint value might be referenced in the future.
                    if( dofindex < 0 ) {
                        vPassiveJointVelocities.at(jointindex-(int)_vecjoints.size()).at(i) = dummyvalues[i];
                    }
                }
                else if( dofindex >= 0 ) {
                    dummyvalues[i] = vDOFVelocities.at(dofindex+i); // is this correct? what is a joint has a mimic and non-mimic axis?
                }
                else {
                    // preserve passive joint values
                    dummyvalues[i] = vPassiveJointVelocities.at(jointindex-(int)_vecjoints.size()).at(i);
                }
            }
            pvalues = &dummyvalues[0];
        }
        // do the test after mimic computation!
        if( vlinkscomputed[pjoint->GetHierarchyChildLink()->GetIndex()] ) {
            continue;
        }
        if( !pvalues ) {
            // has to be a passive joint
            pvalues = &vPassiveJointVelocities.at(jointindex-(int)_vecjoints.size()).at(0);
        }

        if( checklimits != CLA_Nothing && dofindex >= 0 ) {
            for(int i = 0; i < pjoint->GetDOF(); ++i) {
                if( pvalues[i] < vlower.at(dofindex+i)-g_fEpsilonJointLimit ) {
                    if( checklimits == CLA_CheckLimits ) {
                        RAVELOG_WARN(str(boost::format("env=%d, dof %d velocity is not in limits %.15e<%.15e")%GetEnv()->GetId()%(dofindex+i)%pvalues[i]%vlower.at(dofindex+i)));
                    }
                    else if( checklimits == CLA_CheckLimitsThrow ) {
                        throw OPENRAVE_EXCEPTION_FORMAT(_("env=%d, dof %d velocity is not in limits %.15e<%.15e"), GetEnv()->GetId()%(dofindex+i)%pvalues[i]%vlower.at(dofindex+i), ORE_InvalidArguments);
                    }
                    dummyvalues[i] = vlower[dofindex+i];
                }
                else if( pvalues[i] > vupper.at(dofindex+i)+g_fEpsilonJointLimit ) {
                    if( checklimits == CLA_CheckLimits ) {
                        RAVELOG_WARN(str(boost::format("env=%d, dof %d velocity is not in limits %.15e>%.15e")%GetEnv()->GetId()%(dofindex+i)%pvalues[i]%vupper.at(dofindex+i)));
                    }
                    else if( checklimits == CLA_CheckLimitsThrow ) {
                        throw OPENRAVE_EXCEPTION_FORMAT(_("env=%d, dof %d velocity is not in limits %.15e>%.15e"), GetEnv()->GetId()%(dofindex+i)%pvalues[i]%vupper.at(dofindex+i), ORE_InvalidArguments);
                    }
                    dummyvalues[i] = vupper[dofindex+i];
                }
                else {
                    dummyvalues[i] = pvalues[i];
                }
            }
            pvalues = &dummyvalues[0];
        }

        // compute for global coordinate system
        Vector vparent, wparent;
        Transform tparent;
        if( !pjoint->GetHierarchyParentLink() ) {
            tparent = _veclinks.at(0)->GetTransform();
            vparent = velocities.at(0).first;
            wparent = velocities.at(0).second;
        }
        else {
            tparent = pjoint->GetHierarchyParentLink()->GetTransform();
            vparent = velocities[pjoint->GetHierarchyParentLink()->GetIndex()].first;
            wparent = velocities[pjoint->GetHierarchyParentLink()->GetIndex()].second;
        }

        int childindex = pjoint->GetHierarchyChildLink()->GetIndex();
        Transform tchild = pjoint->GetHierarchyChildLink()->GetTransform();
        Vector xyzdelta = tchild.trans - tparent.trans;
        Transform tdelta = tparent * pjoint->GetInternalHierarchyLeftTransform();
//        if( pjoint->GetType() & JointSpecialBit ) {
//            switch(pjoint->GetType()) {
//            case JointHinge2: {
//                Transform tfirst;
//                tfirst.rot = quatFromAxisAngle(pjoint->GetInternalHierarchyAxis(0), pjoint->GetValue(0));
//                w = pvalues[0]*pjoint->GetInternalHierarchyAxis(0) + tfirst.rotate(pvalues[1]*pjoint->GetInternalHierarchyAxis(1));
//                break;
//            }
//            case JointSpherical:
//                w.x = pvalues[0]; w.y = pvalues[1]; w.z = pvalues[2];
//                break;
//            default:
//                RAVELOG_WARN(str(boost::format("env=%d, forward kinematic type %d not supported")%GetEnv()->GetId()%pjoint->GetType()));
//                break;
//            }
//        }
//        else {
        if( pjoint->GetType() == JointRevolute ) {
            Vector gw = tdelta.rotate(pvalues[0]*pjoint->GetInternalHierarchyAxis(0));
            velocities.at(childindex) = make_pair(vparent + wparent.cross(xyzdelta) + gw.cross(tchild.trans-tdelta.trans), wparent + gw);
        }
        else if( pjoint->GetType() == JointPrismatic ) {
            velocities.at(childindex) = make_pair(vparent + wparent.cross(xyzdelta) + tdelta.rotate(pvalues[0]*pjoint->GetInternalHierarchyAxis(0)), wparent);
        }
        else if( pjoint->GetType() == JointTrajectory ) {
            Transform tlocalvelocity, tlocal;
            if( pjoint->IsMimic(0) ) {
                // vtempvalues should already be init from previous _Eval call
                int err = pjoint->_Eval(0,0,vtempvalues,veval);
                if( err != 0 ) {
                    RAVELOG_WARN(str(boost::format("env=%d, error with evaluation of joint %s")%GetEnv()->GetId()%pjoint->GetName()));
                }
                dReal fvalue = veval[0];
                if( pjoint->IsCircular(0) ) {
                    fvalue = utils::NormalizeCircularAngle(fvalue,pjoint->_vcircularlowerlimit.at(0), pjoint->_vcircularupperlimit.at(0));
                }
                pjoint->_info._trajfollow->Sample(vtempvalues,fvalue);
            }
            else {
                // calling GetValue() could be extremely slow
                pjoint->_info._trajfollow->Sample(vtempvalues,pjoint->GetValue(0));
            }
            pjoint->_info._trajfollow->GetConfigurationSpecification().ExtractTransform(tlocal, vtempvalues.begin(), KinBodyConstPtr(),0);
            pjoint->_info._trajfollow->GetConfigurationSpecification().ExtractTransform(tlocalvelocity, vtempvalues.begin(), KinBodyConstPtr(),1);
            Vector gw = tdelta.rotate(quatMultiply(tlocalvelocity.rot, quatInverse(tlocal.rot))*2*pvalues[0]); // qvel = [0,axisangle] * qrot * 0.5 * vel
            gw = Vector(gw.y,gw.z,gw.w);
            Vector gv = tdelta.rotate(tlocalvelocity.trans*pvalues[0]);
            velocities.at(childindex) = make_pair(vparent + wparent.cross(xyzdelta) + gw.cross(tchild.trans-tdelta.trans) + gv, wparent + gw);
        }
        else if( pjoint->GetType() == JointSpherical ) {
            Vector gw = tdelta.rotate(Vector(pvalues[0],pvalues[1],pvalues[2]));
            velocities.at(childindex) = make_pair(vparent + wparent.cross(xyzdelta) + gw.cross(tchild.trans-tdelta.trans), wparent + gw);
        }
        else {
            throw OPENRAVE_EXCEPTION_FORMAT(_("env=%d, joint 0x%x not supported for querying velocities"),GetEnv()->GetId()%pjoint->GetType(),ORE_Assert);
//                //todo
//                Transform tjoint;
//                for(int iaxis = 0; iaxis < pjoint->GetDOF(); ++iaxis) {
//                    Transform tdelta;
//                    if( pjoint->IsRevolute(iaxis) ) {
//                        w += tjoint.rotate(pvalues[iaxis]*pjoint->GetInternalHierarchyAxis(iaxis));
//                        tdelta.rot = quatFromAxisAngle(pjoint->GetInternalHierarchyAxis(iaxis), pvalues[iaxis]);
//                    }
//                    else {
//                        tdelta.trans = pjoint->GetInternalHierarchyAxis(iaxis) * pvalues[iaxis];
//                        v += tjoint.rotate(pvalues[iaxis]*pjoint->GetInternalHierarchyAxis(iaxis)) + w.cross(tdelta.trans);
//                    }
//                    tjoint = tjoint * tdelta;
//                }
        }
//        }


        vlinkscomputed[childindex] = 1;
    }
    SetLinkVelocities(velocities);
}

void KinBody::SetDOFVelocities(const std::vector<dReal>& vDOFVelocities, uint32_t checklimits, const std::vector<int>& dofindices)
{
    Vector linearvel,angularvel;
    _veclinks.at(0)->GetVelocity(linearvel,angularvel);
    if( dofindices.size() == 0 ) {
        return SetDOFVelocities(vDOFVelocities,linearvel,angularvel,checklimits);
    }

    // check if all dofindices are supplied
    if( (int)dofindices.size() == GetDOF() ) {
        bool bordereddof = true;
        for(size_t i = 0; i < dofindices.size(); ++i) {
            if( dofindices[i] != (int)i ) {
                bordereddof = false;
                break;
            }
        }
        if( bordereddof ) {
            return SetDOFVelocities(vDOFVelocities,linearvel,angularvel,checklimits);
        }
    }
    OPENRAVE_ASSERT_OP_FORMAT(vDOFVelocities.size(),==,dofindices.size(),"env=%d, index sizes do not match %d!=%d", GetEnv()->GetId()%vDOFVelocities.size()%dofindices.size(), ORE_InvalidArguments);
    // have to recreate the correct vector
    std::vector<dReal> vfulldof(GetDOF());
    std::vector<int>::const_iterator it;
    for(size_t i = 0; i < dofindices.size(); ++i) {
        it = find(dofindices.begin(), dofindices.end(), i);
        if( it != dofindices.end() ) {
            vfulldof[i] = vDOFVelocities.at(static_cast<size_t>(it-dofindices.begin()));
        }
        else {
            JointPtr pjoint = GetJointFromDOFIndex(i);
            if( !!pjoint ) {
                vfulldof[i] = _vecjoints.at(_vDOFIndices.at(i))->GetVelocity(i-_vDOFIndices.at(i));
            }
        }
    }
    return SetDOFVelocities(vfulldof,linearvel,angularvel,checklimits);
}

void KinBody::GetLinkVelocities(std::vector<std::pair<Vector,Vector> >& velocities) const
{
    GetEnv()->GetPhysicsEngine()->GetLinkVelocities(shared_kinbody_const(),velocities);
}

void KinBody::GetLinkTransformations(vector<Transform>& vtrans) const
{
    if( RaveGetDebugLevel() & Level_VerifyPlans ) {
        RAVELOG_VERBOSE("GetLinkTransformations should be called with doflastsetvalues\n");
    }
    vtrans.resize(_veclinks.size());
    vector<Transform>::iterator it;
    vector<LinkPtr>::const_iterator itlink;
    for(it = vtrans.begin(), itlink = _veclinks.begin(); it != vtrans.end(); ++it, ++itlink) {
        *it = (*itlink)->GetTransform();
    }
}

void KinBody::GetLinkTransformations(std::vector<Transform>& transforms, std::vector<dReal>& doflastsetvalues) const
{
    transforms.resize(_veclinks.size());
    vector<Transform>::iterator it;
    vector<LinkPtr>::const_iterator itlink;
    for(it = transforms.begin(), itlink = _veclinks.begin(); it != transforms.end(); ++it, ++itlink) {
        *it = (*itlink)->GetTransform();
    }

    doflastsetvalues.resize(0);
    if( (int)doflastsetvalues.capacity() < GetDOF() ) {
        doflastsetvalues.reserve(GetDOF());
    }
    FOREACHC(it, _vDOFOrderedJoints) {
        int toadd = (*it)->GetDOFIndex()-(int)doflastsetvalues.size();
        if( toadd > 0 ) {
            doflastsetvalues.insert(doflastsetvalues.end(),toadd,0);
        }
        else if( toadd < 0 ) {
            throw OPENRAVE_EXCEPTION_FORMAT(_("dof indices mismatch joint %s, toadd=%d"), (*it)->GetName()%toadd, ORE_InvalidState);
        }
        for(int i = 0; i < (*it)->GetDOF(); ++i) {
            doflastsetvalues.push_back((*it)->_doflastsetvalues[i]);
        }
    }
}

void KinBody::GetLinkEnableStates(std::vector<uint8_t>& enablestates) const
{
    enablestates.resize(_veclinks.size());
    for(size_t ilink = 0; ilink < _veclinks.size(); ++ilink) {
        enablestates[ilink] = _veclinks[ilink]->IsEnabled();
    }
}

uint64_t KinBody::GetLinkEnableStatesMask() const
{
    if( _veclinks.size() > 64 ) {
        RAVELOG_WARN_FORMAT("%s has too many links and will only return enable mask for first 64", _name);
    }
    uint64_t linkstate = 0;
    for(size_t ilink = 0; ilink < _veclinks.size(); ++ilink) {
        linkstate |= ((uint64_t)_veclinks[ilink]->_info._bIsEnabled<<ilink);
    }
    return linkstate;
}

KinBody::JointPtr KinBody::GetJointFromDOFIndex(int dofindex) const
{
    return _vecjoints.at(_vDOFIndices.at(dofindex));
}

AABB KinBody::ComputeAABB(bool bEnabledOnlyLinks) const
{
    Vector vmin, vmax;
    bool binitialized=false;
    AABB ab;
    FOREACHC(itlink,_veclinks) {
        if( bEnabledOnlyLinks && !(*itlink)->IsEnabled() ) {
            continue;
        }
        ab = (*itlink)->ComputeAABB();
        if((ab.extents.x == 0)&&(ab.extents.y == 0)&&(ab.extents.z == 0)) {
            continue;
        }
        Vector vnmin = ab.pos - ab.extents;
        Vector vnmax = ab.pos + ab.extents;
        if( !binitialized ) {
            vmin = vnmin;
            vmax = vnmax;
            binitialized = true;
        }
        else {
            if( vmin.x > vnmin.x ) {
                vmin.x = vnmin.x;
            }
            if( vmin.y > vnmin.y ) {
                vmin.y = vnmin.y;
            }
            if( vmin.z > vnmin.z ) {
                vmin.z = vnmin.z;
            }
            if( vmax.x < vnmax.x ) {
                vmax.x = vnmax.x;
            }
            if( vmax.y < vnmax.y ) {
                vmax.y = vnmax.y;
            }
            if( vmax.z < vnmax.z ) {
                vmax.z = vnmax.z;
            }
        }
    }
    if( !binitialized ) {
        ab.pos = GetTransform().trans;
        ab.extents = Vector(0,0,0);
    }
    else {
        ab.pos = (dReal)0.5 * (vmin + vmax);
        ab.extents = vmax - ab.pos;
    }
    return ab;
}

AABB KinBody::ComputeAABBFromTransform(const Transform& tBody, bool bEnabledOnlyLinks) const
{
    Vector vmin, vmax;
    bool binitialized=false;
    AABB ablocal;
    Transform tConvertToNewFrame = tBody*GetTransform().inverse();
    FOREACHC(itlink,_veclinks) {
        if( bEnabledOnlyLinks && !(*itlink)->IsEnabled() ) {
            continue;
        }
        ablocal = (*itlink)->ComputeLocalAABB();
        if( ablocal.extents.x == 0 && ablocal.extents.y == 0 && ablocal.extents.z == 0 ) {
            continue;
        }

        Transform tlink = tConvertToNewFrame*(*itlink)->GetTransform();
        TransformMatrix mlink(tlink);
        Vector projectedExtents(RaveFabs(mlink.m[0]*ablocal.extents[0]) + RaveFabs(mlink.m[1]*ablocal.extents[1]) + RaveFabs(mlink.m[2]*ablocal.extents[2]),
                                RaveFabs(mlink.m[4]*ablocal.extents[0]) + RaveFabs(mlink.m[5]*ablocal.extents[1]) + RaveFabs(mlink.m[6]*ablocal.extents[2]),
                                RaveFabs(mlink.m[8]*ablocal.extents[0]) + RaveFabs(mlink.m[9]*ablocal.extents[1]) + RaveFabs(mlink.m[10]*ablocal.extents[2]));
        Vector vWorldPos = tlink * ablocal.pos;

        Vector vnmin = vWorldPos - projectedExtents;
        Vector vnmax = vWorldPos + projectedExtents;
        if( !binitialized ) {
            vmin = vnmin;
            vmax = vnmax;
            binitialized = true;
        }
        else {
            if( vmin.x > vnmin.x ) {
                vmin.x = vnmin.x;
            }
            if( vmin.y > vnmin.y ) {
                vmin.y = vnmin.y;
            }
            if( vmin.z > vnmin.z ) {
                vmin.z = vnmin.z;
            }
            if( vmax.x < vnmax.x ) {
                vmax.x = vnmax.x;
            }
            if( vmax.y < vnmax.y ) {
                vmax.y = vnmax.y;
            }
            if( vmax.z < vnmax.z ) {
                vmax.z = vnmax.z;
            }
        }
    }

    AABB ab;
    if( !binitialized ) {
        ab.pos = GetTransform().trans;
        ab.extents = Vector(0,0,0);
    }
    else {
        ab.pos = (dReal)0.5 * (vmin + vmax);
        ab.extents = vmax - ab.pos;
    }
    return ab;
}

AABB KinBody::ComputeLocalAABB(bool bEnabledOnlyLinks) const
{
    return ComputeAABBFromTransform(Transform(), bEnabledOnlyLinks);
}

Vector KinBody::GetCenterOfMass() const
{
    // find center of mass and set the outer transform to it
    Vector center;
    dReal fTotalMass = 0;

    FOREACHC(itlink, _veclinks) {
        center += ((*itlink)->GetTransform() * (*itlink)->GetCOMOffset() * (*itlink)->GetMass());
        fTotalMass += (*itlink)->GetMass();
    }

    if( fTotalMass > 0 ) {
        center /= fTotalMass;
    }
    return center;
}

void KinBody::SetLinkTransformations(const std::vector<Transform>& vbodies)
{
    if( RaveGetDebugLevel() & Level_VerifyPlans ) {
        RAVELOG_WARN("SetLinkTransformations should be called with doflastsetvalues, re-setting all values\n");
    }
    else {
        RAVELOG_DEBUG("SetLinkTransformations should be called with doflastsetvalues, re-setting all values\n");
    }
    OPENRAVE_ASSERT_OP_FORMAT(vbodies.size(), >=, _veclinks.size(), "env=%d, not enough links %d<%d", GetEnv()->GetId()%vbodies.size()%_veclinks.size(),ORE_InvalidArguments);
    vector<Transform>::const_iterator it;
    vector<LinkPtr>::iterator itlink;
    for(it = vbodies.begin(), itlink = _veclinks.begin(); it != vbodies.end(); ++it, ++itlink) {
        (*itlink)->SetTransform(*it);
    }
    FOREACH(itjoint,_vecjoints) {
        for(int i = 0; i < (*itjoint)->GetDOF(); ++i) {
            (*itjoint)->_doflastsetvalues[i] = (*itjoint)->GetValue(i);
        }
    }
    _UpdateGrabbedBodies();
    _PostprocessChangedParameters(Prop_LinkTransforms);
}

void KinBody::SetLinkTransformations(const std::vector<Transform>& transforms, const std::vector<dReal>& doflastsetvalues)
{
    OPENRAVE_ASSERT_OP_FORMAT(transforms.size(), >=, _veclinks.size(), "env=%d, not enough links %d<%d", GetEnv()->GetId()%transforms.size()%_veclinks.size(),ORE_InvalidArguments);
    vector<Transform>::const_iterator it;
    vector<LinkPtr>::iterator itlink;
    for(it = transforms.begin(), itlink = _veclinks.begin(); it != transforms.end(); ++it, ++itlink) {
        (*itlink)->SetTransform(*it);
    }
    FOREACH(itjoint,_vecjoints) {
        for(int i = 0; i < (*itjoint)->GetDOF(); ++i) {
            (*itjoint)->_doflastsetvalues[i] = doflastsetvalues.at((*itjoint)->GetDOFIndex()+i);
        }
    }
    _UpdateGrabbedBodies();
    _PostprocessChangedParameters(Prop_LinkTransforms);
}

void KinBody::SetLinkVelocities(const std::vector<std::pair<Vector,Vector> >& velocities)
{
    GetEnv()->GetPhysicsEngine()->SetLinkVelocities(shared_kinbody(),velocities);
    _UpdateGrabbedBodies();
}

void KinBody::SetLinkEnableStates(const std::vector<uint8_t>& enablestates)
{
    OPENRAVE_ASSERT_OP(enablestates.size(),==,_veclinks.size());
    bool bchanged = false;
    for(size_t ilink = 0; ilink < enablestates.size(); ++ilink) {
        bool bEnable = enablestates[ilink]!=0;
        if( _veclinks[ilink]->_info._bIsEnabled != bEnable ) {
            _veclinks[ilink]->_info._bIsEnabled = bEnable;
            _nNonAdjacentLinkCache &= ~AO_Enabled;
            bchanged = true;
        }
    }
    if( bchanged ) {
        _PostprocessChangedParameters(Prop_LinkEnable);
    }
}

void KinBody::SetDOFValues(const std::vector<dReal>& vJointValues, const Transform& transBase, uint32_t checklimits)
{
    if( _veclinks.size() == 0 ) {
        return;
    }
    Transform tbase = transBase*_veclinks.at(0)->GetTransform().inverse();
    _veclinks.at(0)->SetTransform(transBase);

    // apply the relative transformation to all links!! (needed for passive joints)
    for(size_t i = 1; i < _veclinks.size(); ++i) {
        _veclinks[i]->SetTransform(tbase*_veclinks[i]->GetTransform());
    }
    SetDOFValues(vJointValues,checklimits);
}

void KinBody::SetDOFValues(const std::vector<dReal>& vJointValues, uint32_t checklimits, const std::vector<int>& dofindices)
{
    CHECK_INTERNAL_COMPUTATION;
    if( vJointValues.size() == 0 || _veclinks.size() == 0) {
        return;
    }
    int expecteddof = dofindices.size() > 0 ? (int)dofindices.size() : GetDOF();
    OPENRAVE_ASSERT_OP_FORMAT((int)vJointValues.size(),>=,expecteddof, "env=%d, not enough values %d<%d", GetEnv()->GetId()%vJointValues.size()%GetDOF(),ORE_InvalidArguments);

    const dReal* pJointValues = &vJointValues[0];
    if( checklimits != CLA_Nothing || dofindices.size() > 0 ) {
        _vTempJoints.resize(GetDOF());
        if( dofindices.size() > 0 ) {
            // user only set a certain number of indices, so have to fill the temporary array with the full set of values first
            // and then overwrite with the user set values
            GetDOFValues(_vTempJoints);
            for(size_t i = 0; i < dofindices.size(); ++i) {
                _vTempJoints.at(dofindices[i]) = pJointValues[i];
            }
            pJointValues = &_vTempJoints[0];
        }
        dReal* ptempjoints = &_vTempJoints[0];

        // check the limits
        vector<dReal> upperlim, lowerlim;
        FOREACHC(it, _vecjoints) {
            const dReal* p = pJointValues+(*it)->GetDOFIndex();
            if( checklimits == CLA_Nothing ) {
                // limits should not be checked, so just copy
                for(int i = 0; i < (*it)->GetDOF(); ++i) {
                    *ptempjoints++ = p[i];
                }
                continue;
            }
            OPENRAVE_ASSERT_OP( (*it)->GetDOF(), <=, 3 );
            (*it)->GetLimits(lowerlim, upperlim);
            if( (*it)->GetType() == JointSpherical ) {
                dReal fcurang = fmod(RaveSqrt(p[0]*p[0]+p[1]*p[1]+p[2]*p[2]),2*PI);
                if( fcurang < lowerlim[0] ) {
                    if( fcurang < 1e-10 ) {
                        *ptempjoints++ = lowerlim[0]; *ptempjoints++ = 0; *ptempjoints++ = 0;
                    }
                    else {
                        dReal fmult = lowerlim[0]/fcurang;
                        *ptempjoints++ = p[0]*fmult; *ptempjoints++ = p[1]*fmult; *ptempjoints++ = p[2]*fmult;
                    }
                }
                else if( fcurang > upperlim[0] ) {
                    if( fcurang < 1e-10 ) {
                        *ptempjoints++ = upperlim[0]; *ptempjoints++ = 0; *ptempjoints++ = 0;
                    }
                    else {
                        dReal fmult = upperlim[0]/fcurang;
                        *ptempjoints++ = p[0]*fmult; *ptempjoints++ = p[1]*fmult; *ptempjoints++ = p[2]*fmult;
                    }
                }
                else {
                    *ptempjoints++ = p[0]; *ptempjoints++ = p[1]; *ptempjoints++ = p[2];
                }
            }
            else {
                for(int i = 0; i < (*it)->GetDOF(); ++i) {
                    if( (*it)->IsCircular(i) ) {
                        // don't normalize since user is expecting the values he sets are exactly returned via GetDOFValues
                        *ptempjoints++ = p[i]; //utils::NormalizeCircularAngle(p[i],(*it)->_vcircularlowerlimit[i],(*it)->_vcircularupperlimit[i]);
                    }
                    else {
                        if( p[i] < lowerlim[i] ) {
                            if( p[i] < lowerlim[i]-g_fEpsilonEvalJointLimit ) {
                                if( checklimits == CLA_CheckLimits ) {
                                    RAVELOG_WARN(str(boost::format("env=%d, dof %d value %e is smaller than the lower limit %e")%GetEnv()->GetId()%((*it)->GetDOFIndex()+i)%p[i]%lowerlim[i]));
                                }
                                else if( checklimits == CLA_CheckLimitsThrow ) {
                                    throw OPENRAVE_EXCEPTION_FORMAT(_("env=%d, dof %d value %e is smaller than the lower limit %e"), GetEnv()->GetId()%((*it)->GetDOFIndex()+i)%p[i]%lowerlim[i], ORE_InvalidArguments);
                                }
                            }
                            *ptempjoints++ = lowerlim[i];
                        }
                        else if( p[i] > upperlim[i] ) {
                            if( p[i] > upperlim[i]+g_fEpsilonEvalJointLimit ) {
                                if( checklimits == CLA_CheckLimits ) {
                                    RAVELOG_WARN(str(boost::format("env=%d, dof %d value %e is greater than the upper limit %e")%GetEnv()->GetId()%((*it)->GetDOFIndex()+i)%p[i]%upperlim[i]));
                                }
                                else if( checklimits == CLA_CheckLimitsThrow ) {
                                    throw OPENRAVE_EXCEPTION_FORMAT(_("env=%d, dof %d value %e is greater than the upper limit %e"), GetEnv()->GetId()%((*it)->GetDOFIndex()+i)%p[i]%upperlim[i], ORE_InvalidArguments);
                                }
                            }
                            *ptempjoints++ = upperlim[i];
                        }
                        else {
                            *ptempjoints++ = p[i];
                        }
                    }
                }
            }
        }
        pJointValues = &_vTempJoints[0];
    }

    // have to compute the angles ahead of time since they are dependent on the link
    const int nActiveJoints = _vecjoints.size();
    const int nPassiveJoints = _vPassiveJoints.size();
    std::vector< boost::array<dReal, 3> > vPassiveJointValues(nPassiveJoints);
    for(int i = 0; i < nPassiveJoints; ++i) {
        const KinBody::JointPtr& pjoint = _vPassiveJoints[i];
        const KinBody::Joint& joint = *pjoint;
        if(joint.IsStatic()) {
            continue;
        }
        const boost::array<dReal, 3>& vlowerlimit = joint._info._vlowerlimit;
        const boost::array<dReal, 3>& vupperlimit = joint._info._vupperlimit;
        boost::array<dReal, 3>& jvals = vPassiveJointValues[i];
        if( !joint.IsMimic() ) {
            joint.GetValues(jvals);
            // check if out of limits!
            for(size_t j = 0; j < 3; ++j) {
                if( !joint.IsCircular(j) ) {
                    if( jvals[j] < vlowerlimit.at(j) ) {
                        if( jvals[j] < vlowerlimit.at(j) - 5e-4f ) {
                            RAVELOG_WARN_FORMAT("env=%d, dummy joint out of lower limit! %e < %e", GetEnv()->GetId() % vlowerlimit.at(j) % jvals[j]);
                        }
                        jvals[j] = vlowerlimit.at(j);
                    }
                    else if( jvals[j] > vupperlimit.at(j) ) {
                        if( jvals[j] > vupperlimit.at(j) + 5e-4f ) {
                            RAVELOG_WARN_FORMAT("env=%d, dummy joint out of upper limit! %e > %e", GetEnv()->GetId() % vupperlimit.at(j) % jvals[j]);
                        }
                        jvals[j] = vupperlimit.at(j);
                    }
                }
            }
        }
    }

    std::vector<uint8_t> vlinkscomputed(_veclinks.size(),0);
    vlinkscomputed[0] = 1;
    boost::array<dReal,3> dummyvalues; // dummy values for a joint
    std::vector<dReal> vtempvalues, veval;

    for(size_t ijoint = 0; ijoint < _vTopologicallySortedJointsAll.size(); ++ijoint) {
        const JointPtr& pjoint = _vTopologicallySortedJointsAll[ijoint];
        KinBody::Joint& joint = *pjoint;
        const LinkPtr& parentlink = joint._attachedbodies[0];
        const LinkPtr& childlink = joint._attachedbodies[1];

        if( joint.IsStatic() ) {
            // if joint.IsStatic(), then joint._info._tRightNoOffset and tjoint are assigned identities
            const Transform t = (!!parentlink ? parentlink->GetTransform() : _veclinks.at(0)->GetTransform()) * joint.GetInternalHierarchyLeftTransform();
            childlink->SetTransform(t);
            vlinkscomputed[childlink->GetIndex()] = 1;
            continue;
        }

        const int jointindex = _vTopologicallySortedJointIndicesAll[ijoint];
        const int dofindex = joint.GetDOFIndex(); // active joint has dofindex>=0; passive has dofindex=-1 but jointindex>=0
        const int jointdof = joint.GetDOF();
        const KinBody::JointType jointtype = joint.GetType();
        const dReal* pvalues = dofindex >= 0 ? pJointValues + dofindex : NULL;
        const boost::array<dReal, 3>& vlowerlimit = joint._info._vlowerlimit;
        const boost::array<dReal, 3>& vupperlimit = joint._info._vupperlimit;

        if( joint.IsMimic() ) {
            for(int i = 0; i < jointdof; ++i) {
                if( joint.IsMimic(i) ) {
                    vtempvalues.clear();
                    const std::vector<Mimic::DOFFormat>& vdofformat = joint._vmimic[i]->_vdofformat;
                    for(const Mimic::DOFFormat& dofformat : vdofformat) {
                        vtempvalues.push_back(dofformat.dofindex >= 0 ? pJointValues[dofformat.dofindex]
                                              : vPassiveJointValues.at(dofformat.jointindex-nActiveJoints).at(dofformat.axis));
                    }
                    const int err = joint._Eval(i, 0, vtempvalues, veval);
                    if( err ) {
                        RAVELOG_WARN(str(boost::format("env=%d, failed to evaluate joint %s, fparser error %d")%GetEnv()->GetId()%joint.GetName()%err));
                    }
                    else {
                        const std::vector<dReal> vevalcopy = veval;
                        for(std::vector<dReal>::iterator iteval = veval.begin(); iteval != veval.end(); ) {
                            if( jointtype == JointSpherical || joint.IsCircular(i) ) {
                            }
                            else if( *iteval < vlowerlimit[i] ) {
                                if(*iteval >= vlowerlimit[i]-g_fEpsilonJointLimit ) {
                                    *iteval = vlowerlimit[i];
                                }
                                else {
                                    iteval = veval.erase(iteval); // invalid value so remove from candidates
                                    continue;
                                }
                            }
                            else if( *iteval > vupperlimit[i] ) {
                                if(*iteval <= vupperlimit[i]+g_fEpsilonJointLimit ) {
                                    *iteval = vupperlimit[i];
                                }
                                else {
                                    iteval = veval.erase(iteval); // invalid value so remove from candidates
                                    continue;
                                }
                            }
                            ++iteval;
                        }

                        if( veval.empty() ) {
                            for(dReal eval : vevalcopy) {
                                if( checklimits == CLA_Nothing || jointtype == JointSpherical || joint.IsCircular(i) ) {
                                    veval.push_back(eval);
                                }
                                else if( eval < vlowerlimit[i]-g_fEpsilonEvalJointLimit ) {
                                    veval.push_back(vlowerlimit[i]);
                                    if( checklimits == CLA_CheckLimits ) {
                                        RAVELOG_WARN(str(boost::format("env=%d, joint %s: lower limit (%e) is not followed: %e")%GetEnv()->GetId()%joint.GetName()%vlowerlimit[i]%eval));
                                    }
                                    else if( checklimits == CLA_CheckLimitsThrow ) {
                                        throw OPENRAVE_EXCEPTION_FORMAT(_("env=%d, joint %s: lower limit (%e) is not followed: %e"), GetEnv()->GetId()%joint.GetName()%joint._info._vlowerlimit[i]%eval, ORE_InvalidArguments);
                                    }
                                }
                                else if( eval > vupperlimit[i]+g_fEpsilonEvalJointLimit ) {
                                    veval.push_back(vupperlimit[i]);
                                    if( checklimits == CLA_CheckLimits ) {
                                        RAVELOG_WARN(str(boost::format("env=%d, joint %s: upper limit (%e) is not followed: %e")%GetEnv()->GetId()%joint.GetName()%vupperlimit[i]%eval));
                                    }
                                    else if( checklimits == CLA_CheckLimitsThrow ) {
                                        throw OPENRAVE_EXCEPTION_FORMAT(_("env=%d, joint %s: upper limit (%e) is not followed: %e"), GetEnv()->GetId()%joint.GetName()%vupperlimit[i]%eval, ORE_InvalidArguments);
                                    }
                                }
                                else {
                                    veval.push_back(eval);
                                }
                            }
                            OPENRAVE_ASSERT_FORMAT(!veval.empty(), "env=%d, no valid values for joint %s", GetEnv()->GetId()%joint.GetName(),ORE_Assert);
                        }
                        if( veval.size() > 1 ) {
                            stringstream ss; ss << std::setprecision(std::numeric_limits<dReal>::digits10+1);
                            ss << "env=" << GetEnv()->GetId() << ", multiplie values for joint " << joint.GetName() << ": ";
                            for(dReal eval : veval) {
                                ss << eval << " ";
                            }
                            RAVELOG_WARN(ss.str());
                        }
                        dummyvalues[i] = veval.at(0);
                    }

                    // if joint is passive, update the stored joint values! This is necessary because joint value might be referenced in the future.
                    if( dofindex < 0 ) {
                        vPassiveJointValues.at(jointindex-nActiveJoints).at(i) = dummyvalues[i];
                    }
                }
                else if( dofindex >= 0 ) {
                    dummyvalues[i] = pvalues[dofindex+i]; // is this correct? what is a joint has a mimic and non-mimic axis?
                }
                else {
                    // preserve passive joint values
                    dummyvalues[i] = vPassiveJointValues.at(jointindex-nActiveJoints).at(i);
                }
            }
            pvalues = &dummyvalues[0];
        }
        // do the test after mimic computation!
        if( vlinkscomputed[childlink->GetIndex()] ) {
            continue;
        }
        if( !pvalues ) {
            // has to be a passive joint
            pvalues = vPassiveJointValues.at(jointindex-nActiveJoints).data();
        }

        Transform tjoint;
        if( jointtype & JointSpecialBit ) {
            switch(jointtype) {
            case JointHinge2: {
                Transform tfirst;
                tfirst.rot = quatFromAxisAngle(joint.GetInternalHierarchyAxis(0), pvalues[0]);
                Transform tsecond;
                tsecond.rot = quatFromAxisAngle(tfirst.rotate(joint.GetInternalHierarchyAxis(1)), pvalues[1]);
                tjoint = tsecond * tfirst;
                joint._doflastsetvalues[0] = pvalues[0];
                joint._doflastsetvalues[1] = pvalues[1];
                break;
            }
            case JointSpherical: {
                dReal fang = pvalues[0]*pvalues[0]+pvalues[1]*pvalues[1]+pvalues[2]*pvalues[2];
                if( fang > 0 ) {
                    fang = RaveSqrt(fang);
                    dReal fiang = 1/fang;
                    tjoint.rot = quatFromAxisAngle(Vector(pvalues[0]*fiang,pvalues[1]*fiang,pvalues[2]*fiang),fang);
                }
                break;
            }
            case JointTrajectory: {
                vector<dReal> vdata;
                tjoint = Transform();
                dReal fvalue = pvalues[0];
                if( joint.IsCircular(0) ) {
                    // need to normalize the value
                    fvalue = utils::NormalizeCircularAngle(fvalue,joint._vcircularlowerlimit.at(0), joint._vcircularupperlimit.at(0));
                }
                joint._info._trajfollow->Sample(vdata,fvalue);
                if( !joint._info._trajfollow->GetConfigurationSpecification().ExtractTransform(tjoint,vdata.begin(),KinBodyConstPtr()) ) {
                    RAVELOG_WARN(str(boost::format("env=%d, trajectory sampling for joint %s failed")%GetEnv()->GetId()%joint.GetName()));
                }
                joint._doflastsetvalues[0] = 0;
                break;
            }
            default:
                RAVELOG_WARN(str(boost::format("env=%d, forward kinematic type 0x%x not supported")%GetEnv()->GetId()%jointtype));
                break;
            }
        }
        else {
            if( jointtype == JointRevolute ) {
                tjoint.rot = quatFromAxisAngle(joint.GetInternalHierarchyAxis(0), pvalues[0]);
                joint._doflastsetvalues[0] = pvalues[0];
            }
            else if( jointtype == JointPrismatic ) {
                tjoint.trans = joint.GetInternalHierarchyAxis(0) * pvalues[0];
            }
            else {
                for(int iaxis = 0; iaxis < jointdof; ++iaxis) {
                    Transform tdelta;
                    if( joint.IsRevolute(iaxis) ) {
                        tdelta.rot = quatFromAxisAngle(joint.GetInternalHierarchyAxis(iaxis), pvalues[iaxis]);
                        joint._doflastsetvalues[iaxis] = pvalues[iaxis];
                    }
                    else {
                        tdelta.trans = joint.GetInternalHierarchyAxis(iaxis) * pvalues[iaxis];
                    }
                    tjoint = tjoint * tdelta;
                }
            }
        }

        const Transform t = (!!parentlink ? parentlink->GetTransform() : _veclinks.at(0)->GetTransform()) * (joint.GetInternalHierarchyLeftTransform() * tjoint * joint.GetInternalHierarchyRightTransform());
        childlink->SetTransform(t);
        vlinkscomputed[childlink->GetIndex()] = 1;
    }

    _UpdateGrabbedBodies();
    _PostprocessChangedParameters(Prop_LinkTransforms);
}

bool KinBody::IsDOFRevolute(int dofindex) const
{
    int jointindex = _vDOFIndices.at(dofindex);
    return _vecjoints.at(jointindex)->IsRevolute(dofindex-_vecjoints.at(jointindex)->GetDOFIndex());
}

bool KinBody::IsDOFPrismatic(int dofindex) const
{
    int jointindex = _vDOFIndices.at(dofindex);
    return _vecjoints.at(jointindex)->IsPrismatic(dofindex-_vecjoints.at(jointindex)->GetDOFIndex());
}

KinBody::LinkPtr KinBody::GetLink(const std::string& linkname) const
{
    for(std::vector<LinkPtr>::const_iterator it = _veclinks.begin(); it != _veclinks.end(); ++it) {
        if ( (*it)->GetName() == linkname ) {
            return *it;
        }
    }
    return LinkPtr();
}

const std::vector<KinBody::JointPtr>& KinBody::GetDependencyOrderedJoints() const
{
    CHECK_INTERNAL_COMPUTATION;
    return _vTopologicallySortedJoints;
}

const std::vector< std::vector< std::pair<KinBody::LinkPtr, KinBody::JointPtr> > >& KinBody::GetClosedLoops() const
{
    CHECK_INTERNAL_COMPUTATION;
    return _vClosedLoops;
}

bool KinBody::GetChain(int linkindex1, int linkindex2, std::vector<JointPtr>& vjoints) const
{
    CHECK_INTERNAL_COMPUTATION0;
    OPENRAVE_ASSERT_FORMAT(linkindex1>=0 && linkindex1<(int)_veclinks.size(), "body %s linkindex1 %d invalid (num links %d)", GetName()%linkindex1%_veclinks.size(), ORE_InvalidArguments);
    OPENRAVE_ASSERT_FORMAT(linkindex2>=0 && linkindex2<(int)_veclinks.size(), "body %s linkindex2 %d invalid (num links %d)", GetName()%linkindex2%_veclinks.size(), ORE_InvalidArguments);
    vjoints.resize(0);
    if( linkindex1 == linkindex2 ) {
        return true;
    }
    int offset = linkindex2*_veclinks.size();
    int curlink = linkindex1;
    while(_vAllPairsShortestPaths[offset+curlink].first>=0) {
        int jointindex = _vAllPairsShortestPaths[offset+curlink].second;
        vjoints.push_back(jointindex < (int)_vecjoints.size() ? _vecjoints.at(jointindex) : _vPassiveJoints.at(jointindex-_vecjoints.size()));
        int prevlink = curlink;
        curlink = _vAllPairsShortestPaths[offset+curlink].first;
        OPENRAVE_ASSERT_OP(prevlink,!=,curlink); // avoid loops
    }
    return vjoints.size()>0; // otherwise disconnected
}

bool KinBody::GetChain(int linkindex1, int linkindex2, std::vector<LinkPtr>& vlinks) const
{
    CHECK_INTERNAL_COMPUTATION0;
    OPENRAVE_ASSERT_FORMAT(linkindex1>=0 && linkindex1<(int)_veclinks.size(), "body %s linkindex1 %d invalid (num links %d)", GetName()%linkindex1%_veclinks.size(), ORE_InvalidArguments);
    OPENRAVE_ASSERT_FORMAT(linkindex2>=0 && linkindex2<(int)_veclinks.size(), "body %s linkindex2 %d invalid (num links %d)", GetName()%linkindex2%_veclinks.size(), ORE_InvalidArguments);
    vlinks.resize(0);
    int offset = linkindex2*_veclinks.size();
    int curlink = linkindex1;
    if( _vAllPairsShortestPaths[offset+curlink].first < 0 ) {
        return false;
    }
    vlinks.push_back(_veclinks.at(linkindex1));
    if( linkindex1 == linkindex2 ) {
        return true;
    }
    while(_vAllPairsShortestPaths[offset+curlink].first != linkindex2) {
        curlink = _vAllPairsShortestPaths[offset+curlink].first;
        if( curlink < 0 ) {
            vlinks.resize(0);
            return false;
        }
        vlinks.push_back(_veclinks.at(curlink));
    }
    vlinks.push_back(_veclinks.at(linkindex2));
    return true; // otherwise disconnected
}

bool KinBody::IsDOFInChain(int linkindex1, int linkindex2, int dofindex) const
{
    CHECK_INTERNAL_COMPUTATION0;
    int jointindex = _vDOFIndices.at(dofindex);
    return (DoesAffect(jointindex,linkindex1)==0) != (DoesAffect(jointindex,linkindex2)==0);
}

int KinBody::GetJointIndex(const std::string& jointname) const
{
    int index = 0;
    FOREACHC(it,_vecjoints) {
        if ((*it)->GetName() == jointname ) {
            return index;
        }
        ++index;
    }
    return -1;
}

KinBody::JointPtr KinBody::GetJoint(const std::string& jointname) const
{
    FOREACHC(it,_vecjoints) {
        if ((*it)->GetName() == jointname ) {
            return *it;
        }
    }
    FOREACHC(it,_vPassiveJoints) {
        if ((*it)->GetName() == jointname ) {
            return *it;
        }
    }
    return JointPtr();
}

void KinBody::ComputeJacobianTranslation(const int linkindex,
                                         const Vector& position,
                                         std::vector<dReal>& vjacobian,
                                         const std::vector<int>& dofindices) const
{
    CHECK_INTERNAL_COMPUTATION;
    const int nlinks = _veclinks.size();
    const int nActiveJoints = _vecjoints.size();
    OPENRAVE_ASSERT_FORMAT(linkindex >= 0 && linkindex < nlinks, "body %s bad link index %d (num links %d)",
        this->GetName() % linkindex % nlinks, ORE_InvalidArguments
    );
    const size_t dofstride = dofindices.empty() ? this->GetDOF() : dofindices.size();
    vjacobian.resize(3 * dofstride);
    if( dofstride == 0 ) {
        return;
    }
    std::fill(vjacobian.begin(), vjacobian.end(), 0.0);

    std::vector<std::pair<int, dReal> > vDofindexDerivativePairs; ///< vector of (dof index, total derivative) pairs
    std::map< std::pair<Mimic::DOFFormat, int>, dReal > mTotalderivativepairValue; ///< map a joint pair (z, x) to the total derivative dz/dx

    Vector vColumn; ///< cache for a column of the linear velocity Jacobian
    const int offset = linkindex * nlinks;
    for(int curlink = 0;
        _vAllPairsShortestPaths[offset + curlink].first >= 0;     // parent link is still available
        curlink = _vAllPairsShortestPaths[offset + curlink].first // get index of parent link
    ) {
        const int jointindex = _vAllPairsShortestPaths[offset + curlink].second; ///< generalized joint index, which counts in [_vecjoints, _vPassiveJoints]
        if( jointindex < nActiveJoints ) {
            // active joint
            const JointPtr& pjoint = _vecjoints.at(jointindex);
            const int dofindex = pjoint->GetDOFIndex();
            const int ndof = pjoint->GetDOF();
            const int8_t affect = this->DoesAffect(pjoint->GetJointIndex(), linkindex);
            for(int idof = 0; idof < ndof; ++idof) {
                if( !affect ) {
                    continue; ///< not affect
                }

                const bool bPrismatic = pjoint->IsPrismatic(idof);
                const bool bRevolute = pjoint->IsRevolute(idof);
                if( !bPrismatic && !bRevolute ) {
                    RAVELOG_WARN("ComputeJacobianTranslation only supports revolute and prismatic joints, but not this joint type %d", pjoint->GetType());
                    continue;
                }

                // formula for active joint's linear velocity Jacobian
                if(bPrismatic) {
                    vColumn = pjoint->GetAxis(idof);
                }
                else {
                    vColumn =  pjoint->GetAxis(idof).cross(position - pjoint->GetAnchor());
                }

                int index = -1;
                if( !dofindices.empty() ) {
                    const std::vector<int>::const_iterator itindex = std::find(dofindices.begin(), dofindices.end(), dofindex + idof);
                    if( itindex == dofindices.end() ) {
                        continue;
                    }
                    index = itindex - dofindices.begin();
                }
                else {
                    index = dofindex + idof;
                }
                vjacobian[index                ] += vColumn.x;
                vjacobian[index + dofstride    ] += vColumn.y;
                vjacobian[index + dofstride * 2] += vColumn.z;
            }
        }
        else {
            // add in the contributions from the passive joint
            const JointPtr& pjoint = _vPassiveJoints.at(jointindex - nActiveJoints);
            const int ndof = pjoint->GetDOF();
            for(int idof = 0; idof < ndof; ++idof) {
                if( pjoint->IsMimic(idof) ) {
                    const bool bPrismatic = pjoint->IsPrismatic(idof);
                    const bool bRevolute = pjoint->IsRevolute(idof);
                    if( !bPrismatic && !bRevolute ) {
                        RAVELOG_WARN("ComputeJacobianTranslation only supports revolute and prismatic joints, but not this joint type %d", pjoint->GetType());
                        continue;
                    }

                    // if this joint were active, then this is its column in the linear velocity Jacobian
                    if(bPrismatic) {
                        vColumn = pjoint->GetAxis(idof);
                    }
                    else {
                        vColumn =  pjoint->GetAxis(idof).cross(position - pjoint->GetAnchor());
                    }

                    // compute the partial derivatives of this mimic joint w.r.t all joints on which it directly/undirectly depends, by chain rule
                    // vDofindexDerivativePairs is a vector of (dof index, total derivative) pairs
                    pjoint->_ComputePartialVelocities(vDofindexDerivativePairs, idof, mTotalderivativepairValue);

                    for(const std::pair<int, dReal>& dofindexDerivativePair : vDofindexDerivativePairs) {
                        int index = -1;
                        const int dofindex = dofindexDerivativePair.first;
                        if( !dofindices.empty() ) {
                            const std::vector<int>::const_iterator itindex = std::find(dofindices.begin(), dofindices.end(), dofindex);
                            if( itindex == dofindices.end() ) {
                                continue;
                            }
                            index = itindex - dofindices.begin(); ///< index of an active joint
                        }
                        else {
                            index = dofindex;
                        }
                        OPENRAVE_ASSERT_OP_FORMAT(index, >=, 0, "index should be >= 0; now %d", index, ORE_InvalidArguments);
                        const dReal partialderiv = dofindexDerivativePair.second;
                        vjacobian[index                ] += vColumn.x * partialderiv;
                        vjacobian[index + dofstride    ] += vColumn.y * partialderiv;
                        vjacobian[index + dofstride * 2] += vColumn.z * partialderiv;
                    }
                }
            }
        }

    }
}

void KinBody::CalculateJacobian(const int linkindex,
                                const Vector& position,
                                std::vector<dReal>& jacobian) const {
    this->ComputeJacobianTranslation(linkindex, position, jacobian);
}

void KinBody::CalculateJacobian(const int linkindex,
                                const Vector& position,
                                boost::multi_array<dReal, 2>& mjacobian) const
{
    const size_t ndof = this->GetDOF();
    mjacobian.resize(boost::extents[3][ndof]);
    if( ndof == 0 ) {
        return;
    }
    std::vector<dReal> vjacobian;
    ComputeJacobianTranslation(linkindex, position, vjacobian);
    OPENRAVE_ASSERT_OP(vjacobian.size(), ==, 3*ndof);
    std::vector<dReal>::const_iterator itsrc = vjacobian.begin();
    FOREACH(itdst, mjacobian) {
        std::copy(itsrc, itsrc + ndof, itdst->begin());
        itsrc += ndof;
    }
}

void KinBody::CalculateRotationJacobian(const int linkindex,
                                        const Vector& quat,
                                        std::vector<dReal>& vjacobian) const
{
    CHECK_INTERNAL_COMPUTATION;
    const int nlinks = _veclinks.size();
    const int nActiveJoints = _vecjoints.size();
    OPENRAVE_ASSERT_FORMAT(linkindex >= 0 && linkindex < nlinks, "body %s bad link index %d (num links %d)",
                           this->GetName() % linkindex % nlinks, ORE_InvalidArguments
                           );
    const int dofstride = GetDOF();
    vjacobian.resize(4 * dofstride);
    if( dofstride == 0 ) {
        return;
    }
    std::fill(vjacobian.begin(), vjacobian.end(), 0.0);

    std::vector<std::pair<int, dReal> > vDofindexDerivativePairs; ///< vector of (dof index, total derivative) pairs
    std::map< std::pair<Mimic::DOFFormat, int>, dReal > mTotalderivativepairValue; ///< map a joint pair (z, x) to the total derivative dz/dx

    Vector vColumn; ///< cache for a column of the quaternion velocity Jacobian
    const int offset = linkindex * nlinks;

    for(int curlink = 0;
        _vAllPairsShortestPaths[offset+curlink].first >= 0;     // parent link is still available
        curlink = _vAllPairsShortestPaths[offset+curlink].first // get index of parent link
        ) {
        const int jointindex = _vAllPairsShortestPaths[offset+curlink].second;
        if( jointindex < nActiveJoints ) {
            // active joint
            const JointPtr& pjoint = _vecjoints.at(jointindex);
            const int dofindex = pjoint->GetDOFIndex();
            const int ndof = pjoint->GetDOF();
            const int8_t affect = DoesAffect(pjoint->GetJointIndex(), linkindex);
            for(int idof = 0; idof < ndof; ++idof) {
                if( !affect ) {
                    RAVELOG_WARN(str(boost::format("link %s should be affected by joint %s")% _veclinks.at(linkindex)->GetName() % pjoint->GetName()));
                    continue;
                }
                if( pjoint->IsPrismatic(idof) ) {
                    continue;
                }
                else if (!pjoint->IsRevolute(idof)) {
                    RAVELOG_WARN("CalculateRotationJacobian only supports revolute and prismatic joints, but not this joint type %d", pjoint->GetType());
                    continue;
                }
                vColumn = pjoint->GetAxis(idof); ///< joint axis of a revolute joint
                const size_t index = dofindex + idof;
                vjacobian[index                ] += 0.5 * (-quat.y * vColumn.x - quat.z * vColumn.y - quat.w * vColumn.z);
                vjacobian[index + dofstride    ] += 0.5 * ( quat.x * vColumn.x - quat.z * vColumn.z + quat.w * vColumn.y);
                vjacobian[index + dofstride * 2] += 0.5 * ( quat.x * vColumn.y + quat.y * vColumn.z - quat.w * vColumn.x);
                vjacobian[index + dofstride * 3] += 0.5 * ( quat.x * vColumn.z - quat.y * vColumn.y + quat.z * vColumn.x);
            }
        }
        else {
            // add in the contributions from the passive joint
            const JointPtr& pjoint = _vPassiveJoints.at(jointindex - nActiveJoints);
            const int ndof = pjoint->GetDOF();
            for(int idof = 0; idof < ndof; ++idof) {
                if( pjoint->IsMimic(idof) ) {
                    if( pjoint->IsPrismatic(idof) ) {
                        continue;
                    }
                    else if (!pjoint->IsRevolute(idof)) {
                        RAVELOG_WARN("CalculateRotationJacobian only supports revolute and prismatic joints, but not this joint type %d", pjoint->GetType());
                        continue;
                    }

                    // if this revolute joint were active, then this is its column in the quaternion velocity Jacobian
                    vColumn = pjoint->GetAxis(idof);

                    // compute the partial derivatives of this mimic joint w.r.t all joints on which it directly/undirectly depends, by chain rule
                    // vDofindexDerivativePairs is a vector of (dof index, total derivative) pairs
                    pjoint->_ComputePartialVelocities(vDofindexDerivativePairs, idof, mTotalderivativepairValue);

                    for(const std::pair<int, dReal>& dofindexDerivativePair : vDofindexDerivativePairs) {
                        const int dofindex = dofindexDerivativePair.first;
                        if(dofindex + idof >= dofstride) {
                            RAVELOG_WARN_FORMAT("dofindex + idof = %d + %d >= %d = dofstride",
                                                dofindex % idof % dofstride
                                                );
                            continue;
                        }
                        OPENRAVE_ASSERT_OP_FORMAT(dofindex, >=, 0, "dofindex should be >= 0; now %d", dofindex, ORE_InvalidArguments);
                        const size_t index = dofindex + idof;
                        const dReal partialderiv = dofindexDerivativePair.second;
                        vjacobian[index                ] += 0.5 * partialderiv * (-quat.y * vColumn.x - quat.z * vColumn.y - quat.w * vColumn.z);
                        vjacobian[index + dofstride    ] += 0.5 * partialderiv * ( quat.x * vColumn.x - quat.z * vColumn.z + quat.w * vColumn.y);
                        vjacobian[index + dofstride * 2] += 0.5 * partialderiv * ( quat.x * vColumn.y + quat.y * vColumn.z - quat.w * vColumn.x);
                        vjacobian[index + dofstride * 3] += 0.5 * partialderiv * ( quat.x * vColumn.z - quat.y * vColumn.y + quat.z * vColumn.x);
                    }
                }
            }
        }
    }
}

void KinBody::CalculateRotationJacobian(const int linkindex,
                                        const Vector& quat,
                                        boost::multi_array<dReal, 2>& mjacobian) const
{
    const size_t ndof = this->GetDOF();
    mjacobian.resize(boost::extents[4][ndof]);
    if( ndof == 0 ) {
        return;
    }
    std::vector<dReal> vjacobian;
    CalculateRotationJacobian(linkindex, quat, vjacobian);
    OPENRAVE_ASSERT_OP(vjacobian.size(), ==, 4 * ndof);
    std::vector<dReal>::const_iterator itsrc = vjacobian.begin();
    FOREACH(itdst, mjacobian) {
        std::copy(itsrc, itsrc+ndof, itdst->begin());
        itsrc += ndof;
    }
}

void KinBody::ComputeJacobianAxisAngle(const int linkindex,
                                       std::vector<dReal>& vjacobian,
                                       const std::vector<int>& dofindices) const
{
    CHECK_INTERNAL_COMPUTATION;
    const int nlinks = _veclinks.size();
    const int nActiveJoints = _vecjoints.size();
    OPENRAVE_ASSERT_FORMAT(linkindex >= 0 && linkindex < nlinks, "body %s bad link index %d (num links %d)",
                           this->GetName() % linkindex % nlinks, ORE_InvalidArguments
                           );
    const size_t dofstride = dofindices.empty() ? this->GetDOF() : dofindices.size();
    vjacobian.resize(3 * dofstride);
    if( dofstride == 0 ) {
        return;
    }
    std::fill(vjacobian.begin(), vjacobian.end(), 0.0);

    std::vector<std::pair<int, dReal> > vDofindexDerivativePairs; ///< vector of (dof index, total derivative) pairs
    std::map< std::pair<Mimic::DOFFormat, int>, dReal > mTotalderivativepairValue; ///< map a joint pair (z, x) to the total derivative dz/dx

    Vector vColumn; ///< cache for a column of the angular velocity Jacobian
    const int offset = linkindex * nlinks;

    for(int curlink = 0;
        _vAllPairsShortestPaths[offset + curlink].first >= 0;     // parent link is still available
        curlink = _vAllPairsShortestPaths[offset + curlink].first // get index of parent link
        ) {
        const int jointindex = _vAllPairsShortestPaths[offset + curlink].second;
        if( jointindex < nActiveJoints ) {
            // active joint
            const JointPtr& pjoint = _vecjoints.at(jointindex);
            const int dofindex = pjoint->GetDOFIndex();
            const int ndof = pjoint->GetDOF();
            const int8_t affect = this->DoesAffect(pjoint->GetJointIndex(), linkindex);

            for(int dof = 0; dof < ndof; ++dof) {
                if( affect != 0 ) {
                    if( pjoint->IsPrismatic(dof) ) {
                        continue;
                    }
                    else if( !pjoint->IsRevolute(dof) ) {
                        RAVELOG_WARN("ComputeJacobianAxisAngle only supports revolute and prismatic joints, but not this joint type %d", pjoint->GetType());
                        continue;
                    }

                    // axis of an (active) revolute joint is its corresponding column in the angular velocity Jacobian
                    vColumn = pjoint->GetAxis(dof);
                    int index = -1;
                    if( !dofindices.empty() ) {
                        const std::vector<int>::const_iterator itindex = std::find(dofindices.begin(),dofindices.end(),dofindex+dof);
                        if( itindex == dofindices.end() ) {
                            continue;
                        }
                        index = itindex - dofindices.begin();
                    }
                    else {
                        index = dofindex + dof;
                    }
                    vjacobian[index                ] += vColumn.x;
                    vjacobian[index + dofstride    ] += vColumn.y;
                    vjacobian[index + dofstride * 2] += vColumn.z;
                }
            }
        }
        else {
            // add in the contributions from the passive joint
            const JointPtr& pjoint = _vPassiveJoints.at(jointindex - nActiveJoints);
            const int ndof = pjoint->GetDOF();
            for(int idof = 0; idof < ndof; ++idof) {
                if( pjoint->IsMimic(idof) ) {
                    if(pjoint->IsPrismatic(idof)) {
                        continue; // prismatic joint does not affect orientation of manip
                    }
                    else if( !pjoint->IsRevolute(idof) ) {
                        RAVELOG_WARN("ComputeJacobianAxisAngle only supports revolute and prismatic joints, but not this joint type %d", pjoint->GetType());
                        continue;
                    }

                    // if this revolute joint were active, then this is its column in the angular velocity Jacobian
                    vColumn = pjoint->GetAxis(idof);

                    // compute the partial derivatives of this mimic joint w.r.t all joints on which it directly/undirectly depends, by chain rule
                    // vDofindexDerivativePairs is a vector of (dof index, total derivative) pairs
                    pjoint->_ComputePartialVelocities(vDofindexDerivativePairs, idof, mTotalderivativepairValue);

                    for(const std::pair<int, dReal>& dofindexDerivativePair : vDofindexDerivativePairs) {
                        int index = -1;
                        const int dofindex = dofindexDerivativePair.first;
                        if( !dofindices.empty() ) {
                            const std::vector<int>::const_iterator itindex = std::find(dofindices.begin(), dofindices.end(), dofindex);
                            if( itindex == dofindices.end() ) {
                                continue;
                            }
                            index = itindex - dofindices.begin(); ///< index of an active joint
                        }
                        else {
                            index = dofindex;
                        }
                        OPENRAVE_ASSERT_OP_FORMAT(index, >=, 0, "index should be >= 0; now %d", index, ORE_InvalidArguments);
                        const dReal partialderiv = dofindexDerivativePair.second;
                        vjacobian[index                ] += vColumn.x * partialderiv;
                        vjacobian[index + dofstride    ] += vColumn.y * partialderiv;
                        vjacobian[index + dofstride * 2] += vColumn.z * partialderiv;
                    }
                }
            }
        }
    }
}

void KinBody::CalculateAngularVelocityJacobian(const int linkindex, std::vector<dReal>& jacobian) const {
    this->ComputeJacobianAxisAngle(linkindex, jacobian);
}

void KinBody::CalculateAngularVelocityJacobian(const int linkindex,
                                               boost::multi_array<dReal, 2>& mjacobian) const
{
    const size_t ndof = this->GetDOF();
    mjacobian.resize(boost::extents[3][ndof]);
    if( ndof == 0 ) {
        return;
    }
    std::vector<dReal> vjacobian;
    ComputeJacobianAxisAngle(linkindex, vjacobian);
    OPENRAVE_ASSERT_OP(vjacobian.size(), ==, 3 * ndof);
    std::vector<dReal>::const_iterator itsrc = vjacobian.begin();
    FOREACH(itdst, mjacobian) {
        std::copy(itsrc, itsrc + ndof, itdst->begin());
        itsrc += ndof;
    }
}

void KinBody::ComputeHessianTranslation(int linkindex, const Vector& position, std::vector<dReal>& hessian, const std::vector<int>& dofindices) const
{
    CHECK_INTERNAL_COMPUTATION;
    OPENRAVE_ASSERT_FORMAT(linkindex >= 0 && linkindex < (int)_veclinks.size(), "body %s bad link index %d (num links %d)", GetName()%linkindex%_veclinks.size(),ORE_InvalidArguments);
    size_t dofstride=0;
    if( dofindices.size() > 0 ) {
        dofstride = dofindices.size();
    }
    else {
        dofstride = GetDOF();
    }
    hessian.resize(dofstride*3*dofstride);
    if( dofstride == 0 ) {
        return;
    }
    std::fill(hessian.begin(),hessian.end(),0);

    int offset = linkindex*_veclinks.size();
    int curlink = 0;
    std::vector<Vector> vaxes, vjacobian; vaxes.reserve(dofstride); vjacobian.reserve(dofstride);
    std::vector<int> vpartialindices;
    std::map< std::pair<Mimic::DOFFormat, int>, dReal > mapcachedpartials;
    std::vector<int> vinsertedindices; vinsertedindices.reserve(dofstride);
    typedef std::pair< std::vector<Vector>, std::vector<std::pair<int,dReal> > > PartialInfo;
    std::map<size_t, PartialInfo > mappartialsinserted; // if vinsertedindices has -1, that index will be here
    while(_vAllPairsShortestPaths[offset+curlink].first>=0) {
        int jointindex = _vAllPairsShortestPaths[offset+curlink].second;
        if( jointindex < (int)_vecjoints.size() ) {
            // active joint
            JointPtr pjoint = _vecjoints.at(jointindex);
            int dofindex = pjoint->GetDOFIndex();
            int8_t affect = DoesAffect(pjoint->GetJointIndex(), linkindex);
            for(int dof = 0; dof < pjoint->GetDOF(); ++dof) {
                if( affect == 0 ) {
                    RAVELOG_WARN(str(boost::format("link %s should be affected by joint %s")%_veclinks.at(linkindex)->GetName()%pjoint->GetName()));
                }
                else {
                    size_t index = dofindex+dof;
                    if( dofindices.size() > 0 ) {
                        std::vector<int>::const_iterator itindex = find(dofindices.begin(),dofindices.end(),dofindex+dof);
                        if( itindex != dofindices.end() ) {
                            index = itindex-dofindices.begin();
                        }
                        else {
                            continue;
                        }
                    }

                    if( pjoint->IsRevolute(dof) ) {
                        vaxes.push_back(pjoint->GetAxis(dof));
                        vjacobian.push_back(pjoint->GetAxis(dof).cross(position-pjoint->GetAnchor()));
                    }
                    else if( pjoint->IsPrismatic(dof) ) {
                        vaxes.push_back(Vector());
                        vjacobian.push_back(pjoint->GetAxis(dof));
                    }
                    else {
                        vaxes.push_back(Vector());
                        vjacobian.push_back(Vector());
                        RAVELOG_WARN("ComputeHessianTranslation joint %d not supported\n", pjoint->GetType());
                    }
                    vinsertedindices.push_back(index);
                }
            }
        }
        else {
            // add in the contributions from the passive joint
            JointPtr pjoint = _vPassiveJoints.at(jointindex-_vecjoints.size());
            for(int idof = 0; idof < pjoint->GetDOF(); ++idof) {
                if( pjoint->IsMimic(idof) ) {
                    bool bhas = dofindices.size() == 0;
                    if( !bhas ) {
                        FOREACHC(itmimicdof, pjoint->_vmimic[idof]->_vmimicdofs) {
                            if( find(dofindices.begin(),dofindices.end(),itmimicdof->dofindex) != dofindices.end() ) {
                                bhas = true;
                                break;
                            }
                        }
                    }
                    if( bhas ) {
                        Vector vaxis;
                        if( pjoint->IsRevolute(idof) ) {
                            vaxes.push_back(pjoint->GetAxis(idof));
                            vjacobian.push_back(pjoint->GetAxis(idof).cross(position-pjoint->GetAnchor()));
                        }
                        else if( pjoint->IsPrismatic(idof) ) {
                            vjacobian.push_back(pjoint->GetAxis(idof));
                            vaxes.push_back(Vector());
                        }
                        else {
                            vaxes.push_back(Vector());
                            vjacobian.push_back(Vector());
                            RAVELOG_WARN("ComputeHessianTranslation joint %d not supported\n", pjoint->GetType());
                        }
                        PartialInfo& partialinfo = mappartialsinserted[vinsertedindices.size()];
                        partialinfo.first.resize(vinsertedindices.size());
                        pjoint->_ComputePartialVelocities(partialinfo.second, idof, mapcachedpartials);
                        vinsertedindices.push_back(-1);
                    }
                }
            }
        }
        curlink = _vAllPairsShortestPaths[offset+curlink].first;
    }

    for(size_t i = 0; i < vaxes.size(); ++i) {
        if( vinsertedindices[i] < 0 ) {
            PartialInfo& partialinfo = mappartialsinserted[i];
            FOREACH(itpartial,partialinfo.second) {
                int index = itpartial->first;
                if( dofindices.size() > 0 ) {
                    std::vector<int>::const_iterator itindex = find(dofindices.begin(),dofindices.end(),itpartial->first);
                    if( itindex == dofindices.end() ) {
                        continue;
                    }
                    index = itindex-dofindices.begin();
                }

                for(size_t j = 0; j < i; ++j) {
                    Vector v = partialinfo.first.at(j)*itpartial->second;
                    if( vinsertedindices[j] < 0 ) {
                        //RAVELOG_WARN("hessian unhandled condition with mimic\n");
                        PartialInfo& partialinfo2 = mappartialsinserted[j];
                        FOREACH(itpartial2,partialinfo2.second) {
                            int index2 = itpartial2->first;
                            if( dofindices.size() > 0 ) {
                                std::vector<int>::const_iterator itindex = find(dofindices.begin(),dofindices.end(),itpartial->first);
                                if( itindex == dofindices.end() ) {
                                    continue;
                                }
                                index2 = itindex-dofindices.begin();
                            }

                            Vector v2 = v*itpartial2->second;
                            size_t indexoffset = 3*dofstride*index2+index;
                            hessian[indexoffset+0] += v2.x;
                            hessian[indexoffset+dofstride] += v2.y;
                            hessian[indexoffset+2*dofstride] += v2.z;
                            if( j != i ) {
                                // symmetric
                                indexoffset = 3*dofstride*index+index2;
                                hessian[indexoffset+0] += v2.x;
                                hessian[indexoffset+dofstride] += v2.y;
                                hessian[indexoffset+2*dofstride] += v2.z;
                            }
                        }
                    }
                    else {
                        size_t indexoffset = 3*dofstride*index+vinsertedindices[j];
                        hessian[indexoffset+0] += v.x;
                        hessian[indexoffset+dofstride] += v.y;
                        hessian[indexoffset+2*dofstride] += v.z;
                        if( j != i ) {
                            // symmetric
                            indexoffset = 3*dofstride*vinsertedindices[j]+index;
                            hessian[indexoffset+0] += v.x;
                            hessian[indexoffset+dofstride] += v.y;
                            hessian[indexoffset+2*dofstride] += v.z;
                        }
                    }
                }

                for(size_t j = i; j < vaxes.size(); ++j) {
                    Vector v = vaxes[i].cross(vjacobian[j]);
                    if( j == i ) {
                        dReal f = itpartial->second*itpartial->second;
                        size_t indexoffset = 3*dofstride*index+index;
                        hessian[indexoffset+0] += v.x*f;
                        hessian[indexoffset+dofstride] += v.y*f;
                        hessian[indexoffset+2*dofstride] += v.z*f;
                        continue;
                    }

                    if( vinsertedindices[j] < 0 ) {
                        // only add the first time, do not multiply by itpartial->second yet?
                        if( itpartial == partialinfo.second.begin() ) {
                            mappartialsinserted[j].first.at(i) += v; // will get to it later
                        }
                    }
                    else {
                        v *= itpartial->second;
                        size_t indexoffset = 3*dofstride*index+vinsertedindices[j];
                        hessian[indexoffset+0] += v.x;
                        hessian[indexoffset+dofstride] += v.y;
                        hessian[indexoffset+2*dofstride] += v.z;
                        if( j != i ) {
                            // symmetric
                            indexoffset = 3*dofstride*vinsertedindices[j]+index;
                            hessian[indexoffset+0] += v.x;
                            hessian[indexoffset+dofstride] += v.y;
                            hessian[indexoffset+2*dofstride] += v.z;
                        }
                    }
                }
            }
        }
        else {
            size_t ioffset = 3*dofstride*vinsertedindices[i];
            for(size_t j = i; j < vaxes.size(); ++j) {
                Vector v = vaxes[i].cross(vjacobian[j]);
                if( vinsertedindices[j] < 0 ) {
                    mappartialsinserted[j].first.at(i) = v; // we'll get to it later
                }
                else {
                    size_t indexoffset = ioffset+vinsertedindices[j];
                    hessian[indexoffset+0] += v.x;
                    hessian[indexoffset+dofstride] += v.y;
                    hessian[indexoffset+2*dofstride] += v.z;
                    if( j != i ) {
                        // symmetric
                        indexoffset = 3*dofstride*vinsertedindices[j]+vinsertedindices[i];
                        hessian[indexoffset+0] += v.x;
                        hessian[indexoffset+dofstride] += v.y;
                        hessian[indexoffset+2*dofstride] += v.z;
                    }
                }
            }
        }
    }
}

void KinBody::ComputeHessianAxisAngle(int linkindex, std::vector<dReal>& hessian, const std::vector<int>& dofindices) const
{
    CHECK_INTERNAL_COMPUTATION;
    OPENRAVE_ASSERT_FORMAT(linkindex >= 0 && linkindex < (int)_veclinks.size(), "body %s bad link index %d (num links %d)", GetName()%linkindex%_veclinks.size(),ORE_InvalidArguments);
    size_t dofstride=0;
    if( dofindices.size() > 0 ) {
        dofstride = dofindices.size();
    }
    else {
        dofstride = GetDOF();
    }
    hessian.resize(dofstride*3*dofstride);
    if( dofstride == 0 ) {
        return;
    }
    std::fill(hessian.begin(),hessian.end(),0);

    int offset = linkindex*_veclinks.size();
    int curlink = 0;
    std::vector<Vector> vaxes; vaxes.reserve(dofstride);
    std::vector<int> vpartialindices;
    std::map< std::pair<Mimic::DOFFormat, int>, dReal > mapcachedpartials;
    std::vector<int> vinsertedindices; vinsertedindices.reserve(dofstride);
    typedef std::pair< std::vector<Vector>, std::vector<std::pair<int,dReal> > > PartialInfo;
    std::map<size_t, PartialInfo > mappartialsinserted; // if vinsertedindices has -1, that index will be here
    while(_vAllPairsShortestPaths[offset+curlink].first>=0) {
        int jointindex = _vAllPairsShortestPaths[offset+curlink].second;
        if( jointindex < (int)_vecjoints.size() ) {
            // active joint
            JointPtr pjoint = _vecjoints.at(jointindex);
            int dofindex = pjoint->GetDOFIndex();
            int8_t affect = DoesAffect(pjoint->GetJointIndex(), linkindex);
            for(int dof = 0; dof < pjoint->GetDOF(); ++dof) {
                if( affect == 0 ) {
                    RAVELOG_WARN(str(boost::format("link %s should be affected by joint %s")%_veclinks.at(linkindex)->GetName()%pjoint->GetName()));
                }
                else {
                    size_t index = dofindex+dof;
                    if( dofindices.size() > 0 ) {
                        std::vector<int>::const_iterator itindex = find(dofindices.begin(),dofindices.end(),dofindex+dof);
                        if( itindex != dofindices.end() ) {
                            index = itindex-dofindices.begin();
                        }
                        else {
                            continue;
                        }
                    }

                    if( pjoint->IsRevolute(dof) ) {
                        vaxes.push_back(pjoint->GetAxis(dof));
                    }
                    else if( pjoint->IsPrismatic(dof) ) {
                        vaxes.push_back(Vector());
                    }
                    else {
                        vaxes.push_back(Vector());
                        RAVELOG_WARN("ComputeHessianTranslation joint %d not supported\n", pjoint->GetType());
                    }
                    vinsertedindices.push_back(index);
                }
            }
        }
        else {
            // add in the contributions from the passive joint
            JointPtr pjoint = _vPassiveJoints.at(jointindex-_vecjoints.size());
            for(int idof = 0; idof < pjoint->GetDOF(); ++idof) {
                if( pjoint->IsMimic(idof) ) {
                    bool bhas = dofindices.size() == 0;
                    if( !bhas ) {
                        FOREACHC(itmimicdof, pjoint->_vmimic[idof]->_vmimicdofs) {
                            if( find(dofindices.begin(),dofindices.end(),itmimicdof->dofindex) != dofindices.end() ) {
                                bhas = true;
                                break;
                            }
                        }
                    }
                    if( bhas ) {
                        Vector vaxis;
                        if( pjoint->IsRevolute(idof) ) {
                            vaxes.push_back(pjoint->GetAxis(idof));
                        }
                        else if( pjoint->IsPrismatic(idof) ) {
                            vaxes.push_back(Vector());
                        }
                        else {
                            vaxes.push_back(Vector());
                            RAVELOG_WARN("ComputeHessianTranslation joint %d not supported\n", pjoint->GetType());
                        }
                        PartialInfo& partialinfo = mappartialsinserted[vinsertedindices.size()];
                        partialinfo.first.resize(vinsertedindices.size());
                        pjoint->_ComputePartialVelocities(partialinfo.second, idof, mapcachedpartials);
                        vinsertedindices.push_back(-1);
                    }
                }
            }
        }
        curlink = _vAllPairsShortestPaths[offset+curlink].first;
    }

    for(size_t i = 0; i < vaxes.size(); ++i) {
        if( vinsertedindices[i] < 0 ) {
            PartialInfo& partialinfo = mappartialsinserted[i];
            FOREACH(itpartial,partialinfo.second) {
                int index = itpartial->first;
                if( dofindices.size() > 0 ) {
                    std::vector<int>::const_iterator itindex = find(dofindices.begin(),dofindices.end(),itpartial->first);
                    if( itindex == dofindices.end() ) {
                        continue;
                    }
                    index = itindex-dofindices.begin();
                }

                for(size_t j = 0; j < i; ++j) {
                    Vector v = partialinfo.first.at(j)*itpartial->second;
                    if( vinsertedindices[j] < 0 ) {
                        //RAVELOG_WARN("hessian unhandled condition with mimic\n");
                        PartialInfo& partialinfo2 = mappartialsinserted[j];
                        FOREACH(itpartial2,partialinfo2.second) {
                            int index2 = itpartial2->first;
                            if( dofindices.size() > 0 ) {
                                std::vector<int>::const_iterator itindex = find(dofindices.begin(),dofindices.end(),itpartial->first);
                                if( itindex == dofindices.end() ) {
                                    continue;
                                }
                                index2 = itindex-dofindices.begin();
                            }

                            Vector v2 = v*itpartial2->second;
                            size_t indexoffset = 3*dofstride*index2+index;
                            hessian[indexoffset+0] += v2.x;
                            hessian[indexoffset+dofstride] += v2.y;
                            hessian[indexoffset+2*dofstride] += v2.z;
                            if( j != i ) {
                                // symmetric
                                indexoffset = 3*dofstride*index+index2;
                                hessian[indexoffset+0] += v2.x;
                                hessian[indexoffset+dofstride] += v2.y;
                                hessian[indexoffset+2*dofstride] += v2.z;
                            }
                        }
                    }
                    else {
                        size_t indexoffset = 3*dofstride*index+vinsertedindices[j];
                        hessian[indexoffset+0] += v.x;
                        hessian[indexoffset+dofstride] += v.y;
                        hessian[indexoffset+2*dofstride] += v.z;
                        if( j != i ) {
                            // symmetric
                            indexoffset = 3*dofstride*vinsertedindices[j]+index;
                            hessian[indexoffset+0] += v.x;
                            hessian[indexoffset+dofstride] += v.y;
                            hessian[indexoffset+2*dofstride] += v.z;
                        }
                    }
                }

                for(size_t j = i+1; j < vaxes.size(); ++j) {
                    Vector v = vaxes[i].cross(vaxes[j]);
                    if( j == i ) {
                        dReal f = itpartial->second*itpartial->second;
                        size_t indexoffset = 3*dofstride*index+index;
                        hessian[indexoffset+0] += v.x*f;
                        hessian[indexoffset+dofstride] += v.y*f;
                        hessian[indexoffset+2*dofstride] += v.z*f;
                        continue;
                    }

                    if( vinsertedindices[j] < 0 ) {
                        // only add the first time, do not multiply by itpartial->second yet?
                        if( itpartial == partialinfo.second.begin() ) {
                            mappartialsinserted[j].first.at(i) += v; // will get to it later
                        }
                    }
                    else {
                        v *= itpartial->second;
                        size_t indexoffset = 3*dofstride*index+vinsertedindices[j];
                        hessian[indexoffset+0] += v.x;
                        hessian[indexoffset+dofstride] += v.y;
                        hessian[indexoffset+2*dofstride] += v.z;
                        // symmetric
                        indexoffset = 3*dofstride*vinsertedindices[j]+index;
                        hessian[indexoffset+0] += v.x;
                        hessian[indexoffset+dofstride] += v.y;
                        hessian[indexoffset+2*dofstride] += v.z;
                    }
                }
            }
        }
        else {
            size_t ioffset = 3*dofstride*vinsertedindices[i];
            for(size_t j = i+1; j < vaxes.size(); ++j) {
                Vector v = vaxes[i].cross(vaxes[j]);
                if( vinsertedindices[j] < 0 ) {
                    mappartialsinserted[j].first.at(i) = v; // we'll get to it later
                }
                else {
                    size_t indexoffset = ioffset+vinsertedindices[j];
                    hessian[indexoffset+0] += v.x;
                    hessian[indexoffset+dofstride] += v.y;
                    hessian[indexoffset+2*dofstride] += v.z;
                    // symmetric
                    indexoffset = 3*dofstride*vinsertedindices[j]+vinsertedindices[i];
                    hessian[indexoffset+0] += v.x;
                    hessian[indexoffset+dofstride] += v.y;
                    hessian[indexoffset+2*dofstride] += v.z;
                }
            }
        }
    }
}

void KinBody::ComputeInverseDynamics(std::vector<dReal>& doftorques, const std::vector<dReal>& vDOFAccelerations, const KinBody::ForceTorqueMap& mapExternalForceTorque) const
{
    CHECK_INTERNAL_COMPUTATION;
    doftorques.resize(GetDOF());
    if( _vecjoints.size() == 0 ) {
        return;
    }

    Vector vgravity = GetEnv()->GetPhysicsEngine()->GetGravity();
    std::vector<dReal> vDOFVelocities;
    std::vector<pair<Vector, Vector> > vLinkVelocities, vLinkAccelerations; // linear, angular
    _ComputeDOFLinkVelocities(vDOFVelocities, vLinkVelocities);
    // check if all velocities are 0, if yes, then can simplify some computations since only have contributions from dofacell and external forces
    bool bHasVelocity = false;
    FOREACH(it,vDOFVelocities) {
        if( RaveFabs(*it) > g_fEpsilonLinear ) {
            bHasVelocity = true;
            break;
        }
    }
    if( !bHasVelocity ) {
        vDOFVelocities.resize(0);
    }
    AccelerationMap externalaccelerations;
    externalaccelerations[0] = make_pair(-vgravity, Vector());
    AccelerationMapPtr pexternalaccelerations(&externalaccelerations, utils::null_deleter());
    _ComputeLinkAccelerations(vDOFVelocities, vDOFAccelerations, vLinkVelocities, vLinkAccelerations, pexternalaccelerations);

    // all valuess are in the global coordinate system
    // Given the velocity/acceleration of the object is on point A, to change to B do:
    // v_B = v_A + angularvel x (B-A)
    // a_B = a_A + angularaccel x (B-A) + angularvel x (angularvel x (B-A))
    // forward recursion
    std::vector<Vector> vLinkCOMLinearAccelerations(_veclinks.size()), vLinkCOMMomentOfInertia(_veclinks.size());
    for(size_t i = 0; i < vLinkVelocities.size(); ++i) {
        Vector vglobalcomfromlink = _veclinks.at(i)->GetGlobalCOM() - _veclinks.at(i)->_info._t.trans;
        Vector vangularaccel = vLinkAccelerations.at(i).second;
        Vector vangularvelocity = vLinkVelocities.at(i).second;
        vLinkCOMLinearAccelerations[i] = vLinkAccelerations.at(i).first + vangularaccel.cross(vglobalcomfromlink) + vangularvelocity.cross(vangularvelocity.cross(vglobalcomfromlink));
        TransformMatrix tm = _veclinks.at(i)->GetGlobalInertia();
        vLinkCOMMomentOfInertia[i] = tm.rotate(vangularaccel) + vangularvelocity.cross(tm.rotate(vangularvelocity));
    }

    // backward recursion
    std::vector< std::pair<Vector, Vector> > vLinkForceTorques(_veclinks.size());
    FOREACHC(it,mapExternalForceTorque) {
        vLinkForceTorques.at(it->first) = it->second;
    }
    std::fill(doftorques.begin(),doftorques.end(),0);

    std::vector<std::pair<int,dReal> > vDofindexDerivativePairs;
    std::map< std::pair<Mimic::DOFFormat, int>, dReal > mapcachedpartials;

    // go backwards
    for(size_t ijoint = 0; ijoint < _vTopologicallySortedJointsAll.size(); ++ijoint) {
        JointPtr pjoint = _vTopologicallySortedJointsAll.at(_vTopologicallySortedJointsAll.size()-1-ijoint);
        int childindex = pjoint->GetHierarchyChildLink()->GetIndex();
        Vector vcomforce = vLinkCOMLinearAccelerations[childindex]*pjoint->GetHierarchyChildLink()->GetMass() + vLinkForceTorques.at(childindex).first;
        Vector vjointtorque = vLinkForceTorques.at(childindex).second + vLinkCOMMomentOfInertia.at(childindex);

        if( !!pjoint->GetHierarchyParentLink() ) {
            Vector vchildcomtoparentcom = pjoint->GetHierarchyChildLink()->GetGlobalCOM() - pjoint->GetHierarchyParentLink()->GetGlobalCOM();
            int parentindex = pjoint->GetHierarchyParentLink()->GetIndex();
            vLinkForceTorques.at(parentindex).first += vcomforce;
            vLinkForceTorques.at(parentindex).second += vjointtorque + vchildcomtoparentcom.cross(vcomforce);
        }

        Vector vcomtoanchor = pjoint->GetHierarchyChildLink()->GetGlobalCOM() - pjoint->GetAnchor();
        if( pjoint->GetDOFIndex() >= 0 ) {
            if( pjoint->GetType() == JointHinge ) {
                doftorques.at(pjoint->GetDOFIndex()) += pjoint->GetAxis(0).dot3(vjointtorque + vcomtoanchor.cross(vcomforce));
            }
            else if( pjoint->GetType() == JointSlider ) {
                doftorques.at(pjoint->GetDOFIndex()) += pjoint->GetAxis(0).dot3(vcomforce)/(2*PI);
            }
            else {
                throw OPENRAVE_EXCEPTION_FORMAT(_("joint 0x%x not supported"), pjoint->GetType(), ORE_Assert);
            }

            dReal fFriction = 0; // torque due to friction
            dReal fRotorAccelerationTorque = 0; // torque due to accelerating motor rotor (and gear)
            // see if any friction needs to be added. Only add if the velocity is non-zero since with zero velocity do not know the exact torque on the joint...
            if( !!pjoint->_info._infoElectricMotor ) {
                const ElectricMotorActuatorInfoPtr pActuatorInfo = pjoint->_info._infoElectricMotor;
                if( pjoint->GetDOFIndex() < (int)vDOFVelocities.size() ) {
                    if( vDOFVelocities.at(pjoint->GetDOFIndex()) > g_fEpsilonLinear ) {
                        fFriction += pActuatorInfo->coloumb_friction;
                    }
                    else if( vDOFVelocities.at(pjoint->GetDOFIndex()) < -g_fEpsilonLinear ) {
                        fFriction -= pActuatorInfo->coloumb_friction;
                    }
                    fFriction += vDOFVelocities.at(pjoint->GetDOFIndex())*pActuatorInfo->viscous_friction;

                    if (pActuatorInfo->rotor_inertia > 0.0) {
                        // converting inertia on motor side to load side requires multiplying by gear ratio squared because inertia unit is mass * distance^2
                        const dReal fInertiaOnLoadSide = pActuatorInfo->rotor_inertia * pActuatorInfo->gear_ratio * pActuatorInfo->gear_ratio;
                        fRotorAccelerationTorque += vDOFAccelerations.at(pjoint->GetDOFIndex()) * fInertiaOnLoadSide;
                    }
                }

                doftorques.at(pjoint->GetDOFIndex()) += fFriction + fRotorAccelerationTorque;
            }
        }
        else if( pjoint->IsMimic(0) ) {
            // passive joint, so have to transfer the torque to its dependent joints.
            // TODO if there's more than one dependent joint, how do we split?
            dReal faxistorque;
            if( pjoint->GetType() == JointHinge ) {
                faxistorque = pjoint->GetAxis(0).dot3(vjointtorque + vcomtoanchor.cross(vcomforce));
            }
            else if( pjoint->GetType() == JointSlider ) {
                faxistorque = pjoint->GetAxis(0).dot3(vcomforce)/(2*PI);
            }
            else {
                throw OPENRAVE_EXCEPTION_FORMAT(_("joint 0x%x not supported"), pjoint->GetType(), ORE_Assert);
            }

            if( !!pjoint->_info._infoElectricMotor ) {
                // TODO how to process this correctly? what is velocity of this joint? pjoint->GetVelocity(0)?
            }

            pjoint->_ComputePartialVelocities(vDofindexDerivativePairs, 0, mapcachedpartials);
            for(const std::pair<int, dReal>& dofindexDerivativePair : vDofindexDerivativePairs) {
                doftorques.at(dofindexDerivativePair.first) += dofindexDerivativePair.second * faxistorque;
            }
        }
        else {
            // joint should be static
            OPENRAVE_ASSERT_FORMAT(pjoint->IsStatic(), "joint %s (%d) is expected to be static", pjoint->GetName()%ijoint, ORE_Assert);
        }
    }
}

void KinBody::ComputeInverseDynamics(boost::array< std::vector<dReal>, 3>& vDOFTorqueComponents, const std::vector<dReal>& vDOFAccelerations, const KinBody::ForceTorqueMap& mapExternalForceTorque) const
{
    CHECK_INTERNAL_COMPUTATION;
    FOREACH(itdoftorques,vDOFTorqueComponents) {
        itdoftorques->resize(GetDOF());
    }
    if( _vecjoints.size() == 0 ) {
        return;
    }

    Vector vgravity = GetEnv()->GetPhysicsEngine()->GetGravity();
    std::vector<dReal> vDOFVelocities;
    boost::array< std::vector<pair<Vector, Vector> >, 3> vLinkVelocities; // [0] = all zeros, [1] = dof velocities only, [2] = only velocities due to base link
    boost::array< std::vector<pair<Vector, Vector> >, 3> vLinkAccelerations; // [0] = dofaccel only, [1] = dofvel only, [2] - gravity + external only (dofaccel=0, dofvel=0)
    boost::array<int,3> linkaccelsimilar = {{-1,-1,-1}}; // used for tracking which vLinkAccelerations indices are similar to each other (to avoid computation)

    vLinkVelocities[0].resize(_veclinks.size());
    _ComputeDOFLinkVelocities(vDOFVelocities, vLinkVelocities[1], false);
    // check if all velocities are 0, if yes, then can simplify some computations since only have contributions from dofacell and external forces
    bool bHasVelocity = false;
    FOREACH(it,vDOFVelocities) {
        if( RaveFabs(*it) > g_fEpsilonLinear ) {
            bHasVelocity = true;
            break;
        }
    }
    if( !bHasVelocity ) {
        vDOFVelocities.resize(0);
    }

    AccelerationMap externalaccelerations;
    externalaccelerations[0] = make_pair(-vgravity, Vector());
    AccelerationMapPtr pexternalaccelerations(&externalaccelerations, utils::null_deleter());

    // all valuess are in the global coordinate system
    // try to compute as little as possible by checking what is non-zero
    Vector vbaselinear, vbaseangular;
    _veclinks.at(0)->GetVelocity(vbaselinear,vbaseangular);
    bool bHasGravity = vgravity.lengthsqr3() > g_fEpsilonLinear*g_fEpsilonLinear;
    bool bHasBaseLinkAccel = vbaseangular.lengthsqr3() > g_fEpsilonLinear*g_fEpsilonLinear;
    if( bHasBaseLinkAccel || bHasGravity ) {
        if( bHasBaseLinkAccel ) {
            // remove the base link velocity frame
            // v_B = v_A + angularvel x (B-A)
            vLinkVelocities[2].resize(_veclinks.size());
            Vector vbasepos = _veclinks.at(0)->_info._t.trans;
            for(size_t i = 1; i < vLinkVelocities[0].size(); ++i) {
                Vector voffset = _veclinks.at(i)->_info._t.trans - vbasepos;
                vLinkVelocities[2][i].first = vbaselinear + vbaseangular.cross(voffset);
                vLinkVelocities[2][i].second = vbaseangular;
            }
        }
        else {
            vLinkVelocities[2] = vLinkVelocities[0];
        }
        _ComputeLinkAccelerations(std::vector<dReal>(), std::vector<dReal>(), vLinkVelocities[2], vLinkAccelerations[2], pexternalaccelerations);
        if( bHasVelocity ) {
            _ComputeLinkAccelerations(vDOFVelocities, std::vector<dReal>(), vLinkVelocities[1], vLinkAccelerations[1]);
            if( vDOFAccelerations.size() > 0 ) {
                _ComputeLinkAccelerations(std::vector<dReal>(), vDOFAccelerations, vLinkVelocities[0], vLinkAccelerations[0]);
            }
            else {
                linkaccelsimilar[0] = 1;
            }
        }
        else {
            if( vDOFAccelerations.size() > 0 ) {
                _ComputeLinkAccelerations(std::vector<dReal>(), vDOFAccelerations, vLinkVelocities[0], vLinkAccelerations[0]);
            }
        }
    }
    else {
        // no external forces
        vLinkVelocities[2] = vLinkVelocities[0];
        if( bHasVelocity ) {
            _ComputeLinkAccelerations(vDOFVelocities, std::vector<dReal>(), vLinkVelocities[1], vLinkAccelerations[1]);
            if( vDOFAccelerations.size() > 0 ) {
                _ComputeLinkAccelerations(std::vector<dReal>(), vDOFAccelerations, vLinkVelocities[0], vLinkAccelerations[0]);
            }
            else {
                linkaccelsimilar[0] = 1;
            }
        }
        else {
            if( vDOFAccelerations.size() > 0 ) {
                _ComputeLinkAccelerations(std::vector<dReal>(), vDOFAccelerations, vLinkVelocities[0], vLinkAccelerations[0]);
            }
        }
    }

    boost::array< std::vector<Vector>, 3> vLinkCOMLinearAccelerations, vLinkCOMMomentOfInertia;
    boost::array< std::vector< std::pair<Vector, Vector> >, 3> vLinkForceTorques;
    for(size_t j = 0; j < 3; ++j) {
        if( vLinkAccelerations[j].size() > 0 ) {
            vLinkCOMLinearAccelerations[j].resize(_veclinks.size());
            vLinkCOMMomentOfInertia[j].resize(_veclinks.size());
            vLinkForceTorques[j].resize(_veclinks.size());
        }
    }

    for(size_t i = 0; i < _veclinks.size(); ++i) {
        Vector vglobalcomfromlink = _veclinks.at(i)->GetGlobalCOM() - _veclinks.at(i)->_info._t.trans;
        TransformMatrix tm = _veclinks.at(i)->GetGlobalInertia();
        for(size_t j = 0; j < 3; ++j) {
            if( vLinkAccelerations[j].size() > 0 ) {
                Vector vangularaccel = vLinkAccelerations[j].at(i).second;
                Vector vangularvelocity = vLinkVelocities[j].at(i).second;
                vLinkCOMLinearAccelerations[j][i] = vLinkAccelerations[j].at(i).first + vangularaccel.cross(vglobalcomfromlink) + vangularvelocity.cross(vangularvelocity.cross(vglobalcomfromlink));
                vLinkCOMMomentOfInertia[j][i] = tm.rotate(vangularaccel) + vangularvelocity.cross(tm.rotate(vangularvelocity));
            }
        }
    }

    FOREACH(itdoftorques,vDOFTorqueComponents) {
        std::fill(itdoftorques->begin(),itdoftorques->end(),0);
    }

    // backward recursion
    vLinkForceTorques[2].resize(_veclinks.size());
    FOREACHC(it,mapExternalForceTorque) {
        vLinkForceTorques[2].at(it->first) = it->second;
    }

    std::vector<std::pair<int,dReal> > vpartials;
    std::map< std::pair<Mimic::DOFFormat, int>, dReal > mapcachedpartials;

    // go backwards
    for(size_t ijoint = 0; ijoint < _vTopologicallySortedJointsAll.size(); ++ijoint) {
        JointPtr pjoint = _vTopologicallySortedJointsAll.at(_vTopologicallySortedJointsAll.size()-1-ijoint);
        int childindex = pjoint->GetHierarchyChildLink()->GetIndex();
        Vector vchildcomtoparentcom;
        int parentindex = -1;
        if( !!pjoint->GetHierarchyParentLink() ) {
            vchildcomtoparentcom = pjoint->GetHierarchyChildLink()->GetGlobalCOM() - pjoint->GetHierarchyParentLink()->GetGlobalCOM();
            parentindex = pjoint->GetHierarchyParentLink()->GetIndex();
        }

        bool bIsMimic = pjoint->GetDOFIndex() < 0 && pjoint->IsMimic(0);
        if( bIsMimic ) {
            pjoint->_ComputePartialVelocities(vpartials, 0, mapcachedpartials);
        }

        dReal mass = pjoint->GetHierarchyChildLink()->GetMass();
        Vector vcomtoanchor = pjoint->GetHierarchyChildLink()->GetGlobalCOM() - pjoint->GetAnchor();
        for(size_t j = 0; j < 3; ++j) {
            if( vLinkForceTorques[j].size() == 0 ) {
                continue;
            }
            Vector vcomforce = vLinkForceTorques[j].at(childindex).first;
            Vector vjointtorque = vLinkForceTorques[j].at(childindex).second;
            if( vLinkCOMLinearAccelerations[j].size() > 0 ) {
                vcomforce += vLinkCOMLinearAccelerations[j][childindex]*mass;
                vjointtorque += vLinkCOMMomentOfInertia[j].at(childindex);
            }

            if( parentindex >= 0 ) {
                vLinkForceTorques[j].at(parentindex).first += vcomforce;
                vLinkForceTorques[j].at(parentindex).second += vjointtorque + vchildcomtoparentcom.cross(vcomforce);
            }

            if( pjoint->GetDOFIndex() >= 0 ) {
                if( pjoint->GetType() == JointHinge ) {
                    vDOFTorqueComponents[j].at(pjoint->GetDOFIndex()) += pjoint->GetAxis(0).dot3(vjointtorque + vcomtoanchor.cross(vcomforce));
                }
                else if( pjoint->GetType() == JointSlider ) {
                    vDOFTorqueComponents[j].at(pjoint->GetDOFIndex()) += pjoint->GetAxis(0).dot3(vcomforce)/(2*PI);
                }
                else {
                    throw OPENRAVE_EXCEPTION_FORMAT(_("joint 0x%x not supported"), pjoint->GetType(), ORE_Assert);
                }
            }
            else if( bIsMimic ) {
                // passive joint, so have to transfer the torque to its dependent joints.
                // TODO if there's more than one dependent joint, how do we split?
                dReal faxistorque;
                if( pjoint->GetType() == JointHinge ) {
                    faxistorque = pjoint->GetAxis(0).dot3(vjointtorque + vcomtoanchor.cross(vcomforce));
                }
                else if( pjoint->GetType() == JointSlider ) {
                    faxistorque = pjoint->GetAxis(0).dot3(vcomforce)/(2*PI);
                }
                else {
                    throw OPENRAVE_EXCEPTION_FORMAT(_("joint 0x%x not supported"), pjoint->GetType(), ORE_Assert);
                }

                FOREACH(itpartial,vpartials) {
                    int dofindex = itpartial->first;
                    vDOFTorqueComponents[j].at(dofindex) += itpartial->second*faxistorque;
                }
            }
            else {
                // joint should be static
                BOOST_ASSERT(pjoint->IsStatic());
            }
        }
    }
}

void KinBody::GetLinkAccelerations(const std::vector<dReal>&vDOFAccelerations, std::vector<std::pair<Vector,Vector> >&vLinkAccelerations, AccelerationMapConstPtr externalaccelerations) const
{
    CHECK_INTERNAL_COMPUTATION;
    if( _veclinks.size() == 0 ) {
        vLinkAccelerations.resize(0);
    }
    else {
        std::vector<dReal> vDOFVelocities;
        std::vector<pair<Vector, Vector> > vLinkVelocities;
        _ComputeDOFLinkVelocities(vDOFVelocities,vLinkVelocities);
        _ComputeLinkAccelerations(vDOFVelocities, vDOFAccelerations, vLinkVelocities, vLinkAccelerations, externalaccelerations);
    }
}

void KinBody::_ComputeDOFLinkVelocities(std::vector<dReal>& dofvelocities, std::vector<std::pair<Vector,Vector> >& vLinkVelocities, bool usebaselinkvelocity) const
{
    GetEnv()->GetPhysicsEngine()->GetLinkVelocities(shared_kinbody_const(),vLinkVelocities);
    if( _veclinks.size() <= 1 ) {
        dofvelocities.resize(GetDOF());
        if( !usebaselinkvelocity && _veclinks.size() > 0 ) {
            vLinkVelocities[0].first = Vector();
            vLinkVelocities[0].second = Vector();
        }
        return;
    }
    if( !usebaselinkvelocity ) {
        Vector vbasepos = _veclinks.at(0)->_info._t.trans;
        // v_B = v_A + angularvel x (B-A)
        for(size_t i = 1; i < vLinkVelocities.size(); ++i) {
            Vector voffset = _veclinks.at(i)->_info._t.trans - vbasepos;
            vLinkVelocities[i].first -= vLinkVelocities[0].first + vLinkVelocities[0].second.cross(voffset);
            vLinkVelocities[i].second -= vLinkVelocities[0].second;
        }
        vLinkVelocities[0].first = Vector();
        vLinkVelocities[0].second = Vector();
    }
    dofvelocities.resize(0);
    if( (int)dofvelocities.capacity() < GetDOF() ) {
        dofvelocities.reserve(GetDOF());
    }
    FOREACHC(it, _vDOFOrderedJoints) {
        int parentindex = 0;
        if( !!(*it)->_attachedbodies[0] ) {
            parentindex = (*it)->_attachedbodies[0]->GetIndex();
        }
        int childindex = (*it)->_attachedbodies[1]->GetIndex();
        (*it)->_GetVelocities(dofvelocities,true,vLinkVelocities.at(parentindex),vLinkVelocities.at(childindex));
    }
}

void KinBody::_ComputeLinkAccelerations(const std::vector<dReal>& vDOFVelocities, const std::vector<dReal>& vDOFAccelerations, const std::vector< std::pair<Vector, Vector> >& vLinkVelocities, std::vector<std::pair<Vector,Vector> >& vLinkAccelerations, AccelerationMapConstPtr pexternalaccelerations) const
{
    vLinkAccelerations.resize(_veclinks.size());
    if( _veclinks.size() == 0 ) {
        return;
    }

    vector<dReal> vtempvalues, veval;
    boost::array<dReal,3> dummyvelocities = {{0,0,0}}, dummyaccelerations={{0,0,0}}; // dummy values for a joint

    // set accelerations of all links as if they were the base link
    for(size_t ilink = 0; ilink < vLinkAccelerations.size(); ++ilink) {
        vLinkAccelerations.at(ilink).first += vLinkVelocities.at(ilink).second.cross(vLinkVelocities.at(ilink).first);
        vLinkAccelerations.at(ilink).second = Vector();
    }

    if( !!pexternalaccelerations ) {
        FOREACHC(itaccel, *pexternalaccelerations) {
            vLinkAccelerations.at(itaccel->first).first += itaccel->second.first;
            vLinkAccelerations.at(itaccel->first).second += itaccel->second.second;
        }
    }

    // have to compute the velocities and accelerations ahead of time since they are dependent on the link transformations
    std::vector< std::vector<dReal> > vPassiveJointVelocities(_vPassiveJoints.size()), vPassiveJointAccelerations(_vPassiveJoints.size());
    for(size_t i = 0; i <_vPassiveJoints.size(); ++i) {
        if( vDOFAccelerations.size() > 0 ) {
            vPassiveJointAccelerations[i].resize(_vPassiveJoints[i]->GetDOF(),0);
        }
        if( vDOFVelocities.size() > 0 ) {
            if( !_vPassiveJoints[i]->IsMimic() ) {
                _vPassiveJoints[i]->GetVelocities(vPassiveJointVelocities[i]);
            }
            else {
                vPassiveJointVelocities[i].resize(_vPassiveJoints[i]->GetDOF(),0);
            }
        }
    }

    Transform tdelta;
    Vector vlocalaxis;
    std::vector<uint8_t> vlinkscomputed(_veclinks.size(),0);
    vlinkscomputed[0] = 1;

    // compute the link accelerations going through topological order
    for(size_t ijoint = 0; ijoint < _vTopologicallySortedJointsAll.size(); ++ijoint) {
        JointPtr pjoint = _vTopologicallySortedJointsAll[ijoint];
        int jointindex = _vTopologicallySortedJointIndicesAll[ijoint];
        int dofindex = pjoint->GetDOFIndex();

        // have to compute the partial accelerations for each mimic dof
        const dReal* pdofaccelerations=NULL, *pdofvelocities=NULL;
        if( dofindex >= 0 ) {
            if( vDOFAccelerations.size() ) {
                pdofaccelerations = &vDOFAccelerations.at(dofindex);
            }
            if( vDOFVelocities.size() > 0 ) {
                pdofvelocities=&vDOFVelocities.at(dofindex);
            }
        }
        if( pjoint->IsMimic() && (vDOFAccelerations.size() > 0 || vDOFVelocities.size() > 0) ) {
            // compute both partial velocity and acceleration information
            for(int i = 0; i < pjoint->GetDOF(); ++i) {
                if( pjoint->IsMimic(i) ) {
                    vtempvalues.resize(0);
                    const std::vector<Mimic::DOFFormat>& vdofformat = pjoint->_vmimic[i]->_vdofformat;
                    FOREACHC(itdof,vdofformat) {
                        JointPtr pj = itdof->jointindex < (int)_vecjoints.size() ? _vecjoints[itdof->jointindex] : _vPassiveJoints.at(itdof->jointindex-_vecjoints.size());
                        vtempvalues.push_back(pj->GetValue(itdof->axis));
                    }
                    dummyvelocities[i] = 0;
                    dummyaccelerations[i] = 0;

                    // velocity
                    if( vDOFVelocities.size() > 0 ) {
                        int err = pjoint->_Eval(i,1,vtempvalues,veval);
                        if( err ) {
                            RAVELOG_WARN_FORMAT("failed to evaluate joint %s, fparser error %d", pjoint->GetName()%err);
                        }
                        else {
                            for(size_t ipartial = 0; ipartial < vdofformat.size(); ++ipartial) {
                                dReal partialvelocity;
                                if( vdofformat[ipartial].dofindex >= 0 ) {
                                    partialvelocity = vDOFVelocities.at(vdofformat[ipartial].dofindex);
                                }
                                else {
                                    partialvelocity = vPassiveJointVelocities.at(vdofformat[ipartial].jointindex-_vecjoints.size()).at(vdofformat[ipartial].axis);
                                }
                                if( ipartial < veval.size() ) {
                                    dummyvelocities[i] += veval.at(ipartial) * partialvelocity;
                                }
                                else {
                                    RAVELOG_DEBUG_FORMAT("cannot evaluate partial velocity for mimic joint %s, perhaps equations don't exist", pjoint->GetName());
                                }
                            }
                        }
                        // if joint is passive, update the stored joint values! This is necessary because joint value might be referenced in the future.
                        if( dofindex < 0 ) {
                            vPassiveJointVelocities.at(jointindex-(int)_vecjoints.size()).at(i) = dummyvelocities[i];
                        }
                    }

                    // acceleration
                    if( vDOFAccelerations.size() > 0 ) {
                        int err = pjoint->_Eval(i,2,vtempvalues,veval);
                        if( err ) {
                            RAVELOG_WARN(str(boost::format("failed to evaluate joint %s, fparser error %d")%pjoint->GetName()%err));
                        }
                        else {
                            for(size_t ipartial = 0; ipartial < vdofformat.size(); ++ipartial) {
                                dReal partialacceleration;
                                if( vdofformat[ipartial].dofindex >= 0 ) {
                                    partialacceleration = vDOFAccelerations.at(vdofformat[ipartial].dofindex);
                                }
                                else {
                                    partialacceleration = vPassiveJointAccelerations.at(vdofformat[ipartial].jointindex-_vecjoints.size()).at(vdofformat[ipartial].axis);
                                }
                                if( ipartial < veval.size() ) {
                                    dummyaccelerations[i] += veval.at(ipartial) * partialacceleration;
                                }
                                else {
                                    RAVELOG_DEBUG_FORMAT("cannot evaluate partial acceleration for mimic joint %s, perhaps equations don't exist", pjoint->GetName());
                                }
                            }
                        }
                        // if joint is passive, update the stored joint values! This is necessary because joint value might be referenced in the future.
                        if( dofindex < 0 ) {
                            vPassiveJointAccelerations.at(jointindex-(int)_vecjoints.size()).at(i) = dummyaccelerations[i];
                        }
                    }
                }
                else if( dofindex >= 0 ) {
                    // is this correct? what is a joint has a mimic and non-mimic axis?
                    dummyvelocities[i] = vDOFVelocities.at(dofindex+i);
                    dummyaccelerations[i] = vDOFAccelerations.at(dofindex+i);
                }
                else {
                    // preserve passive joint values
                    dummyvelocities[i] = vPassiveJointVelocities.at(jointindex-(int)_vecjoints.size()).at(i);
                    dummyaccelerations[i] = vPassiveJointAccelerations.at(jointindex-(int)_vecjoints.size()).at(i);
                }
            }
            pdofvelocities = &dummyvelocities[0];
            pdofaccelerations = &dummyaccelerations[0];
        }

        // do the test after mimic computation!?
        if( vlinkscomputed[pjoint->GetHierarchyChildLink()->GetIndex()] ) {
            continue;
        }

        if( vDOFVelocities.size() > 0 && !pdofvelocities ) {
            // has to be a passive joint
            pdofvelocities = &vPassiveJointVelocities.at(jointindex-(int)_vecjoints.size()).at(0);
        }
        if( vDOFAccelerations.size() > 0 && !pdofaccelerations ) {
            // has to be a passive joint
            pdofaccelerations = &vPassiveJointAccelerations.at(jointindex-(int)_vecjoints.size()).at(0);
        }

        int childindex = pjoint->GetHierarchyChildLink()->GetIndex();
        const Transform& tchild = pjoint->GetHierarchyChildLink()->GetTransform();
        const pair<Vector, Vector>& vChildVelocities = vLinkVelocities.at(childindex);
        pair<Vector, Vector>& vChildAccelerations = vLinkAccelerations.at(childindex);

        int parentindex = 0;
        if( !!pjoint->GetHierarchyParentLink() ) {
            parentindex = pjoint->GetHierarchyParentLink()->GetIndex();
        }

        const pair<Vector, Vector>& vParentVelocities = vLinkVelocities.at(parentindex);
        const pair<Vector, Vector>& vParentAccelerations = vLinkAccelerations.at(parentindex);
        Vector xyzdelta = tchild.trans - _veclinks.at(parentindex)->_info._t.trans;
        if( !!pdofaccelerations || !!pdofvelocities ) {
            tdelta = _veclinks.at(parentindex)->_info._t * pjoint->GetInternalHierarchyLeftTransform();
            vlocalaxis = pjoint->GetInternalHierarchyAxis(0);
        }

        // check out: http://en.wikipedia.org/wiki/Rotating_reference_frame
        // compute for global coordinate system
        // code for symbolic computation (python sympy)
        // t=Symbol('t'); q=Function('q')(t); dq=diff(q,t); axis=Matrix(3,1,symbols('ax,ay,az')); delta=Matrix(3,1,[Function('dx')(t), Function('dy')(t), Function('dz')(t)]); vparent=Matrix(3,1,[Function('vparentx')(t),Function('vparenty')(t),Function('vparentz')(t)]); wparent=Matrix(3,1,[Function('wparentx')(t),Function('wparenty')(t),Function('wparentz')(t)]); Mparent=Matrix(3,4,[Function('m%d%d'%(i,j))(t) for i in range(3) for j in range(4)]); c = Matrix(3,1,symbols('cx,cy,cz'))
        // hinge joints:
        // p = Mparent[0:3,3] + Mparent[0:3,0:3]*(Left[0:3,3] + Left[0:3,0:3]*Rot[0:3,0:3]*Right[0:3,3])
        // v = vparent + wparent.cross(p-Mparent[0:3,3]) + Mparent[0:3,0:3] * Left[0:3,0:3] * dq * axis.cross(Rot[0:3,0:3]*Right)
        // wparent.cross(v) = wparent.cross(vparent) + wparent.cross(wparent.cross(p-Mparent[0:3,3])) + wparent.cross(p-Mparent[0:3,3])
        // dv = vparent.diff(t) + wparent.diff(t).cross(p-Mparent[0:3,3]).transpose() + wparent.cross(v-vparent) + wparent.cross(v-vparent-wparent.cross(wparent.cross(p-Mparent[0:3,3]))) + Mparent[0:3,0:3] * Left[0:3,0:3] * (ddq * axis.cross(Rot[0:3,0:3]*Right) + dq * axis.cross(dq*axis.cross(Rot[0:3,0:3]*Right)))
        // w = wparent + Mparent[0:3,0:3]*Left[0:3,0:3]*axis*dq
        // dw = wparent.diff(t) + wparent.cross(Mparent[0:3,0:3]*Left[0:3,0:3]*axis*dq).transpose() + Mparent[0:3,0:3]*Left[0:3,0:3]*axis*ddq
        // slider:
        // v = vparent + wparent.cross(p-Mparent[0:3,3]) + Mparent[0:3,0:3]*Left[0:3,0:3]*dq*axis
        // dv = vparent.diff(t) + wparent.diff(t).cross(p-Mparent[0:3,3]).transpose() + wparent.cross(v-vparent) + wparent.cross(Mparent[0:3,0:3]*Left[0:3,0:3]*dq*axis) + Mparent[0:3,0:3]*Left[0:3,0:3]*ddq*axis
        // w = wparent
        // dw = wparent.diff(t)
        if( pjoint->GetType() == JointRevolute ) {
            vChildAccelerations.first = vParentAccelerations.first + vParentAccelerations.second.cross(xyzdelta) + vParentVelocities.second.cross((vChildVelocities.first-vParentVelocities.first)*2-vParentVelocities.second.cross(xyzdelta));
            vChildAccelerations.second = vParentAccelerations.second;
            if( !!pdofvelocities ) {
                Vector gw = tdelta.rotate(vlocalaxis*pdofvelocities[0]);
                vChildAccelerations.first += gw.cross(gw.cross(tchild.trans-tdelta.trans));
                vChildAccelerations.second += vParentVelocities.second.cross(gw);
            }
            if( !!pdofaccelerations ) {
                Vector gdw = tdelta.rotate(vlocalaxis*pdofaccelerations[0]);
                vChildAccelerations.first += gdw.cross(tchild.trans-tdelta.trans);
                vChildAccelerations.second += gdw;
            }
        }
        else if( pjoint->GetType() == JointPrismatic ) {
            Vector w = tdelta.rotate(vlocalaxis);
            vChildAccelerations.first = vParentAccelerations.first + vParentAccelerations.second.cross(xyzdelta);
            Vector angularveloctiycontrib = vChildVelocities.first-vParentVelocities.first;
            if( !!pdofvelocities ) {
                angularveloctiycontrib += w*pdofvelocities[0];
            }
            vChildAccelerations.first += vParentVelocities.second.cross(angularveloctiycontrib);
            if( !!pdofaccelerations ) {
                vChildAccelerations.first += w*pdofaccelerations[0];
            }
            vChildAccelerations.second = vParentAccelerations.second;
        }
        else {
            throw OPENRAVE_EXCEPTION_FORMAT(_("joint type 0x%x not supported for getting link acceleration"),pjoint->GetType(),ORE_Assert);
        }
        vlinkscomputed[childindex] = 1;
    }
}

void KinBody::SetSelfCollisionChecker(CollisionCheckerBasePtr collisionchecker)
{
    if( _selfcollisionchecker != collisionchecker ) {
        _selfcollisionchecker = collisionchecker;
        // reset the internal cache
        _ResetInternalCollisionCache();
        if( !!_selfcollisionchecker && _selfcollisionchecker != GetEnv()->GetCollisionChecker() ) {
            // collision checking will not be automatically updated with environment calls, so need to do this manually
            _selfcollisionchecker->InitKinBody(shared_kinbody());
        }
    }
}

CollisionCheckerBasePtr KinBody::GetSelfCollisionChecker() const
{
    return _selfcollisionchecker;
}


void KinBody::_ComputeInternalInformation()
{
    uint64_t starttime = utils::GetMicroTime();
    _nHierarchyComputed = 1;

    int lindex=0;
    FOREACH(itlink,_veclinks) {
        (*itlink)->_index = lindex; // always reset, necessary since index cannot be initialized by custom links
        (*itlink)->_vParentLinks.clear();
        if((_veclinks.size() > 1)&&((*itlink)->GetName().size() == 0)) {
            RAVELOG_WARN(str(boost::format("%s link index %d has no name")%GetName()%lindex));
        }
        lindex++;
    }

    {
        // move any enabled passive joints to the regular joints list
        vector<JointPtr>::iterator itjoint = _vPassiveJoints.begin();
        while(itjoint != _vPassiveJoints.end()) {
            bool bmimic = false;
            for(int idof = 0; idof < (*itjoint)->GetDOF(); ++idof) {
                if( !!(*itjoint)->_vmimic[idof] ) {
                    bmimic = true;
                }
            }
            if( !bmimic && (*itjoint)->_info._bIsActive ) {
                _vecjoints.push_back(*itjoint);
                itjoint = _vPassiveJoints.erase(itjoint);
            }
            else {
                ++itjoint;
            }
        }
        // move any mimic joints to the passive joints
        itjoint = _vecjoints.begin();
        while(itjoint != _vecjoints.end()) {
            bool bmimic = false;
            for(int idof = 0; idof < (*itjoint)->GetDOF(); ++idof) {
                if( !!(*itjoint)->_vmimic[idof] ) {
                    bmimic = true;
                    break;
                }
            }
            if( bmimic || !(*itjoint)->_info._bIsActive ) {
                _vPassiveJoints.push_back(*itjoint);
                itjoint = _vecjoints.erase(itjoint);
            }
            else {
                ++itjoint;
            }
        }
        int jointindex=0;
        int dofindex=0;
        FOREACH(itjoint,_vecjoints) {
            (*itjoint)->jointindex = jointindex++;
            (*itjoint)->dofindex = dofindex;
            (*itjoint)->_info._bIsActive = true;
            dofindex += (*itjoint)->GetDOF();
        }
        FOREACH(itjoint,_vPassiveJoints) {
            (*itjoint)->jointindex = -1;
            (*itjoint)->dofindex = -1;
            (*itjoint)->_info._bIsActive = false;
        }
    }

    vector<size_t> vorder(_vecjoints.size());
    vector<int> vJointIndices(_vecjoints.size());
    _vDOFIndices.resize(GetDOF());
    for(size_t i = 0; i < _vecjoints.size(); ++i) {
        vJointIndices[i] = _vecjoints[i]->dofindex;
        for(int idof = 0; idof < _vecjoints[i]->GetDOF(); ++idof) {
            _vDOFIndices.at(vJointIndices[i]+idof) = i;
        }
        vorder[i] = i;
    }
    sort(vorder.begin(), vorder.end(), utils::index_cmp<vector<int>&>(vJointIndices));
    _vDOFOrderedJoints.resize(0);
    FOREACH(it,vorder) {
        _vDOFOrderedJoints.push_back(_vecjoints.at(*it));
    }

    try {
        // initialize all the mimic equations
        for(int bPassiveJoints = 0; bPassiveJoints < 2; ++bPassiveJoints) { // simulate false/true
            const std::vector<JointPtr>& vjoints = bPassiveJoints ? _vPassiveJoints : _vecjoints;
            for(const JointPtr& pjoint : vjoints) {
                const int ndof = pjoint->GetDOF();
                const boost::array<MimicPtr, 3>& vmimic = pjoint->_vmimic;
                for(int idof = 0; idof < ndof; ++idof) {
                    const MimicPtr& pmimic = vmimic[idof];
                    if( !!pmimic ) {
                        const std::string poseq = pmimic->_equations[0];
                        const std::string veleq = pmimic->_equations[1];
                        const std::string acceleq = pmimic->_equations[2]; // have to copy since memory can become invalidated
                        pjoint->SetMimicEquations(idof, poseq, veleq, acceleq);
                    }
                }
            }
        }

        // fill Mimic::_vmimicdofs, check that there are no circular dependencies between the mimic joints
        const int nActiveJoints = _vecjoints.size();
        std::map<Mimic::DOFFormat, MimicPtr> mapmimic; ///< collects if thisdofformat.jointaxis depends on a mimic joint
        for(int bPassiveJoints = 0; bPassiveJoints < 2; ++bPassiveJoints) { // simulate false/true
            const std::vector<JointPtr>& vjoints = bPassiveJoints ? _vPassiveJoints : _vecjoints;
            const int njoints = vjoints.size();
            for(int ijoint = 0; ijoint < njoints; ++ijoint) {
                const JointPtr& pjoint = vjoints[ijoint];

                Mimic::DOFFormat thisdofformat; ///< construct for pjoint
                if( bPassiveJoints ) {
                    thisdofformat.dofindex   = -1; ///< mimic dofindex = -1, ...
                    thisdofformat.jointindex = ijoint + nActiveJoints; ///< but has a generalized joint index
                }
                else {
                    thisdofformat.dofindex   = pjoint->GetDOFIndex();  ///< >= 0
                    thisdofformat.jointindex = pjoint->GetJointIndex(); ///< in [0, nActiveJoints)
                }

                const int ndof = pjoint->GetDOF();
                const boost::array<MimicPtr, 3>& vmimic = pjoint->_vmimic;
                for(int idof = 0; idof < ndof; ++idof) {
                    const MimicPtr& pmimic = vmimic[idof]; // enumerate
                    thisdofformat.axis = idof;
                    if( !!pmimic ) {
                        // only add if pjoint depends on mimic joints
                        // TGN: Can an active joint depend on mimic joints??? If not, why need vjoints = _vecjoints?
                        for(const Mimic::DOFFormat& dofformat : pmimic->_vdofformat) {
                            const JointPtr pjointDepended = dofformat.GetJoint(*this);
                            if( pjointDepended->IsMimic(dofformat.axis) ) {
                                mapmimic[thisdofformat] = pmimic; ///< pjoint depends on pjointDepended
                                RAVELOG_VERBOSE_FORMAT("mimic joint %s depends on mimic joint %s", pjoint->GetName() % pjointDepended->GetName());
                                break;
                            }
                        }
                    }
                }
            }
        }

        bool bchanged = true;
        while(bchanged) {
            bchanged = false;
            for(const std::pair<const Mimic::DOFFormat, MimicPtr>& keyvalue : mapmimic) {
                const Mimic::DOFFormat& thisdofformat = keyvalue.first;
                const MimicPtr& pmimic = keyvalue.second;
                std::vector<Mimic::DOFHierarchy>& vmimicdofs = pmimic->_vmimicdofs; ///< to collect information of active joints on which pmimic depends on
                const std::vector<Mimic::DOFFormat>& vdofformat = pmimic->_vdofformat; ///<  collected information of all joints on which pmimic depends on

                const JointPtr pjoint = thisdofformat.GetJoint(*this); ///< pjoint depends on all [dofformat.GetJoint(*this) for dofformat in vdofformat]
                const int ndofformat = vdofformat.size();
                for(int idofformat = 0; idofformat < ndofformat; ++idofformat) {
                    const Mimic::DOFFormat& dofformat = vdofformat[idofformat];
                    const JointPtr pjointDepended = dofformat.GetJoint(*this);
                    if( !mapmimic.count(dofformat) ) {
                        continue; // this means pjointDepended depends on active joints only
                    }

                    const MimicPtr& pmimicDepended = mapmimic.at(dofformat); // dofformat.jointindex depends on pmimicDepended
                    const std::vector<Mimic::DOFHierarchy>&   vmimicdofsDepended = pmimicDepended->_vmimicdofs;
                    const std::vector<Mimic::DOFFormat>& vmimicdofformatDepended = pmimicDepended->_vdofformat;

                    for(const Mimic::DOFHierarchy& mimicdofDepended : vmimicdofsDepended) {
                        if( vmimicdofformatDepended[mimicdofDepended.dofformatindex] == thisdofformat ) {
                            throw OPENRAVE_EXCEPTION_FORMAT(_("joint %s depends on a mimic joint %s that also depends on %s; circular dependency!!!"),
                                                            pjoint->GetName() % pjointDepended->GetName() % pjoint->GetName(), ORE_Failed);
                        }

                        // TGN: Since Mimic::_vmimicdofs only contains active joints (c.f. KinBody::Joint::SetMimicEquations),
                        // when computing partial/total derivatives by chain rule, we shall use Mimic::_vdofformat
                        Mimic::DOFHierarchy h;
                        h.dofformatindex = idofformat; ///< index in vdofformat
                        h.dofindex = mimicdofDepended.dofindex; // >= 0, dofindex of active joint
                        if( find(vmimicdofs.begin(), vmimicdofs.end(), h) == vmimicdofs.end() ) {
                            vmimicdofs.push_back(h);
                            bchanged = true;
                        }
                    }
                }
            }
        }
    }
    catch(const std::exception& ex) {
        RAVELOG_ERROR(str(boost::format("failed to set mimic equations on kinematics body %s: %s\n")%GetName()%ex.what()));
        for(int bPassiveJoints = 0; bPassiveJoints < 2; ++bPassiveJoints) { // simulate false/true
            const std::vector<JointPtr>& vjoints = bPassiveJoints ? _vPassiveJoints : _vecjoints;
            for(const JointPtr& pjoint : vjoints) {
                const int ndof = pjoint->GetDOF();
                for(int idof = 0; idof < ndof; ++idof) {
                    pjoint->_vmimic[idof].reset();
                }
            }
        }
    }

    _vTopologicallySortedJoints.resize(0);
    _vTopologicallySortedJointsAll.resize(0);
    _vTopologicallySortedJointIndicesAll.resize(0);
    _vJointsAffectingLinks.resize(_vecjoints.size()*_veclinks.size());

    // compute the all-pairs shortest paths
    {
        _vAllPairsShortestPaths.resize(_veclinks.size()*_veclinks.size());
        FOREACH(it,_vAllPairsShortestPaths) {
            it->first = -1;
            it->second = -1;
        }
        vector<uint32_t> vcosts(_veclinks.size()*_veclinks.size(),0x3fffffff); // initialize to 2^30-1 since we'll be adding
        for(size_t i = 0; i < _veclinks.size(); ++i) {
            vcosts[i*_veclinks.size()+i] = 0;
        }
        FOREACHC(itjoint,_vecjoints) {
            if( !!(*itjoint)->GetFirstAttached() && !!(*itjoint)->GetSecondAttached() ) {
                int index = (*itjoint)->GetFirstAttached()->GetIndex()*_veclinks.size()+(*itjoint)->GetSecondAttached()->GetIndex();
                _vAllPairsShortestPaths[index] = std::pair<int16_t,int16_t>((*itjoint)->GetFirstAttached()->GetIndex(),(*itjoint)->GetJointIndex());
                vcosts[index] = 1;
                index = (*itjoint)->GetSecondAttached()->GetIndex()*_veclinks.size()+(*itjoint)->GetFirstAttached()->GetIndex();
                _vAllPairsShortestPaths[index] = std::pair<int16_t,int16_t>((*itjoint)->GetSecondAttached()->GetIndex(),(*itjoint)->GetJointIndex());
                vcosts[index] = 1;
            }
        }
        int jointindex = (int)_vecjoints.size();
        FOREACHC(itjoint,_vPassiveJoints) {
            if( !!(*itjoint)->GetFirstAttached() && !!(*itjoint)->GetSecondAttached() ) {
                int index = (*itjoint)->GetFirstAttached()->GetIndex()*_veclinks.size()+(*itjoint)->GetSecondAttached()->GetIndex();
                _vAllPairsShortestPaths[index] = std::pair<int16_t,int16_t>((*itjoint)->GetFirstAttached()->GetIndex(),jointindex);
                vcosts[index] = 1;
                index = (*itjoint)->GetSecondAttached()->GetIndex()*_veclinks.size()+(*itjoint)->GetFirstAttached()->GetIndex();
                _vAllPairsShortestPaths[index] = std::pair<int16_t,int16_t>((*itjoint)->GetSecondAttached()->GetIndex(),jointindex);
                vcosts[index] = 1;
            }
            ++jointindex;
        }
        for(size_t k = 0; k < _veclinks.size(); ++k) {
            for(size_t i = 0; i < _veclinks.size(); ++i) {
                if( i == k ) {
                    continue;
                }
                for(size_t j = 0; j < _veclinks.size(); ++j) {
                    if((j == i)||(j == k)) {
                        continue;
                    }
                    uint32_t kcost = vcosts[k*_veclinks.size()+i] + vcosts[j*_veclinks.size()+k];
                    if( vcosts[j*_veclinks.size()+i] > kcost ) {
                        vcosts[j*_veclinks.size()+i] = kcost;
                        _vAllPairsShortestPaths[j*_veclinks.size()+i] = _vAllPairsShortestPaths[k*_veclinks.size()+i];
                    }
                }
            }
        }
    }

    // Use the APAC algorithm to initialize the kinematics hierarchy: _vTopologicallySortedJoints, _vJointsAffectingLinks, Link::_vParentLinks.
    // SIMOES, Ricardo. APAC: An exact algorithm for retrieving cycles and paths in all kinds of graphs. Tékhne, Dec. 2009, no.12, p.39-55. ISSN 1654-9911.
    if((_veclinks.size() > 0)&&(_vecjoints.size() > 0)) {
        std::vector< std::vector<int> > vlinkadjacency(_veclinks.size());
        // joints with only one attachment are attached to a static link, which is attached to link 0
        FOREACHC(itjoint,_vecjoints) {
            vlinkadjacency.at((*itjoint)->GetFirstAttached()->GetIndex()).push_back((*itjoint)->GetSecondAttached()->GetIndex());
            vlinkadjacency.at((*itjoint)->GetSecondAttached()->GetIndex()).push_back((*itjoint)->GetFirstAttached()->GetIndex());
        }
        FOREACHC(itjoint,_vPassiveJoints) {
            vlinkadjacency.at((*itjoint)->GetFirstAttached()->GetIndex()).push_back((*itjoint)->GetSecondAttached()->GetIndex());
            vlinkadjacency.at((*itjoint)->GetSecondAttached()->GetIndex()).push_back((*itjoint)->GetFirstAttached()->GetIndex());
        }
        FOREACH(it,vlinkadjacency) {
            sort(it->begin(), it->end());
        }

        // all unique paths starting at the root link or static links
        std::vector< std::list< std::list<int> > > vuniquepaths(_veclinks.size());
        std::list< std::list<int> > closedloops;
        int s = 0;
        std::list< std::list<int> > S;
        FOREACH(itv,vlinkadjacency[s]) {
            std::list<int> P;
            P.push_back(s);
            P.push_back(*itv);
            S.push_back(P);
            vuniquepaths[*itv].push_back(P);
        }
        while(!S.empty()) {
            std::list<int>& P = S.front();
            int u = P.back();
            FOREACH(itv,vlinkadjacency[u]) {
                std::list<int>::iterator itfound = find(P.begin(),P.end(),*itv);
                if( itfound == P.end() ) {
                    S.push_back(P);
                    S.back().push_back(*itv);
                    vuniquepaths[*itv].push_back(S.back());
                }
                else {
                    // found a cycle
                    std::list<int> cycle;
                    while(itfound != P.end()) {
                        cycle.push_back(*itfound);
                        ++itfound;
                    }
                    if( cycle.size() > 2 ) {
                        // sort the cycle so that it starts with the lowest link index and the direction is the next lowest index
                        // this way the cycle becomes unique and can be compared for duplicates
                        itfound = cycle.begin();
                        std::list<int>::iterator itmin = itfound++;
                        while(itfound != cycle.end()) {
                            if( *itmin > *itfound ) {
                                itmin = itfound;
                            }
                            itfound++;
                        }
                        if( itmin != cycle.begin() ) {
                            cycle.splice(cycle.end(),cycle,cycle.begin(),itmin);
                        }
                        if( *++cycle.begin() > cycle.back() ) {
                            // reverse the cycle
                            cycle.reverse();
                            cycle.push_front(cycle.back());
                            cycle.pop_back();
                        }
                        if( find(closedloops.begin(),closedloops.end(),cycle) == closedloops.end() ) {
                            closedloops.push_back(cycle);
                        }
                    }
                }
            }
            S.pop_front();
        }
        // fill each link's parent links
        FOREACH(itlink,_veclinks) {
            if( (*itlink)->GetIndex() > 0 && vuniquepaths.at((*itlink)->GetIndex()).size() == 0 ) {
                RAVELOG_WARN(str(boost::format("_ComputeInternalInformation: %s has incomplete kinematics! link %s not connected to root %s")%GetName()%(*itlink)->GetName()%_veclinks.at(0)->GetName()));
            }
            FOREACH(itpath, vuniquepaths.at((*itlink)->GetIndex())) {
                OPENRAVE_ASSERT_OP(itpath->back(),==,(*itlink)->GetIndex());
                int parentindex = *---- itpath->end();
                if( find((*itlink)->_vParentLinks.begin(),(*itlink)->_vParentLinks.end(),parentindex) == (*itlink)->_vParentLinks.end() ) {
                    (*itlink)->_vParentLinks.push_back(parentindex);
                }
            }
        }
        // find the link depths (minimum path length to the root)
        vector<int> vlinkdepths(_veclinks.size(),-1);
        vlinkdepths.at(0) = 0;
        for(size_t i = 0; i < _veclinks.size(); ++i) {
            if( _veclinks[i]->IsStatic() ) {
                vlinkdepths[i] = 0;
            }
        }
        bool changed = true;
        while(changed) {
            changed = false;
            FOREACH(itlink,_veclinks) {
                if( vlinkdepths[(*itlink)->GetIndex()] == -1 ) {
                    int bestindex = -1;
                    FOREACH(itparent, (*itlink)->_vParentLinks) {
                        if( vlinkdepths[*itparent] >= 0 ) {
                            if( bestindex == -1 || (bestindex >= 0 && vlinkdepths[*itparent] < bestindex) ) {
                                bestindex = vlinkdepths[*itparent]+1;
                            }
                        }
                    }
                    if( bestindex >= 0 ) {
                        vlinkdepths[(*itlink)->GetIndex()] = bestindex;
                        changed = true;
                    }
                }
            }
        }


        if( IS_DEBUGLEVEL(Level_Verbose) ) {
            FOREACH(itlink, _veclinks) {
                std::stringstream ss; ss << GetName() << ":" << (*itlink)->GetName() << " depth=" << vlinkdepths.at((*itlink)->GetIndex()) << ", parents=[";
                FOREACHC(itparentlink, (*itlink)->_vParentLinks) {
                    ss << _veclinks.at(*itparentlink)->GetName() << ", ";
                }
                ss << "]";
                RAVELOG_VERBOSE(ss.str());
            }
        }

        // build up a directed graph of joint dependencies
        int numjoints = (int)(_vecjoints.size()+_vPassiveJoints.size());
        // build the adjacency list
        vector<int> vjointadjacency(numjoints*numjoints,0);
        for(int ij0 = 0; ij0 < numjoints; ++ij0) {
            JointPtr j0 = ij0 < (int)_vecjoints.size() ? _vecjoints[ij0] : _vPassiveJoints[ij0-_vecjoints.size()];
            bool bj0hasstatic = (!j0->GetFirstAttached() || j0->GetFirstAttached()->IsStatic()) || (!j0->GetSecondAttached() || j0->GetSecondAttached()->IsStatic());
            // mimic joint sorting is the hardest limit
            if( j0->IsMimic() ) {
                for(int i = 0; i < j0->GetDOF(); ++i) {
                    if(j0->IsMimic(i)) {
                        FOREACH(itdofformat, j0->_vmimic[i]->_vdofformat) {
                            if( itdofformat->dofindex < 0 ) {
                                vjointadjacency[itdofformat->jointindex*numjoints+ij0] = 1;
                            }
                        }
                    }
                }
            }

            for(int ij1 = ij0+1; ij1 < numjoints; ++ij1) {
                JointPtr j1 = ij1 < (int)_vecjoints.size() ? _vecjoints[ij1] : _vPassiveJoints[ij1-_vecjoints.size()];
                bool bj1hasstatic = (!j1->GetFirstAttached() || j1->GetFirstAttached()->IsStatic()) || (!j1->GetSecondAttached() || j1->GetSecondAttached()->IsStatic());

                // test if connected to world, next in priority to mimic joints
                if( bj0hasstatic && bj1hasstatic ) {
                    continue;
                }
                if( vjointadjacency[ij1*numjoints+ij0] || vjointadjacency[ij0*numjoints+ij1] ) {
                    // already have an edge, so no reason to add any more
                    continue;
                }

                // sort by link depth
                int j0l0 = vlinkdepths[j0->GetFirstAttached()->GetIndex()];
                int j0l1 = vlinkdepths[j0->GetSecondAttached()->GetIndex()];
                int j1l0 = vlinkdepths[j1->GetFirstAttached()->GetIndex()];
                int j1l1 = vlinkdepths[j1->GetSecondAttached()->GetIndex()];
                int diff = min(j0l0,j0l1) - min(j1l0,j1l1);
                if( diff < 0 ) {
                    OPENRAVE_ASSERT_OP(min(j0l0,j0l1),<,100);
                    vjointadjacency[ij0*numjoints+ij1] = 100-min(j0l0,j0l1);
                    continue;
                }
                if( diff > 0 ) {
                    OPENRAVE_ASSERT_OP(min(j1l0,j1l1),<,100);
                    vjointadjacency[ij1*numjoints+ij0] = 100-min(j1l0,j1l1);
                    continue;
                }
                diff = max(j0l0,j0l1) - max(j1l0,j1l1);
                if( diff < 0 ) {
                    OPENRAVE_ASSERT_OP(max(j0l0,j0l1),<,100);
                    vjointadjacency[ij0*numjoints+ij1] = 100-max(j0l0,j0l1);
                    continue;
                }
                if( diff > 0 ) {
                    OPENRAVE_ASSERT_OP(max(j1l0,j1l1),<,100);
                    vjointadjacency[ij1*numjoints+ij0] = 100-max(j1l0,j1l1);
                    continue;
                }
            }
        }
        // topologically sort the joints
        _vTopologicallySortedJointIndicesAll.resize(0); _vTopologicallySortedJointIndicesAll.reserve(numjoints);
        std::list<int> noincomingedges;
        for(int i = 0; i < numjoints; ++i) {
            bool hasincoming = false;
            for(int j = 0; j < numjoints; ++j) {
                if( vjointadjacency[j*numjoints+i] ) {
                    hasincoming = true;
                    break;
                }
            }
            if( !hasincoming ) {
                noincomingedges.push_back(i);
            }
        }
        bool bcontinuesorting = true;
        while(bcontinuesorting) {
            bcontinuesorting = false;
            while(!noincomingedges.empty()) {
                int n = noincomingedges.front();
                noincomingedges.pop_front();
                _vTopologicallySortedJointIndicesAll.push_back(n);
                for(int i = 0; i < numjoints; ++i) {
                    if( vjointadjacency[n*numjoints+i] ) {
                        vjointadjacency[n*numjoints+i] = 0;
                        bool hasincoming = false;
                        for(int j = 0; j < numjoints; ++j) {
                            if( vjointadjacency[j*numjoints+i] ) {
                                hasincoming = true;
                                break;
                            }
                        }
                        if( !hasincoming ) {
                            noincomingedges.push_back(i);
                        }
                    }
                }
            }

            // go backwards so we prioritize moving joints towards the end rather than the beginning (not a formal heurstic)
            int imaxadjind = vjointadjacency[numjoints*numjoints-1];
            for(int ijoint = numjoints*numjoints-1; ijoint >= 0; --ijoint) {
                if( vjointadjacency[ijoint] > vjointadjacency[imaxadjind] ) {
                    imaxadjind = ijoint;
                }
            }
            if( vjointadjacency[imaxadjind] != 0 ) {
                bcontinuesorting = true;
                int ifirst = imaxadjind/numjoints;
                int isecond = imaxadjind%numjoints;
                if( vjointadjacency[imaxadjind] <= 2 ) { // level 1 - static constraint violated, level 2 - mimic constraint
                    JointPtr pji = ifirst < (int)_vecjoints.size() ? _vecjoints[ifirst] : _vPassiveJoints.at(ifirst-_vecjoints.size());
                    JointPtr pjj = isecond < (int)_vecjoints.size() ? _vecjoints[isecond] : _vPassiveJoints.at(isecond-_vecjoints.size());
                    RAVELOG_WARN(str(boost::format("cannot sort joints topologically %d for robot %s joints %s:%s!! forward kinematics might be buggy\n")%vjointadjacency[imaxadjind]%GetName()%pji->GetName()%pjj->GetName()));
                }
                // remove this edge
                vjointadjacency[imaxadjind] = 0;
                bool hasincoming = false;
                for(int j = 0; j < numjoints; ++j) {
                    if( vjointadjacency[j*numjoints+isecond] ) {
                        hasincoming = true;
                        break;
                    }
                }
                if( !hasincoming ) {
                    noincomingedges.push_back(isecond);
                }
            }
        }
        OPENRAVE_ASSERT_OP((int)_vTopologicallySortedJointIndicesAll.size(),==,numjoints);
        FOREACH(itindex,_vTopologicallySortedJointIndicesAll) {
            JointPtr pj = *itindex < (int)_vecjoints.size() ? _vecjoints[*itindex] : _vPassiveJoints.at(*itindex-_vecjoints.size());
            if( *itindex < (int)_vecjoints.size() ) {
                _vTopologicallySortedJoints.push_back(pj);
            }
            _vTopologicallySortedJointsAll.push_back(pj);
            //RAVELOG_INFO(str(boost::format("top: %s")%pj->GetName()));
        }

        // based on this topological sorting, find the parent link for each joint
        FOREACH(itjoint,_vTopologicallySortedJointsAll) {
            Joint& joint = **itjoint;
            int parentlinkindex = -1;
            if( !joint.GetFirstAttached() || joint.GetFirstAttached()->IsStatic() ) {
                if( !!joint.GetSecondAttached() && !joint.GetSecondAttached()->IsStatic() ) {
                    parentlinkindex = joint.GetSecondAttached()->GetIndex();
                }
            }
            else if( !joint.GetSecondAttached() || joint.GetSecondAttached()->IsStatic() ) {
                parentlinkindex = joint.GetFirstAttached()->GetIndex();
            }
            else {
                // NOTE: possibly try to choose roots that do not involve mimic joints. ikfast might have problems
                // dealing with very complex formulas
                LinkPtr plink0 = joint.GetFirstAttached(), plink1 = joint.GetSecondAttached();
                if( vlinkdepths[plink0->GetIndex()] < vlinkdepths[plink1->GetIndex()] ) {
                    parentlinkindex = plink0->GetIndex();
                }
                else if( vlinkdepths[plink0->GetIndex()] > vlinkdepths[plink1->GetIndex()] ) {
                    parentlinkindex = plink1->GetIndex();
                }
                else {
                    // depths are the same, so check the adjacent joints of each link
                    size_t link0pos=_vTopologicallySortedJointIndicesAll.size(), link1pos=_vTopologicallySortedJointIndicesAll.size();
                    FOREACHC(itparentlink,plink0->_vParentLinks) {
                        int jointindex = _vAllPairsShortestPaths[plink0->GetIndex()*_veclinks.size()+*itparentlink].second;
                        size_t pos = find(_vTopologicallySortedJointIndicesAll.begin(),_vTopologicallySortedJointIndicesAll.end(),jointindex) - _vTopologicallySortedJointIndicesAll.begin();
                        link0pos = min(link0pos,pos);
                    }
                    FOREACHC(itparentlink,plink1->_vParentLinks) {
                        int jointindex = _vAllPairsShortestPaths[plink1->GetIndex()*_veclinks.size()+*itparentlink].second;
                        size_t pos = find(_vTopologicallySortedJointIndicesAll.begin(),_vTopologicallySortedJointIndicesAll.end(),jointindex) - _vTopologicallySortedJointIndicesAll.end();
                        link1pos = min(link1pos,pos);
                    }
                    if( link0pos < link1pos ) {
                        parentlinkindex = plink0->GetIndex();
                    }
                    else if( link0pos > link1pos ) {
                        parentlinkindex = plink1->GetIndex();
                    }
                    else {
                        RAVELOG_WARN(str(boost::format("links %s and %s have joints on the same depth %d and %d?")%plink0->GetName()%plink1->GetName()%link0pos%link1pos));
                    }
                }
            }
            if( parentlinkindex == -1 ) {
                RAVELOG_WARN(str(boost::format("could not compute parent link for joint %s")%joint.GetName()));
            }
            else if( parentlinkindex != joint.GetFirstAttached()->GetIndex() ) {
                RAVELOG_VERBOSE(str(boost::format("swapping link order of joint %s(%d)")%joint.GetName()%joint.GetJointIndex()));
                // have to swap order
                Transform tswap = joint.GetInternalHierarchyRightTransform().inverse();
                std::vector<Vector> vaxes(joint.GetDOF());
                for(size_t i = 0; i < vaxes.size(); ++i) {
                    vaxes[i] = -tswap.rotate(joint.GetInternalHierarchyAxis(i));
                }
                std::vector<dReal> vcurrentvalues;
                joint.GetValues(vcurrentvalues);
                // have to reset the link transformations temporarily in order to avoid setting a joint offset
                TransformSaver<LinkPtr> linksaver0(joint.GetFirstAttached());
                TransformSaver<LinkPtr> linksaver1(joint.GetSecondAttached());
                // assume joint values are set to 0
                joint.GetFirstAttached()->SetTransform(Transform());
                joint.GetSecondAttached()->SetTransform(joint.GetInternalHierarchyLeftTransform()*joint.GetInternalHierarchyRightTransform());
                // pass in empty joint values
                std::vector<dReal> vdummyzerovalues;
                joint._ComputeJointInternalInformation(joint.GetSecondAttached(),joint.GetFirstAttached(),tswap.trans,vaxes,vdummyzerovalues);
                // initialize joint values to the correct value
                joint._info._vcurrentvalues = vcurrentvalues;
            }

            joint._ComputeInternalStaticInformation(); // IsStatic should be computable here
        }
        // find out what links are affected by what joints.
        FOREACH(it,_vJointsAffectingLinks) {
            *it = 0;
        }
        vector<int8_t> vusedlinks;
        for(int i = 0; i < (int)_veclinks.size(); ++i) {
            vusedlinks.resize(0); vusedlinks.resize(_veclinks.size());
            FOREACH(itpath,vuniquepaths[i]) {
                FOREACH(itlink,*itpath) {
                    vusedlinks[*itlink] = 1;
                }
            }
            for(int j = 0; j < (int)_veclinks.size(); ++j) {
                if( vusedlinks[j] &&(i != j)) {
                    int jointindex = _vAllPairsShortestPaths[i*_veclinks.size()+j].second;
                    OPENRAVE_ASSERT_OP( jointindex, >=, 0 );
                    JointPtr pjoint = jointindex < (int)_vecjoints.size() ? _vecjoints[jointindex] : _vPassiveJoints.at(jointindex-_vecjoints.size());
                    if( jointindex < (int)_vecjoints.size() ) {
                        _vJointsAffectingLinks[jointindex*_veclinks.size()+i] = pjoint->GetHierarchyParentLink()->GetIndex() == i ? -1 : 1;
                    }
                    if( pjoint->IsMimic() ) {
                        for(int idof = 0; idof < pjoint->GetDOF(); ++idof) {
                            if( pjoint->IsMimic(idof) ) {
                                FOREACHC(itmimicdof,pjoint->_vmimic[idof]->_vmimicdofs) {
                                    JointPtr pjoint2 = GetJointFromDOFIndex(itmimicdof->dofindex);
                                    _vJointsAffectingLinks[pjoint2->GetJointIndex()*_veclinks.size()+i] = pjoint2->GetHierarchyParentLink()->GetIndex() == i ? -1 : 1;
                                }
                            }
                        }
                    }
                }
            }
        }

        // process the closed loops, note that determining 'degrees of freedom' of the loop is very difficult and should be left to the 'fkfast' tool
        _vClosedLoopIndices.resize(0); _vClosedLoopIndices.reserve(closedloops.size());
        _vClosedLoops.resize(0); _vClosedLoops.reserve(closedloops.size());
        FOREACH(itclosedloop,closedloops) {
            _vClosedLoopIndices.push_back(vector< std::pair<int16_t, int16_t> >());
            _vClosedLoopIndices.back().reserve(itclosedloop->size());
            _vClosedLoops.push_back(vector< std::pair<LinkPtr, JointPtr> >());
            _vClosedLoops.back().reserve(itclosedloop->size());
            // fill the links
            FOREACH(itlinkindex,*itclosedloop) {
                _vClosedLoopIndices.back().emplace_back(*itlinkindex, 0);
                _vClosedLoops.back().emplace_back(_veclinks.at(*itlinkindex), JointPtr());
            }
            // fill the joints
            for(size_t i = 0; i < _vClosedLoopIndices.back().size(); ++i) {
                int nextlink = i+1 < _vClosedLoopIndices.back().size() ? _vClosedLoopIndices.back()[i+1].first : _vClosedLoopIndices.back()[0].first;
                int jointindex = _vAllPairsShortestPaths[nextlink*_veclinks.size()+_vClosedLoopIndices.back()[i].first].second;
                _vClosedLoopIndices.back()[i].second = jointindex;
                if( jointindex < (int)_vecjoints.size() ) {
                    _vClosedLoops.back().at(i).second = _vecjoints.at(jointindex);
                }
                else {
                    _vClosedLoops.back().at(i).second = _vPassiveJoints.at(jointindex-_vecjoints.size());
                }
            }

            if( IS_DEBUGLEVEL(Level_Verbose) ) {
                stringstream ss;
                ss << GetName() << " closedloop found: ";
                FOREACH(itlinkindex,*itclosedloop) {
                    LinkPtr plink = _veclinks.at(*itlinkindex);
                    ss << plink->GetName() << "(" << plink->GetIndex() << ") ";
                }
                RAVELOG_VERBOSE(ss.str());
            }
        }
    }

    // compute the rigidly attached links
    for(size_t ilink = 0; ilink < _veclinks.size(); ++ilink) {
        vector<int>& vattachedlinks = _veclinks[ilink]->_vRigidlyAttachedLinks;
        vattachedlinks.resize(0);
        vattachedlinks.push_back(ilink);
        if((ilink == 0)|| _veclinks[ilink]->IsStatic() ) {
            FOREACHC(itlink,_veclinks) {
                if( (*itlink)->IsStatic() ) {
                    if( (*itlink)->GetIndex() != (int)ilink ) {
                        vattachedlinks.push_back((*itlink)->GetIndex());
                    }
                }
            }
            FOREACHC(itjoint, GetJoints()) {
                if( (*itjoint)->IsStatic() ) {
                    if( !(*itjoint)->GetFirstAttached() && !!(*itjoint)->GetSecondAttached() && !(*itjoint)->GetSecondAttached()->IsStatic() ) {
                        vattachedlinks.push_back((*itjoint)->GetSecondAttached()->GetIndex());
                    }
                    if( !(*itjoint)->GetSecondAttached() && !!(*itjoint)->GetFirstAttached() && !(*itjoint)->GetFirstAttached()->IsStatic() ) {
                        vattachedlinks.push_back((*itjoint)->GetFirstAttached()->GetIndex());
                    }
                }
            }
            FOREACHC(itpassive, GetPassiveJoints()) {
                if( (*itpassive)->IsStatic() ) {
                    if( !(*itpassive)->GetFirstAttached() && !!(*itpassive)->GetSecondAttached() && !(*itpassive)->GetSecondAttached()->IsStatic() ) {
                        vattachedlinks.push_back((*itpassive)->GetSecondAttached()->GetIndex());
                    }
                    if( !(*itpassive)->GetSecondAttached() && !!(*itpassive)->GetFirstAttached() && !(*itpassive)->GetFirstAttached()->IsStatic() ) {
                        vattachedlinks.push_back((*itpassive)->GetFirstAttached()->GetIndex());
                    }
                }
            }
        }

        // breadth first search for rigid links
        for(size_t icurlink = 0; icurlink<vattachedlinks.size(); ++icurlink) {
            LinkPtr plink=_veclinks.at(vattachedlinks[icurlink]);
            FOREACHC(itjoint, _vecjoints) {
                if( (*itjoint)->IsStatic() ) {
                    if(((*itjoint)->GetFirstAttached() == plink)&& !!(*itjoint)->GetSecondAttached() &&(find(vattachedlinks.begin(),vattachedlinks.end(),(*itjoint)->GetSecondAttached()->GetIndex()) == vattachedlinks.end())) {
                        vattachedlinks.push_back((*itjoint)->GetSecondAttached()->GetIndex());
                    }
                    if(((*itjoint)->GetSecondAttached() == plink)&& !!(*itjoint)->GetFirstAttached() &&(find(vattachedlinks.begin(),vattachedlinks.end(),(*itjoint)->GetFirstAttached()->GetIndex()) == vattachedlinks.end())) {
                        vattachedlinks.push_back((*itjoint)->GetFirstAttached()->GetIndex());
                    }
                }
            }
            FOREACHC(itpassive, _vPassiveJoints) {
                if( (*itpassive)->IsStatic() ) {
                    if(((*itpassive)->GetFirstAttached() == plink)&& !!(*itpassive)->GetSecondAttached() &&(find(vattachedlinks.begin(),vattachedlinks.end(),(*itpassive)->GetSecondAttached()->GetIndex()) == vattachedlinks.end())) {
                        vattachedlinks.push_back((*itpassive)->GetSecondAttached()->GetIndex());
                    }
                    if(((*itpassive)->GetSecondAttached() == plink)&& !!(*itpassive)->GetFirstAttached() &&(find(vattachedlinks.begin(),vattachedlinks.end(),(*itpassive)->GetFirstAttached()->GetIndex()) == vattachedlinks.end())) {
                        vattachedlinks.push_back((*itpassive)->GetFirstAttached()->GetIndex());
                    }
                }
            }
        }
    }

    for(size_t ijoint = 0; ijoint < _vecjoints.size(); ++ijoint ) {
        if( _vecjoints[ijoint]->GetName().size() == 0 ) {
            RAVELOG_WARN(str(boost::format("%s joint index %d has no name")%GetName()%ijoint));
        }
    }
    for(size_t ijoint = 0; ijoint < _vPassiveJoints.size(); ++ijoint ) {
        if( _vPassiveJoints[ijoint]->GetName().size() == 0 ) {
            RAVELOG_WARN(str(boost::format("%s passive joint index %d has no name")%GetName()%ijoint));
        }
    }
    for(size_t ijoint0 = 0; ijoint0 < _vTopologicallySortedJointsAll.size(); ++ijoint0 ) {
        JointPtr pjoint0 = _vTopologicallySortedJointsAll[ijoint0];
        for(size_t ijoint1 = ijoint0+1; ijoint1 < _vTopologicallySortedJointsAll.size(); ++ijoint1 ) {
            JointPtr pjoint1 = _vTopologicallySortedJointsAll[ijoint1];
            if( pjoint0->GetName() == pjoint1->GetName() && (pjoint0->GetJointIndex() >= 0 || pjoint1->GetJointIndex() >= 0) ) {
                throw OPENRAVE_EXCEPTION_FORMAT(_("joint indices %d and %d share the same name '%s'"), pjoint0->GetJointIndex()%pjoint1->GetJointIndex()%pjoint0->GetName(), ORE_InvalidState);
            }
        }
    }

    __hashkinematics.resize(0);

    // create the adjacency list
    {
        _setAdjacentLinks.clear();
        FOREACH(itadj, _vForcedAdjacentLinks) {
            LinkPtr pl0 = GetLink(itadj->first);
            LinkPtr pl1 = GetLink(itadj->second);
            if( !!pl0 && !!pl1 ) {
                int ind0 = pl0->GetIndex();
                int ind1 = pl1->GetIndex();
                if( ind1 < ind0 ) {
                    _setAdjacentLinks.insert(ind1|(ind0<<16));
                }
                else {
                    _setAdjacentLinks.insert(ind0|(ind1<<16));
                }
            }
        }

        // make no-geometry links adjacent to all other links
        FOREACH(itlink0, _veclinks) {
            if( (*itlink0)->GetGeometries().size() == 0 ) {
                int ind0 = (*itlink0)->GetIndex();
                FOREACH(itlink1,_veclinks) {
                    if( *itlink0 != *itlink1 ) {
                        int ind1 = (*itlink1)->GetIndex();
                        if( ind1 < ind0 ) {
                            _setAdjacentLinks.insert(ind1|(ind0<<16));
                        }
                        else {
                            _setAdjacentLinks.insert(ind0|(ind1<<16));
                        }
                    }
                }
            }
        }

        if( _bMakeJoinedLinksAdjacent ) {
            FOREACH(itj, _vecjoints) {
                int ind0 = (*itj)->_attachedbodies[0]->GetIndex();
                int ind1 = (*itj)->_attachedbodies[1]->GetIndex();
                if( ind1 < ind0 ) {
                    _setAdjacentLinks.insert(ind1|(ind0<<16));
                }
                else {
                    _setAdjacentLinks.insert(ind0|(ind1<<16));
                }
            }

            FOREACH(itj, _vPassiveJoints) {
                int ind0 = (*itj)->_attachedbodies[0]->GetIndex();
                int ind1 = (*itj)->_attachedbodies[1]->GetIndex();
                if( ind1 < ind0 ) {
                    _setAdjacentLinks.insert(ind1|(ind0<<16));
                }
                else {
                    _setAdjacentLinks.insert(ind0|(ind1<<16));
                }
            }

            // if a pair links has exactly one non-static joint in the middle, then make the pair adjacent
            vector<JointPtr> vjoints;
            for(int i = 0; i < (int)_veclinks.size()-1; ++i) {
                for(int j = i+1; j < (int)_veclinks.size(); ++j) {
                    GetChain(i,j,vjoints);
                    size_t numstatic = 0;
                    FOREACH(it,vjoints) {
                        numstatic += (*it)->IsStatic();
                    }
                    if( numstatic+1 >= vjoints.size() ) {
                        if( i < j ) {
                            _setAdjacentLinks.insert(i|(j<<16));
                        }
                        else {
                            _setAdjacentLinks.insert(j|(i<<16));
                        }
                    }
                }
            }
        }
        _ResetInternalCollisionCache();
    }
<<<<<<< HEAD
=======

>>>>>>> 26ce8b64
    _nHierarchyComputed = 2;
    // because of mimic joints, need to call SetDOFValues at least once, also use this to check for links that are off
    {
        vector<Transform> vprevtrans, vnewtrans;
        vector<dReal> vprevdoflastsetvalues, vnewdoflastsetvalues;
        GetLinkTransformations(vprevtrans, vprevdoflastsetvalues);
        vector<dReal> vcurrentvalues;
        // unfortunately if SetDOFValues is overloaded by the robot, it could call the robot's _UpdateGrabbedBodies, which is a problem during environment cloning since the grabbed bodies might not be initialized. Therefore, call KinBody::SetDOFValues
        GetDOFValues(vcurrentvalues);
        std::vector<UserDataPtr> vGrabbedBodies; vGrabbedBodies.swap(_vGrabbedBodies); // swap to get rid of _vGrabbedBodies
        KinBody::SetDOFValues(vcurrentvalues,CLA_CheckLimits, std::vector<int>());
        vGrabbedBodies.swap(_vGrabbedBodies); // swap back
        GetLinkTransformations(vnewtrans, vnewdoflastsetvalues);
        for(size_t i = 0; i < vprevtrans.size(); ++i) {
            if( TransformDistanceFast(vprevtrans[i],vnewtrans[i]) > 1e-5 ) {
                RAVELOG_VERBOSE(str(boost::format("link %d has different transformation after SetDOFValues (error=%f), this could be due to mimic joint equations kicking into effect.")%_veclinks.at(i)->GetName()%TransformDistanceFast(vprevtrans[i],vnewtrans[i])));
            }
        }
        for(int i = 0; i < GetDOF(); ++i) {
            if( vprevdoflastsetvalues.at(i) != vnewdoflastsetvalues.at(i) ) {
                RAVELOG_VERBOSE(str(boost::format("dof %d has different values after SetDOFValues %d!=%d, this could be due to mimic joint equations kicking into effect.")%i%vprevdoflastsetvalues.at(i)%vnewdoflastsetvalues.at(i)));
            }
        }
        _vInitialLinkTransformations = vnewtrans;
    }

    {
        // do not initialize interpolation, since it implies a motion sampling strategy
        int offset = 0;
        _spec._vgroups.resize(0);
        if( GetDOF() > 0 ) {
            ConfigurationSpecification::Group group;
            stringstream ss;
            ss << "joint_values " << GetName();
            for(int i = 0; i < GetDOF(); ++i) {
                ss << " " << i;
            }
            group.name = ss.str();
            group.dof = GetDOF();
            group.offset = offset;
            offset += group.dof;
            _spec._vgroups.push_back(group);
        }

        ConfigurationSpecification::Group group;
        group.name = str(boost::format("affine_transform %s %d")%GetName()%DOF_Transform);
        group.offset = offset;
        group.dof = RaveGetAffineDOF(DOF_Transform);
        _spec._vgroups.push_back(group);
    }

    // set the "self" extra geometry group
    std::string selfgroup("self");
    FOREACH(itlink, _veclinks) {
        if( (*itlink)->_info._mapExtraGeometries.find(selfgroup) == (*itlink)->_info._mapExtraGeometries.end() ) {
            std::vector<GeometryInfoPtr> vgeoms;
            FOREACH(itgeom, (*itlink)->_vGeometries) {
                vgeoms.push_back(GeometryInfoPtr(new GeometryInfo((*itgeom)->GetInfo())));
            }
            (*itlink)->_info._mapExtraGeometries.insert(make_pair(selfgroup, vgeoms));
        }
    }

    _bAreAllJoints1DOFAndNonCircular = true;
    for (size_t ijoint = 0; ijoint < _vecjoints.size(); ++ijoint) {
        if (_vecjoints[ijoint]->GetDOF() != 1 || _vecjoints[ijoint]->IsCircular()) {
            _bAreAllJoints1DOFAndNonCircular = false;
            break;
        }
    }

    // notify any callbacks of the changes
    std::list<UserDataWeakPtr> listRegisteredCallbacks;
    uint32_t index = 0;
    uint32_t parameters = _nParametersChanged;
    while(parameters && index < _vlistRegisteredCallbacks.size()) {
        if( (parameters & 1) &&  _vlistRegisteredCallbacks.at(index).size() > 0 ) {
            {
                boost::shared_lock< boost::shared_mutex > lock(GetInterfaceMutex());
                listRegisteredCallbacks = _vlistRegisteredCallbacks.at(index); // copy since it can be changed
            }
            FOREACH(it,listRegisteredCallbacks) {
                ChangeCallbackDataPtr pdata = boost::dynamic_pointer_cast<ChangeCallbackData>(it->lock());
                if( !!pdata ) {
                    pdata->_callback();
                }
            }
        }
        parameters >>= 1;
        index += 1;
    }
    _nParametersChanged = 0;
    RAVELOG_VERBOSE_FORMAT("initialized %s in %fs", GetName()%(1e-6*(utils::GetMicroTime()-starttime)));
}

void KinBody::_DeinitializeInternalInformation()
{
    _nHierarchyComputed = 0; // should reset to inform other elements that kinematics information might not be accurate
}

bool KinBody::IsAttached(const KinBody &body) const
{
    if(this == &body ) {
        return true;
    }
    std::set<KinBodyConstPtr> dummy;
    return _IsAttached(body, dummy);
}

void KinBody::GetAttached(std::set<KinBodyPtr>& setAttached) const
{
    setAttached.insert(boost::const_pointer_cast<KinBody>(shared_kinbody_const()));
    FOREACHC(itbody,_listAttachedBodies) {
        KinBodyPtr pattached = itbody->lock();
        if( !!pattached && setAttached.insert(pattached).second ) {
            pattached->GetAttached(setAttached);
        }
    }
}

void KinBody::GetAttached(std::set<KinBodyConstPtr>& setAttached) const
{
    setAttached.insert(shared_kinbody_const());
    FOREACHC(itbody,_listAttachedBodies) {
        KinBodyConstPtr pattached = itbody->lock();
        if( !!pattached && setAttached.insert(pattached).second ) {
            pattached->GetAttached(setAttached);
        }
    }
}

void KinBody::GetAttached(std::vector<KinBodyPtr>& vAttached) const
{
    if( vAttached.empty() || find(vAttached.begin(), vAttached.end(), shared_kinbody_const()) == vAttached.end() ) {
        vAttached.push_back(boost::const_pointer_cast<KinBody>(shared_kinbody_const()));
    }
    FOREACHC(itbody,_listAttachedBodies) {
        KinBodyPtr pattached = itbody->lock();
        if( !!pattached ) {
            if( find(vAttached.begin(), vAttached.end(), pattached) == vAttached.end() ) {
                vAttached.push_back(pattached);
                pattached->GetAttached(vAttached);
            }
        }
    }
}

void KinBody::GetAttached(std::vector<KinBodyConstPtr>& vAttached) const
{
    if( vAttached.empty() || find(vAttached.begin(), vAttached.end(), shared_kinbody_const()) == vAttached.end() ) {
        vAttached.push_back(shared_kinbody_const());
    }
    FOREACHC(itbody,_listAttachedBodies) {
        KinBodyConstPtr pattached = itbody->lock();
        if( !!pattached ) {
            if( find(vAttached.begin(), vAttached.end(), pattached) == vAttached.end() ) {
                vAttached.push_back(pattached);
                pattached->GetAttached(vAttached);
            }
        }
    }
}

bool KinBody::HasAttached() const
{
    return _listAttachedBodies.size() > 0;
}

bool KinBody::_IsAttached(const KinBody &body, std::set<KinBodyConstPtr>&setChecked) const
{
    if( !setChecked.insert(shared_kinbody_const()).second ) {
        return false;
    }
    FOREACHC(itbody,_listAttachedBodies) {
        KinBodyConstPtr pattached = itbody->lock();
        if( !!pattached && ((pattached.get() == &body)|| pattached->_IsAttached(body,setChecked)) ) {
            return true;
        }
    }
    return false;
}

void KinBody::_AttachBody(KinBodyPtr pbody)
{
    _listAttachedBodies.push_back(pbody);
    pbody->_listAttachedBodies.push_back(shared_kinbody());
    _PostprocessChangedParameters(Prop_BodyAttached);
}

bool KinBody::_RemoveAttachedBody(KinBody &body)
{
    int numremoved = 0;
    FOREACH(it,_listAttachedBodies) {
        if( it->lock().get() == &body ) {
            _listAttachedBodies.erase(it);
            numremoved++;
            break;
        }
    }

    FOREACH(it, body._listAttachedBodies) {
        if( it->lock().get() == this ) { // need to compare lock pointer since cannot rely on shared_kinbody() since in a destructor this will crash
            body._listAttachedBodies.erase(it);
            numremoved++;
            break;
        }
    }

    if( numremoved > 0 ) {
        _PostprocessChangedParameters(Prop_BodyAttached);
    }

    return numremoved == 2;
}

void KinBody::Enable(bool bEnable)
{
    bool bchanged = false;
    FOREACH(it, _veclinks) {
        if( (*it)->_info._bIsEnabled != bEnable ) {
            (*it)->_info._bIsEnabled = bEnable;
            _nNonAdjacentLinkCache &= ~AO_Enabled;
            bchanged = true;
        }
    }
    if( bchanged ) {
        _PostprocessChangedParameters(Prop_LinkEnable);
    }
}

bool KinBody::IsEnabled() const
{
    FOREACHC(it, _veclinks) {
        if((*it)->IsEnabled()) {
            return true;
        }
    }
    return false;
}

bool KinBody::SetVisible(bool visible)
{
    bool bchanged = false;
    FOREACH(it, _veclinks) {
        FOREACH(itgeom,(*it)->_vGeometries) {
            if( (*itgeom)->IsVisible() != visible ) {
                (*itgeom)->_info._bVisible = visible;
                bchanged = true;
            }
        }
    }
    if( bchanged ) {
        _PostprocessChangedParameters(Prop_LinkDraw);
        return true;
    }
    return false;
}

bool KinBody::IsVisible() const
{
    FOREACHC(it, _veclinks) {
        if((*it)->IsVisible()) {
            return true;
        }
    }
    return false;
}

int KinBody::GetEnvironmentId() const
{
    return _environmentid;
}

int8_t KinBody::DoesAffect(int jointindex, int linkindex ) const
{
    CHECK_INTERNAL_COMPUTATION0;
    OPENRAVE_ASSERT_FORMAT(jointindex >= 0 && jointindex < (int)_vecjoints.size(), "body %s jointindex %d invalid (num joints %d)", GetName()%jointindex%_vecjoints.size(), ORE_InvalidArguments);
    OPENRAVE_ASSERT_FORMAT(linkindex >= 0 && linkindex < (int)_veclinks.size(), "body %s linkindex %d invalid (num links %d)", GetName()%linkindex%_veclinks.size(), ORE_InvalidArguments);
    return _vJointsAffectingLinks.at(jointindex*_veclinks.size()+linkindex);
}

int8_t KinBody::DoesDOFAffectLink(int dofindex, int linkindex ) const
{
    CHECK_INTERNAL_COMPUTATION0;
    OPENRAVE_ASSERT_FORMAT(dofindex >= 0 && dofindex < GetDOF(), "body %s dofindex %d invalid (num dofs %d)", GetName()%GetDOF(), ORE_InvalidArguments);
    OPENRAVE_ASSERT_FORMAT(linkindex >= 0 && linkindex < (int)_veclinks.size(), "body %s linkindex %d invalid (num links %d)", GetName()%linkindex%_veclinks.size(), ORE_InvalidArguments);
    int jointindex = _vDOFIndices.at(dofindex);
    return _vJointsAffectingLinks.at(jointindex*_veclinks.size()+linkindex);
}

void KinBody::SetNonCollidingConfiguration()
{
    _ResetInternalCollisionCache();
    vector<dReal> vdoflastsetvalues;
    GetLinkTransformations(_vInitialLinkTransformations, vdoflastsetvalues);
}

void KinBody::_ResetInternalCollisionCache()
{
    _nNonAdjacentLinkCache = 0x80000000;
    FOREACH(it,_vNonAdjacentLinks) {
        it->resize(0);
    }
}

bool CompareNonAdjacentFarthest(int pair0, int pair1)
{
    // order so that farthest links are first. if equal, then prioritize links that are furthest down the chain.
    int pair0link0 = (pair0&0xffff);
    int pair0link1 = ((pair0>>16)&0xffff);
    int dist0 = pair0link1 - pair0link0; // link1 > link0
    int pair1link0 = (pair1&0xffff);
    int pair1link1 = ((pair1>>16)&0xffff);
    int dist1 = pair1link1 - pair1link0; // link1 > link0
    if( dist0 == dist1 ) {
        if( pair0link1 == pair1link1 ) {
            return pair0link0 > pair1link0;
        }
        else {
            return pair0link1 > pair1link1;
        }
    }
    return dist0 > dist1;
}

const std::vector<int>& KinBody::GetNonAdjacentLinks(int adjacentoptions) const
{
    class TransformsSaver
    {
public:
        TransformsSaver(KinBodyConstPtr pbody) : _pbody(pbody) {
            _pbody->GetLinkTransformations(vcurtrans, _vdoflastsetvalues);
        }
        ~TransformsSaver() {
            for(size_t i = 0; i < _pbody->_veclinks.size(); ++i) {
                boost::static_pointer_cast<Link>(_pbody->_veclinks[i])->_info._t = vcurtrans.at(i);
            }
            for(size_t i = 0; i < _pbody->_vecjoints.size(); ++i) {
                for(int j = 0; j < _pbody->_vecjoints[i]->GetDOF(); ++j) {
                    _pbody->_vecjoints[i]->_doflastsetvalues[j] = _vdoflastsetvalues.at(_pbody->_vecjoints[i]->GetDOFIndex()+j);
                }
            }
        }
private:
        KinBodyConstPtr _pbody;
        std::vector<Transform> vcurtrans;
        std::vector<dReal> _vdoflastsetvalues;
    };

    CHECK_INTERNAL_COMPUTATION;
    if( _nNonAdjacentLinkCache & 0x80000000 ) {
        // Check for colliding link pairs given the initial pose _vInitialLinkTransformations
        // this is actually weird, we need to call the individual link collisions on a const body. in order to pull this off, we need to be very careful with the body state.
        TransformsSaver saver(shared_kinbody_const());
        CollisionCheckerBasePtr collisionchecker = !!_selfcollisionchecker ? _selfcollisionchecker : GetEnv()->GetCollisionChecker();
        CollisionOptionsStateSaver colsaver(collisionchecker,0); // have to reset the collision options
        for(size_t i = 0; i < _veclinks.size(); ++i) {
            boost::static_pointer_cast<Link>(_veclinks[i])->_info._t = _vInitialLinkTransformations.at(i);
        }
        _nUpdateStampId++; // because transforms were modified
        _vNonAdjacentLinks[0].resize(0);
        for(size_t i = 0; i < _veclinks.size(); ++i) {
            for(size_t j = i+1; j < _veclinks.size(); ++j) {
                if((_setAdjacentLinks.find(i|(j<<16)) == _setAdjacentLinks.end())&& !collisionchecker->CheckCollision(LinkConstPtr(_veclinks[i]), LinkConstPtr(_veclinks[j])) ) {
                    _vNonAdjacentLinks[0].push_back(i|(j<<16));
                }
            }
        }
        std::sort(_vNonAdjacentLinks[0].begin(), _vNonAdjacentLinks[0].end(), CompareNonAdjacentFarthest);
        _nUpdateStampId++; // because transforms were modified
        _nNonAdjacentLinkCache = 0;
    }
    if( (_nNonAdjacentLinkCache&adjacentoptions) != adjacentoptions ) {
        int requestedoptions = (~_nNonAdjacentLinkCache)&adjacentoptions;
        // find out what needs to computed
        if( requestedoptions & AO_Enabled ) {
            _vNonAdjacentLinks.at(AO_Enabled).resize(0);
            FOREACHC(itset, _vNonAdjacentLinks[0]) {
                KinBody::LinkConstPtr plink1(_veclinks.at(*itset&0xffff)), plink2(_veclinks.at(*itset>>16));
                if( plink1->IsEnabled() && plink2->IsEnabled() ) {
                    _vNonAdjacentLinks[AO_Enabled].push_back(*itset);
                }
            }
            _nNonAdjacentLinkCache |= AO_Enabled;
            std::sort(_vNonAdjacentLinks[AO_Enabled].begin(), _vNonAdjacentLinks[AO_Enabled].end(), CompareNonAdjacentFarthest);
        }
        else {
            throw OPENRAVE_EXCEPTION_FORMAT(_("no support for adjacentoptions %d"), adjacentoptions,ORE_InvalidArguments);
        }
    }
    return _vNonAdjacentLinks.at(adjacentoptions);
}

const std::set<int>& KinBody::GetAdjacentLinks() const
{
    CHECK_INTERNAL_COMPUTATION;
    return _setAdjacentLinks;
}

void KinBody::SetAdjacentLinks(int linkindex0, int linkindex1)
{
    OPENRAVE_ASSERT_OP(linkindex0,!=,linkindex1);
    if( linkindex0 > linkindex1 ) {
        std::swap(linkindex0, linkindex1);
    }

    _setAdjacentLinks.insert(linkindex0|(linkindex1<<16));
    std::string linkname0 = _veclinks.at(linkindex0)->GetName();
    std::string linkname1 = _veclinks.at(linkindex1)->GetName();
    std::pair<std::string, std::string> adjpair = std::make_pair(linkname0, linkname1);
    if( find(_vForcedAdjacentLinks.begin(), _vForcedAdjacentLinks.end(), adjpair) == _vForcedAdjacentLinks.end() ) {
        _vForcedAdjacentLinks.push_back(adjpair);
    }
    _ResetInternalCollisionCache();
}

void KinBody::Clone(InterfaceBaseConstPtr preference, int cloningoptions)
{
    InterfaceBase::Clone(preference,cloningoptions);
    KinBodyConstPtr r = RaveInterfaceConstCast<KinBody>(preference);

    _name = r->_name;
    _nHierarchyComputed = r->_nHierarchyComputed;
    _bMakeJoinedLinksAdjacent = r->_bMakeJoinedLinksAdjacent;
    __hashkinematics = r->__hashkinematics;
    _vTempJoints = r->_vTempJoints;

    _veclinks.resize(0); _veclinks.reserve(r->_veclinks.size());
    FOREACHC(itlink, r->_veclinks) {
        LinkPtr pnewlink(new Link(shared_kinbody()));
        // TODO should create a Link::Clone method
        *pnewlink = **itlink; // be careful of copying pointers
        pnewlink->_parent = shared_kinbody();
        // have to copy all the geometries too!
        std::vector<Link::GeometryPtr> vnewgeometries(pnewlink->_vGeometries.size());
        for(size_t igeom = 0; igeom < vnewgeometries.size(); ++igeom) {
            vnewgeometries[igeom].reset(new Link::Geometry(pnewlink, pnewlink->_vGeometries[igeom]->_info));
        }
        pnewlink->_vGeometries = vnewgeometries;
        _veclinks.push_back(pnewlink);
    }

    _vecjoints.resize(0); _vecjoints.reserve(r->_vecjoints.size());
    FOREACHC(itjoint, r->_vecjoints) {
        JointPtr pnewjoint(new Joint(shared_kinbody()));
        *pnewjoint = **itjoint; // be careful of copying pointers!
        pnewjoint->_parent = shared_kinbody();
        pnewjoint->_attachedbodies[0] = _veclinks.at((*itjoint)->_attachedbodies[0]->GetIndex());
        pnewjoint->_attachedbodies[1] = _veclinks.at((*itjoint)->_attachedbodies[1]->GetIndex());
        _vecjoints.push_back(pnewjoint);
    }

    _vPassiveJoints.resize(0); _vPassiveJoints.reserve(r->_vPassiveJoints.size());
    FOREACHC(itjoint, r->_vPassiveJoints) {
        JointPtr pnewjoint(new Joint(shared_kinbody()));
        *pnewjoint = **itjoint; // be careful of copying pointers!
        pnewjoint->_parent = shared_kinbody();
        pnewjoint->_attachedbodies[0] = _veclinks.at((*itjoint)->_attachedbodies[0]->GetIndex());
        pnewjoint->_attachedbodies[1] = _veclinks.at((*itjoint)->_attachedbodies[1]->GetIndex());
        _vPassiveJoints.push_back(pnewjoint);
    }

    _vTopologicallySortedJoints.resize(0); _vTopologicallySortedJoints.resize(r->_vTopologicallySortedJoints.size());
    FOREACHC(itjoint, r->_vTopologicallySortedJoints) {
        _vTopologicallySortedJoints.push_back(_vecjoints.at((*itjoint)->GetJointIndex()));
    }
    _vTopologicallySortedJointsAll.resize(0); _vTopologicallySortedJointsAll.resize(r->_vTopologicallySortedJointsAll.size());
    FOREACHC(itjoint, r->_vTopologicallySortedJointsAll) {
        std::vector<JointPtr>::const_iterator it = find(r->_vecjoints.begin(),r->_vecjoints.end(),*itjoint);
        if( it != r->_vecjoints.end() ) {
            _vTopologicallySortedJointsAll.push_back(_vecjoints.at(it-r->_vecjoints.begin()));
        }
        else {
            it = find(r->_vPassiveJoints.begin(), r->_vPassiveJoints.end(),*itjoint);
            if( it != r->_vPassiveJoints.end() ) {
                _vTopologicallySortedJointsAll.push_back(_vPassiveJoints.at(it-r->_vPassiveJoints.begin()));
            }
            else {
                throw OPENRAVE_EXCEPTION_FORMAT(_("joint %s doesn't belong to anythong?"),(*itjoint)->GetName(), ORE_Assert);
            }
        }
    }
    _vDOFOrderedJoints = r->_vDOFOrderedJoints;
    _vJointsAffectingLinks = r->_vJointsAffectingLinks;
    _vDOFIndices = r->_vDOFIndices;

    _setAdjacentLinks = r->_setAdjacentLinks;
    _vInitialLinkTransformations = r->_vInitialLinkTransformations;
    _vForcedAdjacentLinks = r->_vForcedAdjacentLinks;
    _vAllPairsShortestPaths = r->_vAllPairsShortestPaths;
    _vClosedLoopIndices = r->_vClosedLoopIndices;
    _vClosedLoops.resize(0); _vClosedLoops.reserve(r->_vClosedLoops.size());
    FOREACHC(itloop,_vClosedLoops) {
        _vClosedLoops.push_back(std::vector< std::pair<LinkPtr,JointPtr> >());
        FOREACHC(it,*itloop) {
            _vClosedLoops.back().emplace_back(_veclinks.at(it->first->GetIndex()), JointPtr());
            // the joint might be in _vPassiveJoints
            std::vector<JointPtr>::const_iterator itjoint = find(r->_vecjoints.begin(),r->_vecjoints.end(),it->second);
            if( itjoint != r->_vecjoints.end() ) {
                _vClosedLoops.back().back().second = _vecjoints.at(itjoint-r->_vecjoints.begin());
            }
            else {
                itjoint = find(r->_vPassiveJoints.begin(), r->_vPassiveJoints.end(),it->second);
                if( itjoint != r->_vPassiveJoints.end() ) {
                    _vClosedLoops.back().back().second = _vPassiveJoints.at(itjoint-r->_vPassiveJoints.begin());
                }
                else {
                    throw OPENRAVE_EXCEPTION_FORMAT(_("joint %s in closed loop doesn't belong to anything?"),(*itjoint)->GetName(), ORE_Assert);
                }
            }
        }
    }

    _listAttachedBodies.clear(); // will be set in the environment
    if( !(cloningoptions & Clone_IgnoreAttachedBodies) ) {
        FOREACHC(itatt, r->_listAttachedBodies) {
            KinBodyConstPtr pattref = itatt->lock();
            if( !!pattref ) {
                _listAttachedBodies.push_back(GetEnv()->GetBodyFromEnvironmentId(pattref->GetEnvironmentId()));
            }
        }
    }

    // cannot copy the velocities since it requires the physics engine to be initialized with this kinbody, which might not happen before the clone..?
//    std::vector<std::pair<Vector,Vector> > velocities;
//    r->GetLinkVelocities(velocities);
//    SetLinkVelocities(velocities);

    // do not force-reset the callbacks!! since the ChangeCallbackData destructors will crash
    //_listRegisteredCallbacks.clear();

    // cache
    _ResetInternalCollisionCache();

    // clone the grabbed bodies, note that this can fail if the new cloned environment hasn't added the bodies yet (check out Environment::Clone)
    _vGrabbedBodies.clear(); _vGrabbedBodies.reserve(r->_vGrabbedBodies.size());
    FOREACHC(itgrabbedref, r->_vGrabbedBodies) {
        GrabbedConstPtr pgrabbedref = boost::dynamic_pointer_cast<Grabbed const>(*itgrabbedref);
        if( !pgrabbedref ) {
            RAVELOG_WARN_FORMAT("env=%d, have uninitialized GrabbedConstPtr in _vGrabbedBodies", GetEnv()->GetId());
            continue;
        }

        KinBodyPtr pbodyref = pgrabbedref->_pgrabbedbody.lock();
        KinBodyPtr pgrabbedbody;
        if( !!pbodyref ) {
            //pgrabbedbody = GetEnv()->GetBodyFromEnvironmentId(pbodyref->GetEnvironmentId());
            pgrabbedbody = GetEnv()->GetKinBody(pbodyref->GetName());
            if( !pgrabbedbody ) {
                if( cloningoptions & Clone_PassOnMissingBodyReferences ) {
                    continue;
                }
                else {
                    throw OPENRAVE_EXCEPTION_FORMAT(_("When cloning body '%s', could not find grabbed object '%s' in environmentid=%d"), GetName()%pbodyref->GetName()%pbodyref->GetEnv()->GetId(), ORE_InvalidState);
                }
            }
            //BOOST_ASSERT(pgrabbedbody->GetName() == pbodyref->GetName());

            GrabbedPtr pgrabbed(new Grabbed(pgrabbedbody,_veclinks.at(KinBody::LinkPtr(pgrabbedref->_plinkrobot)->GetIndex())));
            pgrabbed->_troot = pgrabbedref->_troot;
            pgrabbed->_listNonCollidingLinks.clear();
            FOREACHC(itlinkref, pgrabbedref->_listNonCollidingLinks) {
                pgrabbed->_listNonCollidingLinks.push_back(_veclinks.at((*itlinkref)->GetIndex()));
            }
            _vGrabbedBodies.push_back(pgrabbed);
        }
    }

    // Clone self-collision checker
    _selfcollisionchecker.reset();
    if( !!r->_selfcollisionchecker ) {
        _selfcollisionchecker = RaveCreateCollisionChecker(GetEnv(), r->_selfcollisionchecker->GetXMLId());
        _selfcollisionchecker->SetCollisionOptions(r->_selfcollisionchecker->GetCollisionOptions());
        _selfcollisionchecker->SetGeometryGroup(r->_selfcollisionchecker->GetGeometryGroup());
        if( GetEnvironmentId() != 0 ) {
            // This body has been added to the environment already so can call InitKinBody.
            _selfcollisionchecker->InitKinBody(shared_kinbody());
        }
        else {
            // InitKinBody will be called when the body is added to the environment.
        }
    }

    _nUpdateStampId++; // update the stamp instead of copying
}

void KinBody::_PostprocessChangedParameters(uint32_t parameters)
{
    _nUpdateStampId++;
    if( _nHierarchyComputed == 1 ) {
        _nParametersChanged |= parameters;
        return;
    }

    if( (parameters & Prop_JointMimic) == Prop_JointMimic || (parameters & Prop_LinkStatic) == Prop_LinkStatic) {
        KinBodyStateSaver saver(shared_kinbody(),Save_LinkTransformation);
        vector<dReal> vzeros(GetDOF(),0);
        SetDOFValues(vzeros,Transform(),true);
        _ComputeInternalInformation();
    }
    // do not change hash if geometry changed!
    if( !!(parameters & (Prop_LinkDynamics|Prop_LinkGeometry|Prop_JointMimic)) ) {
        __hashkinematics.resize(0);
    }

    if( (parameters&Prop_LinkEnable) == Prop_LinkEnable ) {
        // check if any regrabbed bodies have the link in _listNonCollidingLinks and the link is enabled, or are missing the link in _listNonCollidingLinks and the link is disabled
        std::map<GrabbedPtr, list<KinBody::LinkConstPtr> > mapcheckcollisions;
        FOREACH(itlink,_veclinks) {
            if( (*itlink)->IsEnabled() ) {
                FOREACH(itgrabbed,_vGrabbedBodies) {
                    GrabbedPtr pgrabbed = boost::dynamic_pointer_cast<Grabbed>(*itgrabbed);
                    if( find(pgrabbed->GetRigidlyAttachedLinks().begin(),pgrabbed->GetRigidlyAttachedLinks().end(), *itlink) == pgrabbed->GetRigidlyAttachedLinks().end() ) {
                        std::list<KinBody::LinkConstPtr>::iterator itnoncolliding = find(pgrabbed->_listNonCollidingLinks.begin(),pgrabbed->_listNonCollidingLinks.end(),*itlink);
                        if( itnoncolliding != pgrabbed->_listNonCollidingLinks.end() ) {
                            if( pgrabbed->WasLinkNonColliding(*itlink) == 0 ) {
                                pgrabbed->_listNonCollidingLinks.erase(itnoncolliding);
                            }
                            mapcheckcollisions[pgrabbed].push_back(*itlink);
                        }
                        else {
                            // try to restore
                            if( pgrabbed->WasLinkNonColliding(*itlink) == 1 ) {
                                pgrabbed->_listNonCollidingLinks.push_back(*itlink);
                            }
                        }
                    }
                }
            }
            else {
                // add since it is disabled?
                FOREACH(itgrabbed,_vGrabbedBodies) {
                    GrabbedPtr pgrabbed = boost::dynamic_pointer_cast<Grabbed>(*itgrabbed);
                    if( find(pgrabbed->GetRigidlyAttachedLinks().begin(),pgrabbed->GetRigidlyAttachedLinks().end(), *itlink) == pgrabbed->GetRigidlyAttachedLinks().end() ) {
                        if( find(pgrabbed->_listNonCollidingLinks.begin(),pgrabbed->_listNonCollidingLinks.end(),*itlink) == pgrabbed->_listNonCollidingLinks.end() ) {
                            if( pgrabbed->WasLinkNonColliding(*itlink) != 0 ) {
                                pgrabbed->_listNonCollidingLinks.push_back(*itlink);
                            }
                        }
                    }
                }
            }
        }

//        if( mapcheckcollisions.size() > 0 ) {
//            CollisionOptionsStateSaver colsaver(GetEnv()->GetCollisionChecker(),0); // have to reset the collision options
//            FOREACH(itgrabbed, mapcheckcollisions) {
//                KinBodyPtr pgrabbedbody(itgrabbed->first->_pgrabbedbody);
//                _RemoveAttachedBody(pgrabbedbody);
//                CallOnDestruction destructionhook(boost::bind(&RobotBase::_AttachBody,this,pgrabbedbody));
//                FOREACH(itlink, itgrabbed->second) {
//                    if( pchecker->CheckCollision(*itlink, KinBodyConstPtr(pgrabbedbody)) ) {
//                        itgrabbed->first->_listNonCollidingLinks.remove(*itlink);
//                    }
//                }
//            }
//        }
    }

    std::list<UserDataWeakPtr> listRegisteredCallbacks;
    uint32_t index = 0;
    while(parameters && index < _vlistRegisteredCallbacks.size()) {
        if( (parameters & 1) &&  _vlistRegisteredCallbacks.at(index).size() > 0 ) {
            {
                boost::shared_lock< boost::shared_mutex > lock(GetInterfaceMutex());
                listRegisteredCallbacks = _vlistRegisteredCallbacks.at(index); // copy since it can be changed
            }
            FOREACH(it,listRegisteredCallbacks) {
                ChangeCallbackDataPtr pdata = boost::dynamic_pointer_cast<ChangeCallbackData>(it->lock());
                if( !!pdata ) {
                    pdata->_callback();
                }
            }
        }
        parameters >>= 1;
        index += 1;
    }
}

void KinBody::Serialize(BaseXMLWriterPtr writer, int options) const
{
    InterfaceBase::Serialize(writer,options);
}

void KinBody::serialize(std::ostream& o, int options) const
{
    o << _veclinks.size() << " ";
    FOREACHC(it,_veclinks) {
        (*it)->serialize(o,options);
    }
    o << _vecjoints.size() << " ";
    FOREACHC(it,_vecjoints) {
        (*it)->serialize(o,options);
    }
    o << _vPassiveJoints.size() << " ";
    FOREACHC(it,_vPassiveJoints) {
        (*it)->serialize(o,options);
    }
}

void KinBody::SetZeroConfiguration()
{
    std::vector<Vector> vaxes;
    FOREACH(itjoint,_vecjoints) {
        vaxes.resize((*itjoint)->GetDOF());
        for(size_t i = 0; i < vaxes.size(); ++i) {
            vaxes[i] = (*itjoint)->GetInternalHierarchyLeftTransform().rotate((*itjoint)->GetInternalHierarchyAxis(i));
        }
        (*itjoint)->_ComputeJointInternalInformation((*itjoint)->GetFirstAttached(), (*itjoint)->GetSecondAttached(),(*itjoint)->GetInternalHierarchyLeftTransform().trans,vaxes,std::vector<dReal>());
    }
}

const std::string& KinBody::GetKinematicsGeometryHash() const
{
    CHECK_INTERNAL_COMPUTATION;
    if( __hashkinematics.size() == 0 ) {
        ostringstream ss;
        ss << std::fixed << std::setprecision(SERIALIZATION_PRECISION);
        // should add dynamics since that affects a lot how part is treated.
        serialize(ss,SO_Kinematics|SO_Geometry|SO_Dynamics);
        __hashkinematics = utils::GetMD5HashString(ss.str());
    }
    return __hashkinematics;
}

void KinBody::SetConfigurationValues(std::vector<dReal>::const_iterator itvalues, uint32_t checklimits)
{
    vector<dReal> vdofvalues(GetDOF());
    if( GetDOF() > 0 ) {
        std::copy(itvalues,itvalues+GetDOF(),vdofvalues.begin());
    }
    Transform t;
    RaveGetTransformFromAffineDOFValues(t,itvalues+GetDOF(),DOF_Transform);
    SetDOFValues(vdofvalues,t,checklimits);
}

void KinBody::GetConfigurationValues(std::vector<dReal>&v) const
{
    GetDOFValues(v);
    v.resize(GetDOF()+RaveGetAffineDOF(DOF_Transform));
    RaveGetAffineDOFValuesFromTransform(v.begin()+GetDOF(),GetTransform(),DOF_Transform);
}

ConfigurationSpecification KinBody::GetConfigurationSpecification(const std::string& interpolation) const
{
    CHECK_INTERNAL_COMPUTATION;
    if( interpolation.size() == 0 ) {
        return _spec;
    }
    ConfigurationSpecification spec=_spec;
    FOREACH(itgroup,spec._vgroups) {
        itgroup->interpolation=interpolation;
    }
    return spec;
}

ConfigurationSpecification KinBody::GetConfigurationSpecificationIndices(const std::vector<int>&indices, const std::string& interpolation) const
{
    CHECK_INTERNAL_COMPUTATION;
    ConfigurationSpecification spec;
    if( indices.size() > 0 ) {
        spec._vgroups.resize(1);
        stringstream ss;
        ss << "joint_values " << GetName();
        FOREACHC(it,indices) {
            ss << " " << *it;
        }
        spec._vgroups[0].name = ss.str();
        spec._vgroups[0].dof = indices.size();
        spec._vgroups[0].offset = 0;
        spec._vgroups[0].interpolation=interpolation;
    }
    return spec;
}

UserDataPtr KinBody::RegisterChangeCallback(uint32_t properties, const boost::function<void()>&callback) const
{
    ChangeCallbackDataPtr pdata(new ChangeCallbackData(properties,callback,shared_kinbody_const()));
    boost::unique_lock< boost::shared_mutex > lock(GetInterfaceMutex());

    uint32_t index = 0;
    while(properties) {
        if( properties & 1 ) {
            if( index >= _vlistRegisteredCallbacks.size() ) {
                // have to resize _vlistRegisteredCallbacks, but have to preserve the internal lists since ChangeCallbackData keep track of the list iterators
                std::vector<std::list<UserDataWeakPtr> > vlistRegisteredCallbacks(index+1);
                for(size_t i = 0; i < _vlistRegisteredCallbacks.size(); ++i) {
                    vlistRegisteredCallbacks[i].swap(_vlistRegisteredCallbacks[i]);
                }
                _vlistRegisteredCallbacks.swap(vlistRegisteredCallbacks);
            }
            pdata->_iterators.emplace_back(index, _vlistRegisteredCallbacks.at(index).insert(_vlistRegisteredCallbacks.at(index).end(), pdata));
        }
        properties >>= 1;
        index += 1;
    }
    return pdata;
}

void KinBody::_InitAndAddLink(LinkPtr plink)
{
    CHECK_NO_INTERNAL_COMPUTATION;
    LinkInfo& info = plink->_info;

    // check to make sure there are no repeating names in already added links
    FOREACH(itlink, _veclinks) {
        if( (*itlink)->GetName() == info._name ) {
            throw OPENRAVE_EXCEPTION_FORMAT(_("link %s is declared more than once in body %s"), info._name%GetName(), ORE_InvalidArguments);
        }
    }

    plink->_index = static_cast<int>(_veclinks.size());
    plink->_vGeometries.clear();
    plink->_collision.vertices.clear();
    plink->_collision.indices.clear();
    FOREACHC(itgeominfo,info._vgeometryinfos) {
        Link::GeometryPtr geom(new Link::Geometry(plink,**itgeominfo));
        if( geom->_info._meshcollision.vertices.size() == 0 ) { // try to avoid recomputing
            geom->_info.InitCollisionMesh();
        }
        plink->_vGeometries.push_back(geom);
        plink->_collision.Append(geom->GetCollisionMesh(),geom->GetTransform());
    }
    FOREACHC(itadjacentname, info._vForcedAdjacentLinks) {
        // make sure the same pair isn't added more than once
        std::pair<std::string, std::string> adjpair = std::make_pair(info._name, *itadjacentname);
        if( find(_vForcedAdjacentLinks.begin(), _vForcedAdjacentLinks.end(), adjpair) == _vForcedAdjacentLinks.end() ) {
            _vForcedAdjacentLinks.push_back(adjpair);
        }
    }
    _veclinks.push_back(plink);
}

void KinBody::_InitAndAddJoint(JointPtr pjoint)
{
    CHECK_NO_INTERNAL_COMPUTATION;
    // check to make sure there are no repeating names in already added links
    JointInfo& info = pjoint->_info;
    FOREACH(itjoint, _vecjoints) {
        if( (*itjoint)->GetName() == info._name ) {
            throw OPENRAVE_EXCEPTION_FORMAT(_("joint %s is declared more than once in body %s"), info._name%GetName(), ORE_InvalidArguments);
        }
    }

    for(size_t i = 0; i < info._vmimic.size(); ++i) {
        if( !!info._vmimic[i] ) {
            pjoint->_vmimic[i].reset(new Mimic());
            pjoint->_vmimic[i]->_equations = info._vmimic[i]->_equations;
//
//            if( !pjoint->_vmimic[i]->_equations.at(0).empty() ) {
//                std::string poseq = pjoint->_vmimic[i]->_equations[0], veleq = pjoint->_vmimic[i]->_equations[1], acceleq = pjoint->_vmimic[i]->_equations[2]; // have to copy since memory can become invalidated
//                pjoint->SetMimicEquations(i,poseq,veleq,acceleq);
//            }
        }
    }
    LinkPtr plink0, plink1;
    FOREACHC(itlink, _veclinks) {
        if( (*itlink)->_info._name == info._linkname0 ) {
            plink0 = *itlink;
            if( !!plink1 ) {
                break;
            }
        }
        if( (*itlink)->_info._name == info._linkname1 ) {
            plink1 = *itlink;
            if( !!plink0 ) {
                break;
            }
        }
    }
    OPENRAVE_ASSERT_FORMAT(!!plink0&&!!plink1, "cannot find links '%s' and '%s' of body '%s' joint %s ", info._linkname0%info._linkname1%GetName()%info._name, ORE_Failed);
    std::vector<Vector> vaxes(pjoint->GetDOF());
    std::copy(info._vaxes.begin(),info._vaxes.begin()+vaxes.size(), vaxes.begin());
    pjoint->_ComputeJointInternalInformation(plink0, plink1, info._vanchor, vaxes, info._vcurrentvalues);
    if( info._bIsActive ) {
        _vecjoints.push_back(pjoint);
    }
    else {
        _vPassiveJoints.push_back(pjoint);
    }
}

void KinBody::ExtractInfo(KinBodyInfo& info)
{
    info._id = _id;
    info._uri = __struri;
    info._name = _name;
    info._referenceUri = _referenceUri;
    info._interfaceType = GetXMLId();

    info._dofValues.resize(0);
    std::vector<dReal> vDOFValues;
    GetDOFValues(vDOFValues);
    for (size_t idof = 0; idof < vDOFValues.size(); ++idof) {
        JointPtr pJoint = GetJointFromDOFIndex(idof);
        int jointAxis = idof - pJoint->GetDOFIndex();
        info._dofValues.emplace_back(std::make_pair(pJoint->GetName(), jointAxis), vDOFValues[idof]);
    }

    info._transform = GetTransform();
    info._vGrabbedInfos.resize(0);
    GetGrabbedInfo(info._vGrabbedInfos);

    KinBody::KinBodyStateSaver saver(shared_kinbody());
    vector<dReal> vZeros(GetDOF(), 0);
    SetDOFValues(vZeros, KinBody::CLA_Nothing);
    SetTransform(Transform());

    // need to avoid extracting info for links and joints belonging to connected bodies
    std::vector<bool> isConnectedLink(_veclinks.size(), false);  // indicate which link comes from connectedbody
    std::vector<bool> isConnectedJoint(_vecjoints.size(), false); // indicate which joint comes from connectedbody
    std::vector<bool> isConnectedPassiveJoint(_vPassiveJoints.size(), false); // indicate which passive joint comes from connectedbody

    if (IsRobot()) {
        RobotBasePtr pRobot = RaveInterfaceCast<RobotBase>(shared_from_this());
        std::vector<KinBody::LinkPtr> resolvedLinks;
        std::vector<KinBody::JointPtr> resolvedJoints;
        FOREACHC(itConnectedBody, pRobot->GetConnectedBodies()) {
            (*itConnectedBody)->GetResolvedLinks(resolvedLinks);
            (*itConnectedBody)->GetResolvedJoints(resolvedJoints);
            KinBody::JointPtr resolvedDummyJoint = (*itConnectedBody)->GetResolvedDummyPassiveJoint();

            FOREACHC(itLink, _veclinks) {
                if (std::find(resolvedLinks.begin(), resolvedLinks.end(), *itLink) != resolvedLinks.end()) {
                    isConnectedLink[itLink-_veclinks.begin()] = true;
                }
            }
            FOREACHC(itJoint, _vecjoints) {
                if (std::find(resolvedJoints.begin(), resolvedJoints.end(), *itJoint) != resolvedJoints.end()) {
                    isConnectedJoint[itJoint-_vecjoints.begin()] = true;
                }
            }
            FOREACHC(itPassiveJoint, _vPassiveJoints) {
                if (std::find(resolvedJoints.begin(), resolvedJoints.end(), *itPassiveJoint) != resolvedJoints.end()) {
                    isConnectedPassiveJoint[itPassiveJoint-_vPassiveJoints.begin()] = true;
                } else if (resolvedDummyJoint == *itPassiveJoint) {
                    isConnectedPassiveJoint[itPassiveJoint-_vPassiveJoints.begin()] = true;
                }
            }
        }
    }

    info._vLinkInfos.reserve(_veclinks.size());
    for(size_t iLink = 0; iLink < _veclinks.size(); ++iLink) {
        if (isConnectedLink[iLink]) {
            continue;
        }
        KinBody::LinkInfoPtr pLinkInfo(new KinBody::LinkInfo());
        info._vLinkInfos.push_back(pLinkInfo);
        _veclinks[iLink]->ExtractInfo(*(info._vLinkInfos.back()));
    }

    info._vJointInfos.reserve(_vecjoints.size() + _vPassiveJoints.size());
    for(size_t iJoint = 0; iJoint < _vecjoints.size(); iJoint++) {
        if (isConnectedJoint[iJoint]) {
            continue;
        }
        KinBody::JointInfoPtr pJointInfo(new KinBody::JointInfo());
        info._vJointInfos.push_back(pJointInfo);
        _vecjoints[iJoint]->ExtractInfo(*(info._vJointInfos.back()));
    }

    for(size_t iJoint = 0; iJoint < _vPassiveJoints.size(); iJoint++) {
        if (isConnectedPassiveJoint[iJoint]) {
            continue;
        }
        KinBody::JointInfoPtr pJointInfo(new KinBody::JointInfo());
        info._vJointInfos.push_back(pJointInfo);
        _vPassiveJoints[iJoint]->ExtractInfo(*(info._vJointInfos.back()));
    }


    FOREACHC(it, GetReadableInterfaces()) {
        ReadablePtr pReadable = boost::dynamic_pointer_cast<Readable>(it->second);
        if (!!pReadable) {
            info._mReadableInterfaces[it->first] = pReadable;
        }
    }
}

UpdateFromInfoResult KinBody::UpdateFromKinBodyInfo(const KinBodyInfo& info)
{
    UpdateFromInfoResult updateFromInfoResult = UFIR_NoChange;
    if(info._id != _id) {
        RAVELOG_WARN_FORMAT("body %s update info ids do not match %s != %s", GetName()%_id%info._id);
    }

    // need to avoid checking links and joints belonging to connected bodies
    std::vector<bool> isConnectedLink(_veclinks.size(), false);  // indicate which link comes from connectedbody
    std::vector<bool> isConnectedJoint(_vecjoints.size(), false); // indicate which joint comes from connectedbody
    std::vector<bool> isConnectedPassiveJoint(_vPassiveJoints.size(), false); // indicate which passive joint comes from connectedbody

    if (IsRobot()) {
        RobotBasePtr pRobot = RaveInterfaceCast<RobotBase>(shared_from_this());
        std::vector<KinBody::LinkPtr> resolvedLinks;
        std::vector<KinBody::JointPtr> resolvedJoints;
        FOREACHC(itConnectedBody, pRobot->GetConnectedBodies()) {
            (*itConnectedBody)->GetResolvedLinks(resolvedLinks);
            (*itConnectedBody)->GetResolvedJoints(resolvedJoints);
            KinBody::JointPtr resolvedDummyJoint = (*itConnectedBody)->GetResolvedDummyPassiveJoint();

            FOREACHC(itLink, _veclinks) {
                if (std::find(resolvedLinks.begin(), resolvedLinks.end(), *itLink) != resolvedLinks.end()) {
                    isConnectedLink[itLink-_veclinks.begin()] = true;
                }
            }
            FOREACHC(itJoint, _vecjoints) {
                if (std::find(resolvedJoints.begin(), resolvedJoints.end(), *itJoint) != resolvedJoints.end()) {
                    isConnectedJoint[itJoint-_vecjoints.begin()] = true;
                }
            }
            FOREACHC(itPassiveJoint, _vPassiveJoints) {
                if (std::find(resolvedJoints.begin(), resolvedJoints.end(), *itPassiveJoint) != resolvedJoints.end()) {
                    isConnectedPassiveJoint[itPassiveJoint-_vPassiveJoints.begin()] = true;
                } else if (resolvedDummyJoint == *itPassiveJoint) {
                    isConnectedPassiveJoint[itPassiveJoint-_vPassiveJoints.begin()] = true;
                }
            }
        }
    }

<<<<<<< HEAD
    // links
    FOREACHC(itLinkInfo, info._vLinkInfos) {
        if ((*itLinkInfo)->_id.empty()) {
            RAVELOG_WARN_FORMAT("body %s link info %s has empty id, skipping", _id%(*itLinkInfo)->_name);
            continue;
        }

        // find existing link in body
        std::vector<KinBody::LinkPtr>::iterator itExistingLink = _veclinks.end();
        FOREACH(itLink, _veclinks) {
            if ((*itLink)->_info._id.empty()) {
                continue;
            }
            if ((*itLink)->_info._id == (*itLinkInfo)->_id) {
                itExistingLink = itLink;
                break;
            }
        }

        KinBody::LinkInfoPtr pLinkInfo = *itLinkInfo;
        if (itExistingLink != _veclinks.end()) {
            // update existing link
            KinBody::LinkPtr pLink = *itExistingLink;
            UpdateFromInfoResult updateFromLinkInfoResult = pLink->UpdateFromInfo(*pLinkInfo);
            if (updateFromLinkInfoResult == UFIR_NoChange) {
                continue;
            }
            RAVELOG_VERBOSE_FORMAT("body %s link %s needed update: %d", _id%pLinkInfo->_id%updateFromLinkInfoResult);
            if (updateFromLinkInfoResult == UFIR_Success) {
                updateFromInfoResult = UFIR_Success;
                continue;
            }
            // link update failed.
            return updateFromLinkInfoResult;
=======
    // build vectors of links and joints that we will deal with
    std::vector<KinBody::LinkPtr> vLinks; vLinks.reserve(_veclinks.size());
    std::vector<KinBody::JointPtr> vJoints; vJoints.reserve(_vecjoints.size() + _vPassiveJoints.size());
    for (size_t iLink = 0; iLink < _veclinks.size(); ++iLink) {
        if (!isConnectedLink[iLink]) {
            vLinks.push_back(_veclinks[iLink]);
>>>>>>> 26ce8b64
        }
    }
<<<<<<< HEAD

    // delete links
    for(size_t iLink = 0; iLink < _veclinks.size(); ++iLink) {
        if (isConnectedLink[iLink]) {
            continue;
        }
        if (_veclinks[iLink]->_info._id.empty()) {
            RAVELOG_WARN_FORMAT("body %s link %s has empty id", _id%_veclinks[iLink]->_info._id);
            continue;
        }
        bool stillExists = false;
        FOREACHC(itLinkInfo, info._vLinkInfos) {
            if (_veclinks[iLink]->_info._id == (*itLinkInfo)->_id) {
                stillExists = true;
                break;
            }
        }
        if (!stillExists) {
            RAVELOG_VERBOSE_FORMAT("body %s existing link %s removed", _id%_veclinks[iLink]->_info._id);
            return UFIR_RequireReinitialize;
        }
    }

    // joints
    FOREACHC(itJointInfo, info._vJointInfos) {
        if ((*itJointInfo)->_id.empty()) {
            RAVELOG_WARN_FORMAT("body %s joint info %s has empty id, skipping", _id%(*itJointInfo)->_name);
            continue;
        }

        // find exsiting joint in body
        std::vector<KinBody::JointPtr>::iterator itExistingJoint = _vecjoints.end();
        FOREACH(itJoint, _vecjoints) {
            if ((*itJoint)->_info._id.empty()) {
                continue;
            }
            if ((*itJoint)->_info._id == (*itJointInfo)->_id) {
                itExistingJoint = itJoint;
                break;
            }
        }

        if (itExistingJoint == _vecjoints.end()) {
            FOREACH(itJoint, _vPassiveJoints) {
                if ((*itJoint)->_info._id.empty()) {
                    continue;
                }
                if ((*itJoint)->_info._id == (*itJointInfo)->_id) {
                    itExistingJoint = itJoint;
                    break;
                }
            }
        }

        KinBody::JointInfoPtr pJointInfo = *itJointInfo;
        if (itExistingJoint != _vecjoints.end() || itExistingJoint != _vPassiveJoints.end()) {
            // update current joint
            KinBody::JointPtr pJoint = *itExistingJoint;
            UpdateFromInfoResult updateFromJointInfoResult = pJoint->UpdateFromInfo(*pJointInfo);
            if (updateFromJointInfoResult == UFIR_NoChange) {
                continue;
            }
            RAVELOG_VERBOSE_FORMAT("body %s joint %s needed update: %d", _id%pJointInfo->_id%updateFromJointInfoResult);
            if (updateFromJointInfoResult == UFIR_Success) {
                updateFromInfoResult = UFIR_Success;
                continue;
            }
            // joint update failed;
            return updateFromJointInfoResult;
        }
        // new joints is added or deleted
        RAVELOG_VERBOSE_FORMAT("body %s new joint %s added", _id%pJointInfo->_id);
        return UFIR_RequireReinitialize;
    }

    // delete joints
    for(size_t iJoint = 0; iJoint < _vecjoints.size(); iJoint++) {
        if (isConnectedJoint[iJoint]) {
            continue;
        }
        if (_vecjoints[iJoint]->_info._id.empty()) {
            RAVELOG_WARN_FORMAT("body %s joint %s has empty id", _id%_vecjoints[iJoint]->_info._id);
            continue;
        }
        bool stillExists = false;
        FOREACHC(itJointInfo, info._vJointInfos) {
            if (_vecjoints[iJoint]->_info._id == (*itJointInfo)->_id) {
                stillExists = true;
                break;
            }
        }
        if (!stillExists) {
            RAVELOG_VERBOSE_FORMAT("body %s existing joint %s removed", _id%_vecjoints[iJoint]->_info._id);
            return UFIR_RequireReinitialize;
        }
    }
    for(size_t iJoint = 0; iJoint < _vPassiveJoints.size(); iJoint++) {
        if (isConnectedPassiveJoint[iJoint]) {
            continue;
        }
        if (_vPassiveJoints[iJoint]->_info._id.empty()) {
            RAVELOG_WARN_FORMAT("body %s passive joint %s has empty id", _id%_vPassiveJoints[iJoint]->_info._id);
            continue;
        }
        bool stillExists = false;
        FOREACHC(itJointInfo, info._vJointInfos) {
            if (_vPassiveJoints[iJoint]->_info._id == (*itJointInfo)->_id) {
                stillExists = true;
                break;
            }
        }
        if (!stillExists) {
            RAVELOG_VERBOSE_FORMAT("body %s existing passive joint %s removed", _id%_vPassiveJoints[iJoint]->_info._id);
            return UFIR_RequireReinitialize;
        }
=======
    for(size_t iJoint = 0; iJoint < _vecjoints.size(); iJoint++) {
        if (!isConnectedJoint[iJoint]) {
            vJoints.push_back(_vecjoints[iJoint]);
        }
    }
    for(size_t iPassiveJoint = 0; iPassiveJoint < _vPassiveJoints.size(); iPassiveJoint++) {
        if (!isConnectedPassiveJoint[iPassiveJoint]) {
            vJoints.push_back(_vPassiveJoints[iPassiveJoint]);
        }
    }

    // links
    if (!UpdateChildrenFromInfo(info._vLinkInfos, vLinks, updateFromInfoResult)) {
        return updateFromInfoResult;
    }

    // joints
    if (!UpdateChildrenFromInfo(info._vJointInfos, vJoints, updateFromInfoResult)) {
        return updateFromInfoResult;
>>>>>>> 26ce8b64
    }

    // name
    if (GetName() != info._name) {
        SetName(info._name);
        updateFromInfoResult = UFIR_Success;
        RAVELOG_VERBOSE_FORMAT("body %s updated due to name change", _id);
    }

    // transform
    if (!GetTransform().Compare(info._transform)) {
        SetTransform(info._transform);
        updateFromInfoResult = UFIR_Success;
        RAVELOG_VERBOSE_FORMAT("body %s updated due to transform change", _id);
    }

    // dof values
    std::vector<dReal> dofValues;
    GetDOFValues(dofValues);
    bool bDOFChanged = false;
    for(std::vector<std::pair<std::pair<std::string, int>, dReal> >::const_iterator it = info._dofValues.begin(); it != info._dofValues.end(); it++) {
        // find the joint in the active chain
        JointPtr joint;
        FOREACHC(itJoint,_vecjoints) {
            if ((*itJoint)->GetName() == it->first.first) {
                joint = *itJoint;
                break;
            }
        }
        if (!joint) {
            continue;
        }
        if (it->first.second >= joint->GetDOF()) {
            continue;
        }
        if (dofValues[joint->GetDOFIndex()+it->first.second] != it->second) {
            dofValues[joint->GetDOFIndex()+it->first.second] = it->second;
            bDOFChanged = true;
        }
    }
    if (bDOFChanged) {
        SetDOFValues(dofValues);
        updateFromInfoResult = UFIR_Success;
        RAVELOG_VERBOSE_FORMAT("body %s updated due to dof values change", _id);
    }

    FOREACH(it, info._mReadableInterfaces) {
        ReadablePtr pReadable = boost::dynamic_pointer_cast<Readable>(GetReadableInterface(it->first));
        if (!!pReadable) {
            if ( (*(it->second)) != (*pReadable)) {
                rapidjson::Document docReadable;
                dReal fUnitScale = 1.0;
                int options = 0;
                it->second->SerializeJSON(docReadable, docReadable.GetAllocator(), fUnitScale, options);
                pReadable->DeserializeJSON(docReadable, fUnitScale);
                updateFromInfoResult = UFIR_Success;
                RAVELOG_VERBOSE_FORMAT("body %s updated due to readable interface %s changed", _id%it->first);
            }
        }
        else {
            // TODO: create a new Readable?
            SetReadableInterface(it->first, it->second);
            updateFromInfoResult = UFIR_Success;
            RAVELOG_VERBOSE_FORMAT("body %s updated due to readable interface %s added", _id%it->first);
        }
    }

    // delete readableInterface
    FOREACH(itExisting, GetReadableInterfaces()) {
        bool bFound = false;
        FOREACHC(it, info._mReadableInterfaces) {
            if (itExisting->first == it->first) {
                bFound = true;
                break;
            }
        }
        if (!bFound) {
            ClearReadableInterface(itExisting->first);
            updateFromInfoResult = UFIR_Success;
            RAVELOG_VERBOSE_FORMAT("body %s updated due to readable interface %s removed", _id%itExisting->first);
        }
    }
    return updateFromInfoResult;
}

} // end namespace OpenRAVE<|MERGE_RESOLUTION|>--- conflicted
+++ resolved
@@ -4525,10 +4525,7 @@
         }
         _ResetInternalCollisionCache();
     }
-<<<<<<< HEAD
-=======
-
->>>>>>> 26ce8b64
+
     _nHierarchyComputed = 2;
     // because of mimic joints, need to call SetDOFValues at least once, also use this to check for links that are off
     {
@@ -5550,168 +5547,14 @@
         }
     }
 
-<<<<<<< HEAD
-    // links
-    FOREACHC(itLinkInfo, info._vLinkInfos) {
-        if ((*itLinkInfo)->_id.empty()) {
-            RAVELOG_WARN_FORMAT("body %s link info %s has empty id, skipping", _id%(*itLinkInfo)->_name);
-            continue;
-        }
-
-        // find existing link in body
-        std::vector<KinBody::LinkPtr>::iterator itExistingLink = _veclinks.end();
-        FOREACH(itLink, _veclinks) {
-            if ((*itLink)->_info._id.empty()) {
-                continue;
-            }
-            if ((*itLink)->_info._id == (*itLinkInfo)->_id) {
-                itExistingLink = itLink;
-                break;
-            }
-        }
-
-        KinBody::LinkInfoPtr pLinkInfo = *itLinkInfo;
-        if (itExistingLink != _veclinks.end()) {
-            // update existing link
-            KinBody::LinkPtr pLink = *itExistingLink;
-            UpdateFromInfoResult updateFromLinkInfoResult = pLink->UpdateFromInfo(*pLinkInfo);
-            if (updateFromLinkInfoResult == UFIR_NoChange) {
-                continue;
-            }
-            RAVELOG_VERBOSE_FORMAT("body %s link %s needed update: %d", _id%pLinkInfo->_id%updateFromLinkInfoResult);
-            if (updateFromLinkInfoResult == UFIR_Success) {
-                updateFromInfoResult = UFIR_Success;
-                continue;
-            }
-            // link update failed.
-            return updateFromLinkInfoResult;
-=======
     // build vectors of links and joints that we will deal with
     std::vector<KinBody::LinkPtr> vLinks; vLinks.reserve(_veclinks.size());
     std::vector<KinBody::JointPtr> vJoints; vJoints.reserve(_vecjoints.size() + _vPassiveJoints.size());
     for (size_t iLink = 0; iLink < _veclinks.size(); ++iLink) {
         if (!isConnectedLink[iLink]) {
             vLinks.push_back(_veclinks[iLink]);
->>>>>>> 26ce8b64
-        }
-    }
-<<<<<<< HEAD
-
-    // delete links
-    for(size_t iLink = 0; iLink < _veclinks.size(); ++iLink) {
-        if (isConnectedLink[iLink]) {
-            continue;
-        }
-        if (_veclinks[iLink]->_info._id.empty()) {
-            RAVELOG_WARN_FORMAT("body %s link %s has empty id", _id%_veclinks[iLink]->_info._id);
-            continue;
-        }
-        bool stillExists = false;
-        FOREACHC(itLinkInfo, info._vLinkInfos) {
-            if (_veclinks[iLink]->_info._id == (*itLinkInfo)->_id) {
-                stillExists = true;
-                break;
-            }
-        }
-        if (!stillExists) {
-            RAVELOG_VERBOSE_FORMAT("body %s existing link %s removed", _id%_veclinks[iLink]->_info._id);
-            return UFIR_RequireReinitialize;
-        }
-    }
-
-    // joints
-    FOREACHC(itJointInfo, info._vJointInfos) {
-        if ((*itJointInfo)->_id.empty()) {
-            RAVELOG_WARN_FORMAT("body %s joint info %s has empty id, skipping", _id%(*itJointInfo)->_name);
-            continue;
-        }
-
-        // find exsiting joint in body
-        std::vector<KinBody::JointPtr>::iterator itExistingJoint = _vecjoints.end();
-        FOREACH(itJoint, _vecjoints) {
-            if ((*itJoint)->_info._id.empty()) {
-                continue;
-            }
-            if ((*itJoint)->_info._id == (*itJointInfo)->_id) {
-                itExistingJoint = itJoint;
-                break;
-            }
-        }
-
-        if (itExistingJoint == _vecjoints.end()) {
-            FOREACH(itJoint, _vPassiveJoints) {
-                if ((*itJoint)->_info._id.empty()) {
-                    continue;
-                }
-                if ((*itJoint)->_info._id == (*itJointInfo)->_id) {
-                    itExistingJoint = itJoint;
-                    break;
-                }
-            }
-        }
-
-        KinBody::JointInfoPtr pJointInfo = *itJointInfo;
-        if (itExistingJoint != _vecjoints.end() || itExistingJoint != _vPassiveJoints.end()) {
-            // update current joint
-            KinBody::JointPtr pJoint = *itExistingJoint;
-            UpdateFromInfoResult updateFromJointInfoResult = pJoint->UpdateFromInfo(*pJointInfo);
-            if (updateFromJointInfoResult == UFIR_NoChange) {
-                continue;
-            }
-            RAVELOG_VERBOSE_FORMAT("body %s joint %s needed update: %d", _id%pJointInfo->_id%updateFromJointInfoResult);
-            if (updateFromJointInfoResult == UFIR_Success) {
-                updateFromInfoResult = UFIR_Success;
-                continue;
-            }
-            // joint update failed;
-            return updateFromJointInfoResult;
-        }
-        // new joints is added or deleted
-        RAVELOG_VERBOSE_FORMAT("body %s new joint %s added", _id%pJointInfo->_id);
-        return UFIR_RequireReinitialize;
-    }
-
-    // delete joints
-    for(size_t iJoint = 0; iJoint < _vecjoints.size(); iJoint++) {
-        if (isConnectedJoint[iJoint]) {
-            continue;
-        }
-        if (_vecjoints[iJoint]->_info._id.empty()) {
-            RAVELOG_WARN_FORMAT("body %s joint %s has empty id", _id%_vecjoints[iJoint]->_info._id);
-            continue;
-        }
-        bool stillExists = false;
-        FOREACHC(itJointInfo, info._vJointInfos) {
-            if (_vecjoints[iJoint]->_info._id == (*itJointInfo)->_id) {
-                stillExists = true;
-                break;
-            }
-        }
-        if (!stillExists) {
-            RAVELOG_VERBOSE_FORMAT("body %s existing joint %s removed", _id%_vecjoints[iJoint]->_info._id);
-            return UFIR_RequireReinitialize;
-        }
-    }
-    for(size_t iJoint = 0; iJoint < _vPassiveJoints.size(); iJoint++) {
-        if (isConnectedPassiveJoint[iJoint]) {
-            continue;
-        }
-        if (_vPassiveJoints[iJoint]->_info._id.empty()) {
-            RAVELOG_WARN_FORMAT("body %s passive joint %s has empty id", _id%_vPassiveJoints[iJoint]->_info._id);
-            continue;
-        }
-        bool stillExists = false;
-        FOREACHC(itJointInfo, info._vJointInfos) {
-            if (_vPassiveJoints[iJoint]->_info._id == (*itJointInfo)->_id) {
-                stillExists = true;
-                break;
-            }
-        }
-        if (!stillExists) {
-            RAVELOG_VERBOSE_FORMAT("body %s existing passive joint %s removed", _id%_vPassiveJoints[iJoint]->_info._id);
-            return UFIR_RequireReinitialize;
-        }
-=======
+        }
+    }
     for(size_t iJoint = 0; iJoint < _vecjoints.size(); iJoint++) {
         if (!isConnectedJoint[iJoint]) {
             vJoints.push_back(_vecjoints[iJoint]);
@@ -5731,7 +5574,6 @@
     // joints
     if (!UpdateChildrenFromInfo(info._vJointInfos, vJoints, updateFromInfoResult)) {
         return updateFromInfoResult;
->>>>>>> 26ce8b64
     }
 
     // name
