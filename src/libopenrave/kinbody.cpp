// -*- coding: utf-8 -*-
// Copyright (C) 2006-2012 Rosen Diankov (rosen.diankov@gmail.com)
//
// This file is part of OpenRAVE.
// OpenRAVE is free software: you can redistribute it and/or modify
// it under the terms of the GNU Lesser General Public License as published by
// the Free Software Foundation, either version 3 of the License, or
// at your option) any later version.
//
// This program is distributed in the hope that it will be useful,
// but WITHOUT ANY WARRANTY; without even the implied warranty of
// MERCHANTABILITY or FITNESS FOR A PARTICULAR PURPOSE.  See the
// GNU Lesser General Public License for more details.
//
// You should have received a copy of the GNU Lesser General Public License
// along with this program.  If not, see <http://www.gnu.org/licenses/>.
#include "libopenrave.h"
#include <algorithm>

// used for functions that are also used internally
#define CHECK_NO_INTERNAL_COMPUTATION OPENRAVE_ASSERT_FORMAT(_nHierarchyComputed == 0, "env=%d, body %s cannot be added to environment when doing this operation, current value is %d", GetEnv()->GetId()%GetName()%_nHierarchyComputed, ORE_InvalidState);
#define CHECK_INTERNAL_COMPUTATION0 OPENRAVE_ASSERT_FORMAT(_nHierarchyComputed != 0, "env=%d, body %s internal structures need to be computed, current value is %d. Are you sure Environment::AddRobot/AddKinBody was called?", GetEnv()->GetId()%GetName()%_nHierarchyComputed, ORE_NotInitialized);
#define CHECK_INTERNAL_COMPUTATION OPENRAVE_ASSERT_FORMAT(_nHierarchyComputed == 2, "env=%d, body %s internal structures need to be computed, current value is %d. Are you sure Environment::AddRobot/AddKinBody was called?", GetEnv()->GetId()%GetName()%_nHierarchyComputed, ORE_NotInitialized);

namespace OpenRAVE {

const char* GetDynamicsConstraintsTypeString(DynamicsConstraintsType type)
{
    switch(type) {
    case DC_Unknown: return "Unknown";
    case DC_IgnoreTorque: return "IgnoreTorque";
    case DC_NominalTorque: return "NominalTorque";
    case DC_InstantaneousTorque: return "InstantaneousTorque";
    }
    return "";
}

class ChangeCallbackData : public UserData
{
public:
    ChangeCallbackData(int properties, const boost::function<void()>& callback, KinBodyConstPtr pbody) : _properties(properties), _callback(callback), _pweakbody(pbody) {
    }
    virtual ~ChangeCallbackData() {
        KinBodyConstPtr pbody = _pweakbody.lock();
        if( !!pbody ) {
            boost::unique_lock< boost::shared_mutex > lock(pbody->GetInterfaceMutex());
            FOREACH(itinfo, _iterators) {
                pbody->_vlistRegisteredCallbacks.at(itinfo->first).erase(itinfo->second);
            }
        }
    }

    list< std::pair<uint32_t, list<UserDataWeakPtr>::iterator> > _iterators;
    int _properties;
    boost::function<void()> _callback;
protected:
    boost::weak_ptr<KinBody const> _pweakbody;
};

class CallFunctionAtDestructor
{
public:
    CallFunctionAtDestructor(const boost::function<void()>& fn) : _fn(fn) {
    }
    ~CallFunctionAtDestructor() {
        _fn();
    }

protected:
    boost::function<void()> _fn;
};

typedef boost::shared_ptr<ChangeCallbackData> ChangeCallbackDataPtr;

void ElectricMotorActuatorInfo::Reset()
{
    model_type.clear();
    assigned_power_rating = 0;
    max_speed = 0;
    no_load_speed = 0;
    stall_torque = 0;
    max_instantaneous_torque = 0;
    nominal_speed_torque_points.clear();
    max_speed_torque_points.clear();
    nominal_torque = 0;
    rotor_inertia = 0;
    torque_constant = 0;
    nominal_voltage = 0;
    speed_constant = 0;
    starting_current = 0;
    terminal_resistance = 0;
    gear_ratio = 0;
    coloumb_friction = 0;
    viscous_friction = 0;
}

void ElectricMotorActuatorInfo::SerializeJSON(rapidjson::Value& value, rapidjson::Document::AllocatorType& allocator, dReal fUnitScale, int options) const
{
    orjson::SetJsonValueByKey(value, "modelType", model_type, allocator);
    orjson::SetJsonValueByKey(value, "assignedPowerRating", assigned_power_rating, allocator);
    orjson::SetJsonValueByKey(value, "maxSpeed", max_speed, allocator);
    orjson::SetJsonValueByKey(value, "noLoadSpeed", no_load_speed, allocator);
    orjson::SetJsonValueByKey(value, "stallTorque", stall_torque, allocator);
    orjson::SetJsonValueByKey(value, "maxInstantaneousTorque", max_instantaneous_torque, allocator);
    orjson::SetJsonValueByKey(value, "nominalSpeedTorquePoints", nominal_speed_torque_points, allocator);
    orjson::SetJsonValueByKey(value, "maxSpeedTorquePoints", max_speed_torque_points, allocator);
    orjson::SetJsonValueByKey(value, "nominalTorque", nominal_torque, allocator);
    orjson::SetJsonValueByKey(value, "rotorInertia", rotor_inertia, allocator);
    orjson::SetJsonValueByKey(value, "torqueConstant", torque_constant, allocator);
    orjson::SetJsonValueByKey(value, "nominalVoltage", nominal_voltage, allocator);
    orjson::SetJsonValueByKey(value, "speedConstant", speed_constant, allocator);
    orjson::SetJsonValueByKey(value, "startingCurrent", starting_current, allocator);
    orjson::SetJsonValueByKey(value, "terminalResistance", terminal_resistance, allocator);
    orjson::SetJsonValueByKey(value, "gearRatio", gear_ratio, allocator);
    orjson::SetJsonValueByKey(value, "coloumbFriction", coloumb_friction, allocator);
    orjson::SetJsonValueByKey(value, "viscousFriction", viscous_friction, allocator);
}

void ElectricMotorActuatorInfo::DeserializeJSON(const rapidjson::Value& value, dReal fUnitScale, int options)
{
    orjson::LoadJsonValueByKey(value, "modelType", model_type);
    orjson::LoadJsonValueByKey(value, "assignedPowerRating", assigned_power_rating);
    orjson::LoadJsonValueByKey(value, "maxSpeed", max_speed);
    orjson::LoadJsonValueByKey(value, "noLoadSpeed", no_load_speed);
    orjson::LoadJsonValueByKey(value, "stallTorque", stall_torque);
    orjson::LoadJsonValueByKey(value, "maxInstantaneousTorque", max_instantaneous_torque);
    orjson::LoadJsonValueByKey(value, "nominalSpeedTorquePoints", nominal_speed_torque_points);
    orjson::LoadJsonValueByKey(value, "maxSpeedTorquePoints", max_speed_torque_points);
    orjson::LoadJsonValueByKey(value, "nominalTorque", nominal_torque);
    orjson::LoadJsonValueByKey(value, "rotorInertia", rotor_inertia);
    orjson::LoadJsonValueByKey(value, "torqueConstant", torque_constant);
    orjson::LoadJsonValueByKey(value, "nominalVoltage", nominal_voltage);
    orjson::LoadJsonValueByKey(value, "speedConstant", speed_constant);
    orjson::LoadJsonValueByKey(value, "startingCurrent", starting_current);
    orjson::LoadJsonValueByKey(value, "terminalResistance", terminal_resistance);
    orjson::LoadJsonValueByKey(value, "gearRatio", gear_ratio);
    orjson::LoadJsonValueByKey(value, "coloumbFriction", coloumb_friction);
    orjson::LoadJsonValueByKey(value, "viscousFriction", viscous_friction);
}

void KinBody::KinBodyInfo::Reset()
{
    _id.clear();
    _uri.clear();
    _name.clear();
    _referenceUri.clear();
    _transform = Transform();
    _dofValues.clear();
    _vGrabbedInfos.clear();
    _vLinkInfos.clear();
    _vJointInfos.clear();
    _mReadableInterfaces.clear();
}

void KinBody::KinBodyInfo::SerializeJSON(rapidjson::Value& rKinBodyInfo, rapidjson::Document::AllocatorType& allocator, dReal fUnitScale, int options) const
{
    rKinBodyInfo.SetObject();
    orjson::SetJsonValueByKey(rKinBodyInfo, "id", _id, allocator);
    orjson::SetJsonValueByKey(rKinBodyInfo, "name", _name, allocator);
    if (!_referenceUri.empty()) {
        if( options & ISO_ReferenceUriHint ) {
            orjson::SetJsonValueByKey(rKinBodyInfo, "referenceUriHint", _referenceUri, allocator);
        }
        else {
            orjson::SetJsonValueByKey(rKinBodyInfo, "referenceUri", _referenceUri, allocator);
        }
    }
    orjson::SetJsonValueByKey(rKinBodyInfo, "interfaceType", _interfaceType, allocator);
    orjson::SetJsonValueByKey(rKinBodyInfo, "transform", _transform, allocator);
    orjson::SetJsonValueByKey(rKinBodyInfo, "isRobot", _isRobot, allocator);

    if (_dofValues.size() > 0) {
        rapidjson::Value dofValues;
        dofValues.SetArray();
        dofValues.Reserve(_dofValues.size(), allocator);
        FOREACHC(itDofValue, _dofValues) {
            rapidjson::Value dofValue;
            orjson::SetJsonValueByKey(dofValue, "jointName", itDofValue->first.first, allocator);
            orjson::SetJsonValueByKey(dofValue, "jointAxis", itDofValue->first.second, allocator);
            orjson::SetJsonValueByKey(dofValue, "value", itDofValue->second, allocator);
            dofValues.PushBack(dofValue, allocator);
        }
        rKinBodyInfo.AddMember("dofValues", dofValues, allocator);
    }

    if (_vGrabbedInfos.size() > 0) {
        rapidjson::Value rGrabbedInfoValues;
        rGrabbedInfoValues.SetArray();
        rGrabbedInfoValues.Reserve(_vGrabbedInfos.size(), allocator);
        FOREACHC(it, _vGrabbedInfos) {
            rapidjson::Value grabbedInfoValue;
            (*it)->SerializeJSON(grabbedInfoValue, allocator, fUnitScale, options);
            rGrabbedInfoValues.PushBack(grabbedInfoValue, allocator);
        }
        rKinBodyInfo.AddMember("grabbed", rGrabbedInfoValues, allocator);
    }

    if (_vLinkInfos.size() > 0) {
        rapidjson::Value rLinkInfoValues;
        rLinkInfoValues.SetArray();
        rLinkInfoValues.Reserve(_vLinkInfos.size(), allocator);
        FOREACHC(it, _vLinkInfos) {
            rapidjson::Value linkInfoValue;
            (*it)->SerializeJSON(linkInfoValue, allocator, fUnitScale, options);
            rLinkInfoValues.PushBack(linkInfoValue, allocator);
        }
        rKinBodyInfo.AddMember("links", rLinkInfoValues, allocator);
    }

    if (_vJointInfos.size() > 0) {
        rapidjson::Value rJointInfoValues;
        rJointInfoValues.SetArray();
        rJointInfoValues.Reserve(_vJointInfos.size(), allocator);
        FOREACHC(it, _vJointInfos) {
            rapidjson::Value jointInfoValue;
            (*it)->SerializeJSON(jointInfoValue, allocator, fUnitScale, options);
            rJointInfoValues.PushBack(jointInfoValue, allocator);
        }
        rKinBodyInfo.AddMember("joints", rJointInfoValues, allocator);
    }

    if (_mReadableInterfaces.size() > 0) {
        rapidjson::Value rReadableInterfaces;
        rReadableInterfaces.SetArray();
        for(std::map<std::string, ReadablePtr>::const_iterator it = _mReadableInterfaces.begin(); it != _mReadableInterfaces.end(); it++) {
            rapidjson::Value rReadable;
            it->second->SerializeJSON(rReadable, allocator, fUnitScale, options);
            orjson::SetJsonValueByKey(rReadable, "id", it->first, allocator);
            rReadableInterfaces.PushBack(rReadable, allocator);
        }
        rKinBodyInfo.AddMember("readableInterfaces", rReadableInterfaces, allocator);
    }
}

void KinBody::KinBodyInfo::DeserializeJSON(const rapidjson::Value& value, dReal fUnitScale, int options)
{
    orjson::LoadJsonValueByKey(value, "name", _name);
    orjson::LoadJsonValueByKey(value, "id", _id);
    if( _id.empty() ) {
        _id = _name;
    }

    if( !(options & IDO_IgnoreReferenceUri) ) {
        orjson::LoadJsonValueByKey(value, "referenceUri", _referenceUri);
    }

    orjson::LoadJsonValueByKey(value, "interfaceType", _interfaceType);
    orjson::LoadJsonValueByKey(value, "isRobot", _isRobot);

    if (value.HasMember("grabbed")) {
        _vGrabbedInfos.reserve(value["grabbed"].Size() + _vGrabbedInfos.size());
        size_t iGrabbed = 0;
        for (rapidjson::Value::ConstValueIterator it = value["grabbed"].Begin(); it != value["grabbed"].End(); ++it, ++iGrabbed) {
            const rapidjson::Value& grabbedValue = *it;
            std::string id = orjson::GetStringJsonValueByKey(grabbedValue, "id");
            if (id.empty()) {
                id = orjson::GetStringJsonValueByKey(grabbedValue, "grabbedName");
            }
            UpdateOrCreateInfo(grabbedValue, id, _vGrabbedInfos, fUnitScale, options);
        }
    }

    if (value.HasMember("links")) {
        _vLinkInfos.reserve(value["links"].Size() + _vLinkInfos.size());
        for (rapidjson::Value::ConstValueIterator it = value["links"].Begin(); it != value["links"].End(); ++it) {
            const rapidjson::Value& linkValue = *it;
            std::string id = orjson::GetStringJsonValueByKey(linkValue, "id");
            if (id.empty()) {
                id = orjson::GetStringJsonValueByKey(linkValue, "name");
            }
            UpdateOrCreateInfo(linkValue, id, _vLinkInfos, fUnitScale, options);
        }
    }

    if (value.HasMember("joints")) {
        _vJointInfos.reserve(value["joints"].Size() + _vJointInfos.size());
        for (rapidjson::Value::ConstValueIterator it = value["joints"].Begin(); it != value["joints"].End(); ++it) {
            const rapidjson::Value& jointValue = *it;
            std::string id = orjson::GetStringJsonValueByKey(jointValue, "id");
            if (id.empty()) {
                id = orjson::GetStringJsonValueByKey(jointValue, "name");
            }
            UpdateOrCreateInfo(jointValue, id, _vJointInfos, fUnitScale, options);
        }
    }

    if (value.HasMember("dofValues")) {
        _dofValues.resize(0);
        for(rapidjson::Value::ConstValueIterator itr = value["dofValues"].Begin(); itr != value["dofValues"].End(); ++itr) {
            if (itr->IsObject() && itr->HasMember("jointName") && itr->HasMember("value")) {
                std::string jointName;
                int jointAxis = 0;
                dReal dofValue;
                orjson::LoadJsonValueByKey(*itr, "jointName", jointName);
                orjson::LoadJsonValueByKey(*itr, "jointAxis", jointAxis);
                orjson::LoadJsonValueByKey(*itr, "value", dofValue);
                _dofValues.emplace_back(std::make_pair(jointName, jointAxis), dofValue);
            }
        }
    }

    if (value.HasMember("readableInterfaces") && value["readableInterfaces"].IsArray()) {
        for (rapidjson::Value::ConstValueIterator it = value["readableInterfaces"].Begin(); it != value["readableInterfaces"].End(); ++it) {
            _DeserializeReadableInterface(*it);
        }
    }

    if (value.HasMember("transform")) {
        orjson::LoadJsonValueByKey(value, "transform", _transform);
    }
}

void KinBody::KinBodyInfo::_DeserializeReadableInterface(const rapidjson::Value& value) {
    std::string id;
    orjson::LoadJsonValueByKey(value, "id", id);
    BaseJSONReaderPtr pReader = RaveCallJSONReader(PT_KinBody, id, KinBodyPtr(), AttributesList());
    if (!!pReader) {
        pReader->DeserializeJSON(value);
        ReadablePtr pReadable = pReader->GetReadable();
        if (!!pReadable) {
            _mReadableInterfaces[id] = pReadable;
        }
    }
    else if (value.HasMember("string")) {
        std::string stringValue;
        orjson::LoadJsonValueByKey(value, "string", stringValue);
        StringReadablePtr pReadable(new StringReadable(id, stringValue));
        _mReadableInterfaces[id] = pReadable;
    }
}

KinBody::KinBody(InterfaceType type, EnvironmentBasePtr penv) : InterfaceBase(type, penv)
{
    _nHierarchyComputed = 0;
    _nParametersChanged = 0;
    _bMakeJoinedLinksAdjacent = true;
    _environmentid = 0;
    _nNonAdjacentLinkCache = 0x80000000;
    _nUpdateStampId = 0;
    _bAreAllJoints1DOFAndNonCircular = false;
}

KinBody::~KinBody()
{
    RAVELOG_VERBOSE_FORMAT("env=%d, destructing kinbody '%s'", GetEnv()->GetId()%GetName());
    Destroy();
}

void KinBody::Destroy()
{
    ReleaseAllGrabbed();
    if( _listAttachedBodies.size() > 0 ) {
        // could be in the environment destructor?
        stringstream ss; ss << GetName() << " still has attached bodies: ";
        FOREACHC(it,_listAttachedBodies) {
            KinBodyPtr pattached = it->lock();
            if( !!pattached ) {
                ss << pattached->GetName();
            }
        }
        RAVELOG_VERBOSE(ss.str());
    }
    _listAttachedBodies.clear();

    _veclinks.clear();
    _vecjoints.clear();
    _vTopologicallySortedJoints.clear();
    _vTopologicallySortedJointsAll.clear();
    _vDOFOrderedJoints.clear();
    _vPassiveJoints.clear();
    _vJointsAffectingLinks.clear();
    _vDOFIndices.clear();

    _setAdjacentLinks.clear();
    _vInitialLinkTransformations.clear();
    _vAllPairsShortestPaths.clear();
    _vClosedLoops.clear();
    _vClosedLoopIndices.clear();
    _vForcedAdjacentLinks.clear();
    _nHierarchyComputed = 0;
    _nParametersChanged = 0;
    _pManageData.reset();

    _ResetInternalCollisionCache();
    _selfcollisionchecker.reset();
}

bool KinBody::InitFromBoxes(const std::vector<AABB>& vaabbs, bool visible, const std::string& uri)
{
    OPENRAVE_ASSERT_FORMAT(GetEnvironmentId()==0, "%s: cannot Init a body while it is added to the environment", GetName(), ORE_Failed);
    Destroy();
    LinkPtr plink(new Link(shared_kinbody()));
    plink->_index = 0;
    plink->_info._name = "base";
    plink->_info._bStatic = true;
    size_t numvertices=0, numindices=0;
    FOREACHC(itab, vaabbs) {
        GeometryInfo info;
        info._type = GT_Box;
        info._t.trans = itab->pos;
        info._bVisible = visible;
        info._vGeomData = itab->extents;
        info._vDiffuseColor=Vector(1,0.5f,0.5f,1);
        info._vAmbientColor=Vector(0.1,0.0f,0.0f,0);
        Link::GeometryPtr geom(new Link::Geometry(plink,info));
        geom->_info.InitCollisionMesh();
        numvertices += geom->GetCollisionMesh().vertices.size();
        numindices += geom->GetCollisionMesh().indices.size();
        plink->_vGeometries.push_back(geom);
    }

    plink->_collision.vertices.reserve(numvertices);
    plink->_collision.indices.reserve(numindices);
    TriMesh trimesh;
    FOREACH(itgeom,plink->_vGeometries) {
        trimesh = (*itgeom)->GetCollisionMesh();
        trimesh.ApplyTransform((*itgeom)->GetTransform());
        plink->_collision.Append(trimesh);
    }
    _veclinks.push_back(plink);
    __struri = uri;
    return true;
}

bool KinBody::InitFromBoxes(const std::vector<OBB>& vobbs, bool visible, const std::string& uri)
{
    OPENRAVE_ASSERT_FORMAT(GetEnvironmentId()==0, "%s: cannot Init a body while it is added to the environment", GetName(), ORE_Failed);
    Destroy();
    LinkPtr plink(new Link(shared_kinbody()));
    plink->_index = 0;
    plink->_info._name = "base";
    plink->_info._bStatic = true;
    size_t numvertices=0, numindices=0;
    FOREACHC(itobb, vobbs) {
        TransformMatrix tm;
        tm.trans = itobb->pos;
        tm.m[0] = itobb->right.x; tm.m[1] = itobb->up.x; tm.m[2] = itobb->dir.x;
        tm.m[4] = itobb->right.y; tm.m[5] = itobb->up.y; tm.m[6] = itobb->dir.y;
        tm.m[8] = itobb->right.z; tm.m[9] = itobb->up.z; tm.m[10] = itobb->dir.z;
        GeometryInfo info;
        info._type = GT_Box;
        info._t = tm;
        info._bVisible = visible;
        info._vGeomData = itobb->extents;
        info._vDiffuseColor=Vector(1,0.5f,0.5f,1);
        info._vAmbientColor=Vector(0.1,0.0f,0.0f,0);
        Link::GeometryPtr geom(new Link::Geometry(plink,info));
        geom->_info.InitCollisionMesh();
        numvertices += geom->GetCollisionMesh().vertices.size();
        numindices += geom->GetCollisionMesh().indices.size();
        plink->_vGeometries.push_back(geom);
    }

    plink->_collision.vertices.reserve(numvertices);
    plink->_collision.indices.reserve(numindices);
    TriMesh trimesh;
    FOREACH(itgeom,plink->_vGeometries) {
        trimesh = (*itgeom)->GetCollisionMesh();
        trimesh.ApplyTransform((*itgeom)->GetTransform());
        plink->_collision.Append(trimesh);
    }
    _veclinks.push_back(plink);
    __struri = uri;
    return true;
}

bool KinBody::InitFromSpheres(const std::vector<Vector>& vspheres, bool visible, const std::string& uri)
{
    OPENRAVE_ASSERT_FORMAT(GetEnvironmentId()==0, "%s: cannot Init a body while it is added to the environment", GetName(), ORE_Failed);
    Destroy();
    LinkPtr plink(new Link(shared_kinbody()));
    plink->_index = 0;
    plink->_info._name = "base";
    plink->_info._bStatic = true;
    TriMesh trimesh;
    FOREACHC(itv, vspheres) {
        GeometryInfo info;
        info._type = GT_Sphere;
        info._t.trans.x = itv->x; info._t.trans.y = itv->y; info._t.trans.z = itv->z;
        info._bVisible = visible;
        info._vGeomData.x = itv->w;
        info._vDiffuseColor=Vector(1,0.5f,0.5f,1);
        info._vAmbientColor=Vector(0.1,0.0f,0.0f,0);
        Link::GeometryPtr geom(new Link::Geometry(plink,info));
        geom->_info.InitCollisionMesh();
        plink->_vGeometries.push_back(geom);
        trimesh = geom->GetCollisionMesh();
        trimesh.ApplyTransform(geom->GetTransform());
        plink->_collision.Append(trimesh);
    }
    _veclinks.push_back(plink);
    __struri = uri;
    return true;
}

bool KinBody::InitFromTrimesh(const TriMesh& trimesh, bool visible, const std::string& uri)
{
    OPENRAVE_ASSERT_FORMAT(GetEnvironmentId()==0, "%s: cannot Init a body while it is added to the environment", GetName(), ORE_Failed);
    Destroy();
    LinkPtr plink(new Link(shared_kinbody()));
    plink->_index = 0;
    plink->_info._name = "base";
    plink->_info._bStatic = true;
    plink->_collision = trimesh;
    GeometryInfo info;
    info._type = GT_TriMesh;
    info._bVisible = visible;
    info._vDiffuseColor=Vector(1,0.5f,0.5f,1);
    info._vAmbientColor=Vector(0.1,0.0f,0.0f,0);
    info._meshcollision = trimesh;
    Link::GeometryPtr geom(new Link::Geometry(plink,info));
    plink->_vGeometries.push_back(geom);
    _veclinks.push_back(plink);
    __struri = uri;
    return true;
}

bool KinBody::InitFromGeometries(const std::list<KinBody::GeometryInfo>& geometries, const std::string& uri)
{
    std::vector<GeometryInfoConstPtr> newgeometries; newgeometries.reserve(geometries.size());
    FOREACHC(it, geometries) {
        newgeometries.push_back(GeometryInfoConstPtr(&(*it), utils::null_deleter()));
    }
    return InitFromGeometries(newgeometries, uri);
}

bool KinBody::InitFromGeometries(const std::vector<KinBody::GeometryInfoConstPtr>& geometries, const std::string& uri)
{
    OPENRAVE_ASSERT_FORMAT(GetEnvironmentId()==0, "%s: cannot Init a body while it is added to the environment", GetName(), ORE_Failed);
    OPENRAVE_ASSERT_OP(geometries.size(),>,0);
    Destroy();
    LinkPtr plink(new Link(shared_kinbody()));
    plink->_index = 0;
    plink->_info._name = "base";
    plink->_info._bStatic = true;
    FOREACHC(itinfo,geometries) {
        Link::GeometryPtr geom(new Link::Geometry(plink,**itinfo));
        geom->_info.InitCollisionMesh();
        plink->_vGeometries.push_back(geom);
        plink->_collision.Append(geom->GetCollisionMesh(),geom->GetTransform());
    }
    _veclinks.push_back(plink);
    __struri = uri;
    return true;
}

void KinBody::SetLinkGeometriesFromGroup(const std::string& geomname)
{
    // need to call _PostprocessChangedParameters at the very end, even if exception occurs
    CallFunctionAtDestructor callfn(boost::bind(&KinBody::_PostprocessChangedParameters, this, Prop_LinkGeometry));
    FOREACHC(itlink, _veclinks) {
        std::vector<KinBody::GeometryInfoPtr>* pvinfos = NULL;
        if( geomname.size() == 0 ) {
            pvinfos = &(*itlink)->_info._vgeometryinfos;
        }
        else {
            std::map< std::string, std::vector<KinBody::GeometryInfoPtr> >::iterator it = (*itlink)->_info._mapExtraGeometries.find(geomname);
            if( it == (*itlink)->_info._mapExtraGeometries.end() ) {
                throw OPENRAVE_EXCEPTION_FORMAT(_("could not find geometries %s for link %s"),geomname%GetName(),ORE_InvalidArguments);
            }
            pvinfos = &it->second;
        }
        (*itlink)->_vGeometries.resize(pvinfos->size());
        for(size_t i = 0; i < pvinfos->size(); ++i) {
            (*itlink)->_vGeometries[i].reset(new Link::Geometry(*itlink,*pvinfos->at(i)));
            if( (*itlink)->_vGeometries[i]->GetCollisionMesh().vertices.size() == 0 ) { // try to avoid recomputing
                (*itlink)->_vGeometries[i]->InitCollisionMesh();
            }
        }
        (*itlink)->_Update(false);
    }
    // have to reset the adjacency cache
    _ResetInternalCollisionCache();
}

void KinBody::SetLinkGroupGeometries(const std::string& geomname, const std::vector< std::vector<KinBody::GeometryInfoPtr> >& linkgeometries)
{
    OPENRAVE_ASSERT_OP( linkgeometries.size(), ==, _veclinks.size() );
    FOREACH(itlink, _veclinks) {
        Link& link = **itlink;
        std::map< std::string, std::vector<KinBody::GeometryInfoPtr> >::iterator it = link._info._mapExtraGeometries.insert(make_pair(geomname,std::vector<KinBody::GeometryInfoPtr>())).first;
        const std::vector<KinBody::GeometryInfoPtr>& geometries = linkgeometries.at(link.GetIndex());
        it->second.resize(geometries.size());
        std::copy(geometries.begin(),geometries.end(),it->second.begin());
    }
    _PostprocessChangedParameters(Prop_LinkGeometryGroup); // have to notify collision checkers that the geometry info they are caching could have changed.
}

bool KinBody::Init(const std::vector<KinBody::LinkInfoConstPtr>& linkinfos, const std::vector<KinBody::JointInfoConstPtr>& jointinfos, const std::string& uri)
{
    OPENRAVE_ASSERT_FORMAT(GetEnvironmentId()==0, "%s: cannot Init a body while it is added to the environment", GetName(), ORE_Failed);
    OPENRAVE_ASSERT_OP(linkinfos.size(),>,0);
    Destroy();
    _veclinks.reserve(linkinfos.size());
    FOREACHC(itlinkinfo, linkinfos) {
        LinkPtr plink(new Link(shared_kinbody()));
        plink->_info = **itlinkinfo;
        _InitAndAddLink(plink);
    }
    _vecjoints.reserve(jointinfos.size());
    FOREACHC(itjointinfo, jointinfos) {
        JointInfoConstPtr rawinfo = *itjointinfo;
        JointPtr pjoint(new Joint(shared_kinbody()));
        pjoint->_info = *rawinfo;
        _InitAndAddJoint(pjoint);
    }
    __struri = uri;
    return true;
}

void KinBody::InitFromLinkInfos(const std::vector<LinkInfo>& linkinfos, const std::string& uri)
{
    OPENRAVE_ASSERT_FORMAT(GetEnvironmentId()==0, "%s: cannot Init a body while it is added to the environment", GetName(), ORE_Failed);
    OPENRAVE_ASSERT_OP(linkinfos.size(),>,0);
    Destroy();
    _veclinks.reserve(linkinfos.size());
    FOREACHC(itlinkinfo, linkinfos) {
        LinkPtr plink(new Link(shared_kinbody()));
        plink->_info = *itlinkinfo;
        _InitAndAddLink(plink);
    }
    if( linkinfos.size() > 1 ) {
        // create static joints
        _vecjoints.resize(linkinfos.size()-1);
        for(int ilinkinfo = 0; ilinkinfo+1 < (int)linkinfos.size(); ++ilinkinfo) {
            JointPtr pjoint(new Joint(shared_kinbody()));
            pjoint->_info._type = JointRevolute;
            pjoint->_info._name = "dummy";
            pjoint->_info._name += boost::lexical_cast<std::string>(ilinkinfo);
            pjoint->_info._linkname0 = linkinfos[ilinkinfo]._name;
            pjoint->_info._linkname1 = linkinfos[ilinkinfo+1]._name;
            pjoint->_info._bIsActive = false;
            _InitAndAddJoint(pjoint);
        }
    }
    __struri = uri;
}

bool KinBody::InitFromKinBodyInfo(const KinBodyInfo& info)
{
    std::vector<KinBody::LinkInfoConstPtr> vLinkInfosConst(info._vLinkInfos.begin(), info._vLinkInfos.end());
    std::vector<KinBody::JointInfoConstPtr> vJointInfosConst(info._vJointInfos.begin(), info._vJointInfos.end());
    if( !KinBody::Init(vLinkInfosConst, vJointInfosConst, info._uri) ) {
        return false;
    }

    _id = info._id;
    _name = info._name;
    _referenceUri = info._referenceUri;

    FOREACH(it, info._mReadableInterfaces) {
        SetReadableInterface(it->first, it->second);
    }

    if( GetXMLId() != info._interfaceType ) {
        RAVELOG_WARN_FORMAT("body '%s' interfaceType does not match %s != %s", GetName()%GetXMLId()%info._interfaceType);
    }

    return true;
}

void KinBody::SetName(const std::string& newname)
{
    OPENRAVE_ASSERT_OP(newname.size(), >, 0);
    if( _name != newname ) {
        // have to replace the 2nd word of all the groups with the robot name
        FOREACH(itgroup, _spec._vgroups) {
            stringstream ss(itgroup->name);
            string grouptype, oldname;
            ss >> grouptype >> oldname;
            stringbuf buf;
            ss.get(buf,0);
            itgroup->name = str(boost::format("%s %s %s")%grouptype%newname%buf.str());
        }
        _name = newname;
        _PostprocessChangedParameters(Prop_Name);
    }
}

void KinBody::SetDOFTorques(const std::vector<dReal>& torques, bool bAdd)
{
    OPENRAVE_ASSERT_OP_FORMAT((int)torques.size(), >=, GetDOF(), "not enough values %d<%d", torques.size()%GetDOF(),ORE_InvalidArguments);
    if( !bAdd ) {
        FOREACH(itlink, _veclinks) {
            (*itlink)->SetForce(Vector(),Vector(),false);
            (*itlink)->SetTorque(Vector(),false);
        }
    }
    std::vector<dReal> jointtorques;
    FOREACH(it, _vecjoints) {
        jointtorques.resize((*it)->GetDOF());
        std::copy(torques.begin()+(*it)->GetDOFIndex(),torques.begin()+(*it)->GetDOFIndex()+(*it)->GetDOF(),jointtorques.begin());
        (*it)->AddTorque(jointtorques);
    }
}

int KinBody::GetDOF() const
{
    return _vecjoints.size() > 0 ? _vecjoints.back()->GetDOFIndex()+_vecjoints.back()->GetDOF() : 0;
}

void KinBody::GetDOFValues(std::vector<dReal>& v, const std::vector<int>& dofindices) const
{
    CHECK_INTERNAL_COMPUTATION;
    if( dofindices.size() == 0 ) {
        v.clear();
        v.reserve(GetDOF());
        FOREACHC(it, _vDOFOrderedJoints) {
            int toadd = (*it)->GetDOFIndex()-(int)v.size();
            if( toadd > 0 ) {
                v.insert(v.end(),toadd,0);
            }
            else if( toadd < 0 ) {
                std::stringstream ss; ss << std::setprecision(std::numeric_limits<dReal>::digits10+1);
                ss << "values=[";
                FOREACH(itvalue, v) {
                    ss << *itvalue << ", ";
                }
                ss << "]; jointorder=[";
                FOREACH(itj, _vDOFOrderedJoints) {
                    ss << (*itj)->GetName() << ", ";
                }
                ss << "];";
                throw OPENRAVE_EXCEPTION_FORMAT(_("dof indices mismatch joint %s (dofindex=%d), toadd=%d, v.size()=%d in call GetDOFValues with %s"), (*it)->GetName()%(*it)->GetDOFIndex()%toadd%v.size()%ss.str(), ORE_InvalidState);
            }
            (*it)->GetValues(v,true);
        }
    }
    else {
        v.resize(dofindices.size());
        for(size_t i = 0; i < dofindices.size(); ++i) {
            JointPtr pjoint = GetJointFromDOFIndex(dofindices[i]);
            v[i] = pjoint->GetValue(dofindices[i]-pjoint->GetDOFIndex());
        }
    }
}

void KinBody::GetDOFVelocities(std::vector<dReal>& v, const std::vector<int>& dofindices) const
{
    if( dofindices.size() == 0 ) {
        v.resize(0);
        if( (int)v.capacity() < GetDOF() ) {
            v.reserve(GetDOF());
        }
        FOREACHC(it, _vDOFOrderedJoints) {
            (*it)->GetVelocities(v,true);
        }
    }
    else {
        v.resize(dofindices.size());
        for(size_t i = 0; i < dofindices.size(); ++i) {
            JointPtr pjoint = GetJointFromDOFIndex(dofindices[i]);
            v[i] = pjoint->GetVelocity(dofindices[i]-pjoint->GetDOFIndex());
        }
    }
}

void KinBody::GetDOFLimits(std::vector<dReal>& vLowerLimit, std::vector<dReal>& vUpperLimit, const std::vector<int>& dofindices) const
{
    if( dofindices.size() == 0 ) {
        vLowerLimit.resize(0);
        if( (int)vLowerLimit.capacity() < GetDOF() ) {
            vLowerLimit.reserve(GetDOF());
        }
        vUpperLimit.resize(0);
        if( (int)vUpperLimit.capacity() < GetDOF() ) {
            vUpperLimit.reserve(GetDOF());
        }
        FOREACHC(it,_vDOFOrderedJoints) {
            (*it)->GetLimits(vLowerLimit,vUpperLimit,true);
        }
    }
    else {
        vLowerLimit.resize(dofindices.size());
        vUpperLimit.resize(dofindices.size());
        for(size_t i = 0; i < dofindices.size(); ++i) {
            JointPtr pjoint = GetJointFromDOFIndex(dofindices[i]);
            std::pair<dReal, dReal> res = pjoint->GetLimit(dofindices[i]-pjoint->GetDOFIndex());
            vLowerLimit[i] = res.first;
            vUpperLimit[i] = res.second;
        }
    }
}

void KinBody::GetDOFVelocityLimits(std::vector<dReal>& vlower, std::vector<dReal>& vupper, const std::vector<int>& dofindices) const
{
    if( dofindices.size() == 0 ) {
        vlower.resize(0);
        vupper.resize(0);
        if( (int)vlower.capacity() < GetDOF() ) {
            vlower.reserve(GetDOF());
        }
        if( (int)vupper.capacity() < GetDOF() ) {
            vupper.reserve(GetDOF());
        }
        FOREACHC(it,_vDOFOrderedJoints) {
            (*it)->GetVelocityLimits(vlower,vupper,true);
        }
    }
    else {
        vlower.resize(dofindices.size());
        vupper.resize(dofindices.size());
        for(size_t i = 0; i < dofindices.size(); ++i) {
            JointPtr pjoint = GetJointFromDOFIndex(dofindices[i]);
            std::pair<dReal, dReal> res = pjoint->GetVelocityLimit(dofindices[i]-pjoint->GetDOFIndex());
            vlower[i] = res.first;
            vupper[i] = res.second;
        }
    }
}

void KinBody::GetDOFVelocityLimits(std::vector<dReal>& v, const std::vector<int>& dofindices) const
{
    if( dofindices.size() == 0 ) {
        v.resize(0);
        if( (int)v.capacity() < GetDOF() ) {
            v.reserve(GetDOF());
        }
        FOREACHC(it, _vDOFOrderedJoints) {
            (*it)->GetVelocityLimits(v,true);
        }
    }
    else {
        v.resize(dofindices.size());
        for(size_t i = 0; i < dofindices.size(); ++i) {
            JointPtr pjoint = GetJointFromDOFIndex(dofindices[i]);
            v[i] = pjoint->GetMaxVel(dofindices[i]-pjoint->GetDOFIndex());
        }
    }
}

void KinBody::GetDOFAccelerationLimits(std::vector<dReal>& v, const std::vector<int>& dofindices) const
{
    if( dofindices.size() == 0 ) {
        v.resize(0);
        if( (int)v.capacity() < GetDOF() ) {
            v.reserve(GetDOF());
        }
        FOREACHC(it, _vDOFOrderedJoints) {
            (*it)->GetAccelerationLimits(v,true);
        }
    }
    else {
        v.resize(dofindices.size());
        for(size_t i = 0; i < dofindices.size(); ++i) {
            JointPtr pjoint = GetJointFromDOFIndex(dofindices[i]);
            v[i] = pjoint->GetAccelerationLimit(dofindices[i]-pjoint->GetDOFIndex());
        }
    }
}

void KinBody::GetDOFJerkLimits(std::vector<dReal>& v, const std::vector<int>& dofindices) const
{
    if( dofindices.size() == 0 ) {
        v.resize(0);
        if( (int)v.capacity() < GetDOF() ) {
            v.reserve(GetDOF());
        }
        FOREACHC(it, _vDOFOrderedJoints) {
            (*it)->GetJerkLimits(v,true);
        }
    }
    else {
        v.resize(dofindices.size());
        for(size_t i = 0; i < dofindices.size(); ++i) {
            JointPtr pjoint = GetJointFromDOFIndex(dofindices[i]);
            v[i] = pjoint->GetJerkLimit(dofindices[i]-pjoint->GetDOFIndex());
        }
    }
}

void KinBody::GetDOFHardVelocityLimits(std::vector<dReal>& v, const std::vector<int>& dofindices) const
{
    if( dofindices.size() == 0 ) {
        v.resize(0);
        if( (int)v.capacity() < GetDOF() ) {
            v.reserve(GetDOF());
        }
        FOREACHC(it, _vDOFOrderedJoints) {
            (*it)->GetHardVelocityLimits(v,true);
        }
    }
    else {
        v.resize(dofindices.size());
        for(size_t i = 0; i < dofindices.size(); ++i) {
            JointPtr pjoint = GetJointFromDOFIndex(dofindices[i]);
            v[i] = pjoint->GetHardVelocityLimit(dofindices[i]-pjoint->GetDOFIndex());
        }
    }
}

void KinBody::GetDOFHardAccelerationLimits(std::vector<dReal>& v, const std::vector<int>& dofindices) const
{
    if( dofindices.size() == 0 ) {
        v.resize(0);
        if( (int)v.capacity() < GetDOF() ) {
            v.reserve(GetDOF());
        }
        FOREACHC(it, _vDOFOrderedJoints) {
            (*it)->GetHardAccelerationLimits(v,true);
        }
    }
    else {
        v.resize(dofindices.size());
        for(size_t i = 0; i < dofindices.size(); ++i) {
            JointPtr pjoint = GetJointFromDOFIndex(dofindices[i]);
            v[i] = pjoint->GetHardAccelerationLimit(dofindices[i]-pjoint->GetDOFIndex());
        }
    }
}

void KinBody::GetDOFHardJerkLimits(std::vector<dReal>& v, const std::vector<int>& dofindices) const
{
    if( dofindices.size() == 0 ) {
        v.resize(0);
        if( (int)v.capacity() < GetDOF() ) {
            v.reserve(GetDOF());
        }
        FOREACHC(it, _vDOFOrderedJoints) {
            (*it)->GetHardJerkLimits(v,true);
        }
    }
    else {
        v.resize(dofindices.size());
        for(size_t i = 0; i < dofindices.size(); ++i) {
            JointPtr pjoint = GetJointFromDOFIndex(dofindices[i]);
            v[i] = pjoint->GetHardJerkLimit(dofindices[i]-pjoint->GetDOFIndex());
        }
    }
}

void KinBody::GetDOFTorqueLimits(std::vector<dReal>& v) const
{
    v.resize(0);
    if( (int)v.capacity() < GetDOF() ) {
        v.reserve(GetDOF());
    }
    FOREACHC(it, _vDOFOrderedJoints) {
        (*it)->GetTorqueLimits(v,true);
    }
}

void KinBody::GetDOFMaxTorque(std::vector<dReal>& v) const
{
    v.resize(0);
    if( (int)v.capacity() < GetDOF() ) {
        v.reserve(GetDOF());
    }
    FOREACHC(it, _vDOFOrderedJoints) {
        v.insert(v.end(),(*it)->GetDOF(),(*it)->GetMaxTorque());
    }
}

void KinBody::GetDOFResolutions(std::vector<dReal>& v, const std::vector<int>& dofindices) const
{
    if( dofindices.size() == 0 ) {
        v.resize(0);
        if( (int)v.capacity() < GetDOF() )
            v.reserve(GetDOF());
        FOREACHC(it, _vDOFOrderedJoints) {
            v.insert(v.end(),(*it)->GetDOF(),(*it)->GetResolution());
        }
    }
    else {
        v.resize(dofindices.size());
        for(size_t i = 0; i < dofindices.size(); ++i) {
            JointPtr pjoint = GetJointFromDOFIndex(dofindices[i]);
            v[i] = pjoint->GetResolution(dofindices[i]-pjoint->GetDOFIndex());
        }
    }
}

void KinBody::GetDOFWeights(std::vector<dReal>& v, const std::vector<int>& dofindices) const
{
    if( dofindices.size() == 0 ) {
        v.resize(GetDOF());
        std::vector<dReal>::iterator itv = v.begin();
        FOREACHC(it, _vDOFOrderedJoints) {
            for(int i = 0; i < (*it)->GetDOF(); ++i) {
                *itv++ = (*it)->GetWeight(i);
            }
        }
    }
    else {
        v.resize(dofindices.size());
        for(size_t i = 0; i < dofindices.size(); ++i) {
            JointPtr pjoint = GetJointFromDOFIndex(dofindices[i]);
            v[i] = pjoint->GetWeight(dofindices[i]-pjoint->GetDOFIndex());
        }
    }
}

void KinBody::SetDOFWeights(const std::vector<dReal>& v, const std::vector<int>& dofindices)
{
    if( dofindices.size() == 0 ) {
        OPENRAVE_ASSERT_OP((int)v.size(),>=,GetDOF());
        for(int i = 0; i < GetDOF(); ++i) {
            OPENRAVE_ASSERT_OP_FORMAT(v[i], >, 0, "dof %d weight %f has to be >= 0", i%v[i], ORE_InvalidArguments);
        }
        std::vector<dReal>::const_iterator itv = v.begin();
        FOREACHC(it, _vDOFOrderedJoints) {
            std::copy(itv,itv+(*it)->GetDOF(), (*it)->_info._vweights.begin());
            itv += (*it)->GetDOF();
        }
    }
    else {
        OPENRAVE_ASSERT_OP(v.size(),==,dofindices.size());
        for(size_t i = 0; i < dofindices.size(); ++i) {
            JointPtr pjoint = GetJointFromDOFIndex(dofindices[i]);
            pjoint->_info._vweights.at(dofindices[i]-pjoint->GetDOFIndex()) = v[i];
        }
    }
    _PostprocessChangedParameters(Prop_JointProperties);
}

void KinBody::SetDOFResolutions(const std::vector<dReal>& v, const std::vector<int>& dofindices)
{
    if( dofindices.size() == 0 ) {
        OPENRAVE_ASSERT_OP((int)v.size(),>=,GetDOF());
        for(int i = 0; i < GetDOF(); ++i) {
            OPENRAVE_ASSERT_OP_FORMAT(v[i], >, 0, "dof %d resolution %f has to be >= 0", i%v[i], ORE_InvalidArguments);
        }
        std::vector<dReal>::const_iterator itv = v.begin();
        FOREACHC(it, _vDOFOrderedJoints) {
            std::copy(itv,itv+(*it)->GetDOF(), (*it)->_info._vresolution.begin());
            itv += (*it)->GetDOF();
        }
    }
    else {
        OPENRAVE_ASSERT_OP(v.size(),==,dofindices.size());
        for(size_t i = 0; i < dofindices.size(); ++i) {
            JointPtr pjoint = GetJointFromDOFIndex(dofindices[i]);
            pjoint->_info._vresolution.at(dofindices[i]-pjoint->GetDOFIndex()) = v[i];
        }
    }
    _PostprocessChangedParameters(Prop_JointProperties);
}

void KinBody::SetDOFLimits(const std::vector<dReal>& lower, const std::vector<dReal>& upper, const std::vector<int>& dofindices)
{
    bool bChanged = false;
    if( dofindices.size() == 0 ) {
        OPENRAVE_ASSERT_OP((int)lower.size(),==,GetDOF());
        OPENRAVE_ASSERT_OP((int)upper.size(),==,GetDOF());
        std::vector<dReal>::const_iterator itlower = lower.begin(), itupper = upper.begin();
        FOREACHC(it, _vDOFOrderedJoints) {
            for(int i = 0; i < (*it)->GetDOF(); ++i) {
                if( (*it)->_info._vlowerlimit.at(i) != *(itlower+i) || (*it)->_info._vupperlimit.at(i) != *(itupper+i) ) {
                    bChanged = true;
                    std::copy(itlower,itlower+(*it)->GetDOF(), (*it)->_info._vlowerlimit.begin());
                    std::copy(itupper,itupper+(*it)->GetDOF(), (*it)->_info._vupperlimit.begin());
                    for(int i = 0; i < (*it)->GetDOF(); ++i) {
                        if( (*it)->IsRevolute(i) && !(*it)->IsCircular(i) ) {
                            // TODO, necessary to set wrap?
                            if( (*it)->_info._vlowerlimit.at(i) < -PI || (*it)->_info._vupperlimit.at(i) > PI) {
                                (*it)->SetWrapOffset(0.5f * ((*it)->_info._vlowerlimit.at(i) + (*it)->_info._vupperlimit.at(i)),i);
                            }
                            else {
                                (*it)->SetWrapOffset(0,i);
                            }
                        }
                    }
                    break;
                }
            }
            itlower += (*it)->GetDOF();
            itupper += (*it)->GetDOF();
        }
    }
    else {
        OPENRAVE_ASSERT_OP(lower.size(),==,dofindices.size());
        OPENRAVE_ASSERT_OP(upper.size(),==,dofindices.size());
        for(size_t index = 0; index < dofindices.size(); ++index) {
            JointPtr pjoint = GetJointFromDOFIndex(dofindices[index]);
            int iaxis = dofindices[index]-pjoint->GetDOFIndex();
            if( pjoint->_info._vlowerlimit.at(iaxis) != lower[index] || pjoint->_info._vupperlimit.at(iaxis) != upper[index] ) {
                bChanged = true;
                pjoint->_info._vlowerlimit.at(iaxis) = lower[index];
                pjoint->_info._vupperlimit.at(iaxis) = upper[index];
                if( pjoint->IsRevolute(iaxis) && !pjoint->IsCircular(iaxis) ) {
                    // TODO, necessary to set wrap?
                    if( pjoint->_info._vlowerlimit.at(iaxis) < -PI || pjoint->_info._vupperlimit.at(iaxis) > PI) {
                        pjoint->SetWrapOffset(0.5f * (pjoint->_info._vlowerlimit.at(iaxis) + pjoint->_info._vupperlimit.at(iaxis)),iaxis);
                    }
                    else {
                        pjoint->SetWrapOffset(0,iaxis);
                    }
                }
            }
        }
    }
    if( bChanged ) {
        _PostprocessChangedParameters(Prop_JointLimits);
    }
}

void KinBody::SetDOFVelocityLimits(const std::vector<dReal>& v)
{
    std::vector<dReal>::const_iterator itv = v.begin();
    FOREACHC(it, _vDOFOrderedJoints) {
        std::copy(itv,itv+(*it)->GetDOF(), (*it)->_info._vmaxvel.begin());
        itv += (*it)->GetDOF();
    }
    _PostprocessChangedParameters(Prop_JointAccelerationVelocityTorqueLimits);
}

void KinBody::SetDOFAccelerationLimits(const std::vector<dReal>& v)
{
    std::vector<dReal>::const_iterator itv = v.begin();
    FOREACHC(it, _vDOFOrderedJoints) {
        std::copy(itv,itv+(*it)->GetDOF(), (*it)->_info._vmaxaccel.begin());
        itv += (*it)->GetDOF();
    }
    _PostprocessChangedParameters(Prop_JointAccelerationVelocityTorqueLimits);
}

void KinBody::SetDOFJerkLimits(const std::vector<dReal>& v)
{
    std::vector<dReal>::const_iterator itv = v.begin();
    FOREACHC(it, _vDOFOrderedJoints) {
        std::copy(itv,itv+(*it)->GetDOF(), (*it)->_info._vmaxjerk.begin());
        itv += (*it)->GetDOF();
    }
    _PostprocessChangedParameters(Prop_JointAccelerationVelocityTorqueLimits);
}

void KinBody::SetDOFHardVelocityLimits(const std::vector<dReal>& v)
{
    std::vector<dReal>::const_iterator itv = v.begin();
    FOREACHC(it, _vDOFOrderedJoints) {
        std::copy(itv,itv+(*it)->GetDOF(), (*it)->_info._vhardmaxvel.begin());
        itv += (*it)->GetDOF();
    }
    _PostprocessChangedParameters(Prop_JointAccelerationVelocityTorqueLimits);
}

void KinBody::SetDOFHardAccelerationLimits(const std::vector<dReal>& v)
{
    std::vector<dReal>::const_iterator itv = v.begin();
    FOREACHC(it, _vDOFOrderedJoints) {
        std::copy(itv,itv+(*it)->GetDOF(), (*it)->_info._vhardmaxaccel.begin());
        itv += (*it)->GetDOF();
    }
    _PostprocessChangedParameters(Prop_JointAccelerationVelocityTorqueLimits);
}

void KinBody::SetDOFHardJerkLimits(const std::vector<dReal>& v)
{
    std::vector<dReal>::const_iterator itv = v.begin();
    FOREACHC(it, _vDOFOrderedJoints) {
        std::copy(itv,itv+(*it)->GetDOF(), (*it)->_info._vhardmaxjerk.begin());
        itv += (*it)->GetDOF();
    }
    _PostprocessChangedParameters(Prop_JointAccelerationVelocityTorqueLimits);
}

void KinBody::SetDOFTorqueLimits(const std::vector<dReal>& v)
{
    std::vector<dReal>::const_iterator itv = v.begin();
    FOREACHC(it, _vDOFOrderedJoints) {
        std::copy(itv,itv+(*it)->GetDOF(), (*it)->_info._vmaxtorque.begin());
        itv += (*it)->GetDOF();
    }
    _PostprocessChangedParameters(Prop_JointAccelerationVelocityTorqueLimits);
}

void KinBody::SimulationStep(dReal fElapsedTime)
{
    _UpdateGrabbedBodies();
}

void KinBody::SubtractDOFValues(std::vector<dReal>& q1, const std::vector<dReal>& q2, const std::vector<int>& dofindices) const
{
    OPENRAVE_ASSERT_OP(q1.size(), ==, q2.size() );
    if (_bAreAllJoints1DOFAndNonCircular) {
        for(size_t i = 0; i < q1.size(); ++i) {
            q1[i] -= q2[i];
        }
        return;
    }

    if( dofindices.size() == 0 ) {
        OPENRAVE_ASSERT_OP((int)q1.size(), ==, GetDOF() );
        FOREACHC(itjoint,_vecjoints) {
            int dof = (*itjoint)->GetDOFIndex();
            for(int i = 0; i < (*itjoint)->GetDOF(); ++i) {
                if( (*itjoint)->IsCircular(i) ) {
                    q1[dof+i] = utils::NormalizeCircularAngle(q1[dof+i]-q2[dof+i],(*itjoint)->_vcircularlowerlimit.at(i), (*itjoint)->_vcircularupperlimit.at(i));
                }
                else {
                    q1[dof+i] -= q2[dof+i];
                }
            }
        }
    }
    else {
        OPENRAVE_ASSERT_OP(q1.size(), ==, dofindices.size() );
        for(size_t i = 0; i < dofindices.size(); ++i) {
            JointPtr pjoint = GetJointFromDOFIndex(dofindices[i]);
            if( pjoint->IsCircular(dofindices[i]-pjoint->GetDOFIndex()) ) {
                int iaxis = dofindices[i]-pjoint->GetDOFIndex();
                q1[i] = utils::NormalizeCircularAngle(q1[i]-q2[i], pjoint->_vcircularlowerlimit.at(iaxis), pjoint->_vcircularupperlimit.at(iaxis));
            }
            else {
                q1[i] -= q2[i];
            }
        }
    }
}

// like apply transform except everything is relative to the first frame
void KinBody::SetTransform(const Transform& trans)
{
    if( _veclinks.size() == 0 ) {
        return;
    }
    Transform tbaseinv = _veclinks.front()->GetTransform().inverse();
    Transform tapply = trans * tbaseinv;
    FOREACH(itlink, _veclinks) {
        (*itlink)->SetTransform(tapply * (*itlink)->GetTransform());
    }
    _UpdateGrabbedBodies();
    _PostprocessChangedParameters(Prop_LinkTransforms);
}

Transform KinBody::GetTransform() const
{
    return _veclinks.size() > 0 ? _veclinks.front()->GetTransform() : Transform();
}

bool KinBody::SetVelocity(const Vector& linearvel, const Vector& angularvel)
{
    if( _veclinks.size() > 0 ) {
        std::vector<std::pair<Vector,Vector> > velocities(_veclinks.size());
        velocities.at(0).first = linearvel;
        velocities.at(0).second = angularvel;
        Vector vlinktrans = _veclinks.at(0)->GetTransform().trans;
        for(size_t i = 1; i < _veclinks.size(); ++i) {
            velocities[i].first = linearvel + angularvel.cross(_veclinks[i]->GetTransform().trans-vlinktrans);
            velocities[i].second = angularvel;
        }

        bool bSuccess = GetEnv()->GetPhysicsEngine()->SetLinkVelocities(shared_kinbody(),velocities);
        _UpdateGrabbedBodies();
        return bSuccess;
    }
    return false;
}

void KinBody::SetDOFVelocities(const std::vector<dReal>& vDOFVelocities, const Vector& linearvel, const Vector& angularvel, uint32_t checklimits)
{
    CHECK_INTERNAL_COMPUTATION;
    OPENRAVE_ASSERT_OP_FORMAT((int)vDOFVelocities.size(), >=, GetDOF(), "not enough values %d!=%d", vDOFVelocities.size()%GetDOF(),ORE_InvalidArguments);
    std::vector<std::pair<Vector,Vector> > velocities(_veclinks.size());
    velocities.at(0).first = linearvel;
    velocities.at(0).second = angularvel;

    vector<dReal> vlower,vupper,vtempvalues, veval;
    if( checklimits != CLA_Nothing ) {
        GetDOFVelocityLimits(vlower,vupper);
    }

    // have to compute the velocities ahead of time since they are dependent on the link transformations
    std::vector< std::vector<dReal> > vPassiveJointVelocities(_vPassiveJoints.size());
    for(size_t i = 0; i < vPassiveJointVelocities.size(); ++i) {
        if( !_vPassiveJoints[i]->IsMimic() ) {
            _vPassiveJoints[i]->GetVelocities(vPassiveJointVelocities[i]);
        }
        else {
            vPassiveJointVelocities[i].resize(_vPassiveJoints[i]->GetDOF(),0);
        }
    }

    std::vector<uint8_t> vlinkscomputed(_veclinks.size(),0);
    vlinkscomputed[0] = 1;
    boost::array<dReal,3> dummyvalues; // dummy values for a joint

    for(size_t ijoint = 0; ijoint < _vTopologicallySortedJointsAll.size(); ++ijoint) {
        JointPtr pjoint = _vTopologicallySortedJointsAll[ijoint];
        int jointindex = _vTopologicallySortedJointIndicesAll[ijoint];
        int dofindex = pjoint->GetDOFIndex();
        const dReal* pvalues=dofindex >= 0 ? &vDOFVelocities.at(dofindex) : NULL;
        if( pjoint->IsMimic() ) {
            for(int i = 0; i < pjoint->GetDOF(); ++i) {
                if( pjoint->IsMimic(i) ) {
                    vtempvalues.resize(0);
                    const std::vector<Mimic::DOFFormat>& vdofformat = pjoint->_vmimic[i]->_vdofformat;
                    FOREACHC(itdof,vdofformat) {
                        JointPtr pj = itdof->jointindex < (int)_vecjoints.size() ? _vecjoints[itdof->jointindex] : _vPassiveJoints.at(itdof->jointindex-_vecjoints.size());
                        vtempvalues.push_back(pj->GetValue(itdof->axis));
                    }
                    dummyvalues[i] = 0;
                    int err = pjoint->_Eval(i,1,vtempvalues,veval);
                    if( err ) {
                        RAVELOG_WARN(str(boost::format("failed to evaluate joint %s, fparser error %d")%pjoint->GetName()%err));
                        if( IS_DEBUGLEVEL(Level_Verbose) ) {
                            err = pjoint->_Eval(i,1,vtempvalues,veval);
                        }
                    }
                    else {
                        for(size_t ipartial = 0; ipartial < vdofformat.size(); ++ipartial) {
                            dReal partialvelocity;
                            if( vdofformat[ipartial].dofindex >= 0 ) {
                                partialvelocity = vDOFVelocities.at(vdofformat[ipartial].dofindex);
                            }
                            else {
                                partialvelocity = vPassiveJointVelocities.at(vdofformat[ipartial].jointindex-_vecjoints.size()).at(vdofformat[ipartial].axis);
                            }
                            if( ipartial < veval.size() ) {
                                dummyvalues[i] += veval.at(ipartial) * partialvelocity;
                            }
                            else {
                                RAVELOG_DEBUG_FORMAT("cannot evaluate partial velocity for mimic joint %s, perhaps equations don't exist", pjoint->GetName());
                            }
                        }
                    }

                    // if joint is passive, update the stored joint values! This is necessary because joint value might be referenced in the future.
                    if( dofindex < 0 ) {
                        vPassiveJointVelocities.at(jointindex-(int)_vecjoints.size()).at(i) = dummyvalues[i];
                    }
                }
                else if( dofindex >= 0 ) {
                    dummyvalues[i] = vDOFVelocities.at(dofindex+i); // is this correct? what is a joint has a mimic and non-mimic axis?
                }
                else {
                    // preserve passive joint values
                    dummyvalues[i] = vPassiveJointVelocities.at(jointindex-(int)_vecjoints.size()).at(i);
                }
            }
            pvalues = &dummyvalues[0];
        }
        // do the test after mimic computation!
        if( vlinkscomputed[pjoint->GetHierarchyChildLink()->GetIndex()] ) {
            continue;
        }
        if( !pvalues ) {
            // has to be a passive joint
            pvalues = &vPassiveJointVelocities.at(jointindex-(int)_vecjoints.size()).at(0);
        }

        if( checklimits != CLA_Nothing && dofindex >= 0 ) {
            for(int i = 0; i < pjoint->GetDOF(); ++i) {
                if( pvalues[i] < vlower.at(dofindex+i)-g_fEpsilonJointLimit ) {
                    if( checklimits == CLA_CheckLimits ) {
                        RAVELOG_WARN(str(boost::format("dof %d velocity is not in limits %.15e<%.15e")%(dofindex+i)%pvalues[i]%vlower.at(dofindex+i)));
                    }
                    else if( checklimits == CLA_CheckLimitsThrow ) {
                        throw OPENRAVE_EXCEPTION_FORMAT(_("dof %d velocity is not in limits %.15e<%.15e"), (dofindex+i)%pvalues[i]%vlower.at(dofindex+i), ORE_InvalidArguments);
                    }
                    dummyvalues[i] = vlower[dofindex+i];
                }
                else if( pvalues[i] > vupper.at(dofindex+i)+g_fEpsilonJointLimit ) {
                    if( checklimits == CLA_CheckLimits ) {
                        RAVELOG_WARN(str(boost::format("dof %d velocity is not in limits %.15e>%.15e")%(dofindex+i)%pvalues[i]%vupper.at(dofindex+i)));
                    }
                    else if( checklimits == CLA_CheckLimitsThrow ) {
                        throw OPENRAVE_EXCEPTION_FORMAT(_("dof %d velocity is not in limits %.15e>%.15e"), (dofindex+i)%pvalues[i]%vupper.at(dofindex+i), ORE_InvalidArguments);
                    }
                    dummyvalues[i] = vupper[dofindex+i];
                }
                else {
                    dummyvalues[i] = pvalues[i];
                }
            }
            pvalues = &dummyvalues[0];
        }

        // compute for global coordinate system
        Vector vparent, wparent;
        Transform tparent;
        if( !pjoint->GetHierarchyParentLink() ) {
            tparent = _veclinks.at(0)->GetTransform();
            vparent = velocities.at(0).first;
            wparent = velocities.at(0).second;
        }
        else {
            tparent = pjoint->GetHierarchyParentLink()->GetTransform();
            vparent = velocities[pjoint->GetHierarchyParentLink()->GetIndex()].first;
            wparent = velocities[pjoint->GetHierarchyParentLink()->GetIndex()].second;
        }

        int childindex = pjoint->GetHierarchyChildLink()->GetIndex();
        Transform tchild = pjoint->GetHierarchyChildLink()->GetTransform();
        Vector xyzdelta = tchild.trans - tparent.trans;
        Transform tdelta = tparent * pjoint->GetInternalHierarchyLeftTransform();
//        if( pjoint->GetType() & JointSpecialBit ) {
//            switch(pjoint->GetType()) {
//            case JointHinge2: {
//                Transform tfirst;
//                tfirst.rot = quatFromAxisAngle(pjoint->GetInternalHierarchyAxis(0), pjoint->GetValue(0));
//                w = pvalues[0]*pjoint->GetInternalHierarchyAxis(0) + tfirst.rotate(pvalues[1]*pjoint->GetInternalHierarchyAxis(1));
//                break;
//            }
//            case JointSpherical:
//                w.x = pvalues[0]; w.y = pvalues[1]; w.z = pvalues[2];
//                break;
//            default:
//                RAVELOG_WARN(str(boost::format("forward kinematic type %d not supported")%pjoint->GetType()));
//                break;
//            }
//        }
//        else {
        if( pjoint->GetType() == JointRevolute ) {
            Vector gw = tdelta.rotate(pvalues[0]*pjoint->GetInternalHierarchyAxis(0));
            velocities.at(childindex) = make_pair(vparent + wparent.cross(xyzdelta) + gw.cross(tchild.trans-tdelta.trans), wparent + gw);
        }
        else if( pjoint->GetType() == JointPrismatic ) {
            velocities.at(childindex) = make_pair(vparent + wparent.cross(xyzdelta) + tdelta.rotate(pvalues[0]*pjoint->GetInternalHierarchyAxis(0)), wparent);
        }
        else if( pjoint->GetType() == JointTrajectory ) {
            Transform tlocalvelocity, tlocal;
            if( pjoint->IsMimic(0) ) {
                // vtempvalues should already be init from previous _Eval call
                int err = pjoint->_Eval(0,0,vtempvalues,veval);
                if( err != 0 ) {
                    RAVELOG_WARN(str(boost::format("error with evaluation of joint %s")%pjoint->GetName()));
                }
                dReal fvalue = veval[0];
                if( pjoint->IsCircular(0) ) {
                    fvalue = utils::NormalizeCircularAngle(fvalue,pjoint->_vcircularlowerlimit.at(0), pjoint->_vcircularupperlimit.at(0));
                }
                pjoint->_info._trajfollow->Sample(vtempvalues,fvalue);
            }
            else {
                // calling GetValue() could be extremely slow
                pjoint->_info._trajfollow->Sample(vtempvalues,pjoint->GetValue(0));
            }
            pjoint->_info._trajfollow->GetConfigurationSpecification().ExtractTransform(tlocal, vtempvalues.begin(), KinBodyConstPtr(),0);
            pjoint->_info._trajfollow->GetConfigurationSpecification().ExtractTransform(tlocalvelocity, vtempvalues.begin(), KinBodyConstPtr(),1);
            Vector gw = tdelta.rotate(quatMultiply(tlocalvelocity.rot, quatInverse(tlocal.rot))*2*pvalues[0]); // qvel = [0,axisangle] * qrot * 0.5 * vel
            gw = Vector(gw.y,gw.z,gw.w);
            Vector gv = tdelta.rotate(tlocalvelocity.trans*pvalues[0]);
            velocities.at(childindex) = make_pair(vparent + wparent.cross(xyzdelta) + gw.cross(tchild.trans-tdelta.trans) + gv, wparent + gw);
        }
        else if( pjoint->GetType() == JointSpherical ) {
            Vector gw = tdelta.rotate(Vector(pvalues[0],pvalues[1],pvalues[2]));
            velocities.at(childindex) = make_pair(vparent + wparent.cross(xyzdelta) + gw.cross(tchild.trans-tdelta.trans), wparent + gw);
        }
        else {
            throw OPENRAVE_EXCEPTION_FORMAT(_("joint 0x%x not supported for querying velocities"),pjoint->GetType(),ORE_Assert);
//                //todo
//                Transform tjoint;
//                for(int iaxis = 0; iaxis < pjoint->GetDOF(); ++iaxis) {
//                    Transform tdelta;
//                    if( pjoint->IsRevolute(iaxis) ) {
//                        w += tjoint.rotate(pvalues[iaxis]*pjoint->GetInternalHierarchyAxis(iaxis));
//                        tdelta.rot = quatFromAxisAngle(pjoint->GetInternalHierarchyAxis(iaxis), pvalues[iaxis]);
//                    }
//                    else {
//                        tdelta.trans = pjoint->GetInternalHierarchyAxis(iaxis) * pvalues[iaxis];
//                        v += tjoint.rotate(pvalues[iaxis]*pjoint->GetInternalHierarchyAxis(iaxis)) + w.cross(tdelta.trans);
//                    }
//                    tjoint = tjoint * tdelta;
//                }
        }
//        }


        vlinkscomputed[childindex] = 1;
    }
    SetLinkVelocities(velocities);
}

void KinBody::SetDOFVelocities(const std::vector<dReal>& vDOFVelocities, uint32_t checklimits, const std::vector<int>& dofindices)
{
    Vector linearvel,angularvel;
    _veclinks.at(0)->GetVelocity(linearvel,angularvel);
    if( dofindices.size() == 0 ) {
        return SetDOFVelocities(vDOFVelocities,linearvel,angularvel,checklimits);
    }

    // check if all dofindices are supplied
    if( (int)dofindices.size() == GetDOF() ) {
        bool bordereddof = true;
        for(size_t i = 0; i < dofindices.size(); ++i) {
            if( dofindices[i] != (int)i ) {
                bordereddof = false;
                break;
            }
        }
        if( bordereddof ) {
            return SetDOFVelocities(vDOFVelocities,linearvel,angularvel,checklimits);
        }
    }
    OPENRAVE_ASSERT_OP_FORMAT0(vDOFVelocities.size(),==,dofindices.size(),"index sizes do not match", ORE_InvalidArguments);
    // have to recreate the correct vector
    std::vector<dReal> vfulldof(GetDOF());
    std::vector<int>::const_iterator it;
    for(size_t i = 0; i < dofindices.size(); ++i) {
        it = find(dofindices.begin(), dofindices.end(), i);
        if( it != dofindices.end() ) {
            vfulldof[i] = vDOFVelocities.at(static_cast<size_t>(it-dofindices.begin()));
        }
        else {
            JointPtr pjoint = GetJointFromDOFIndex(i);
            if( !!pjoint ) {
                vfulldof[i] = _vecjoints.at(_vDOFIndices.at(i))->GetVelocity(i-_vDOFIndices.at(i));
            }
        }
    }
    return SetDOFVelocities(vfulldof,linearvel,angularvel,checklimits);
}

void KinBody::GetLinkVelocities(std::vector<std::pair<Vector,Vector> >& velocities) const
{
    GetEnv()->GetPhysicsEngine()->GetLinkVelocities(shared_kinbody_const(),velocities);
}

void KinBody::GetLinkTransformations(vector<Transform>& vtrans) const
{
    if( RaveGetDebugLevel() & Level_VerifyPlans ) {
        RAVELOG_VERBOSE("GetLinkTransformations should be called with doflastsetvalues\n");
    }
    vtrans.resize(_veclinks.size());
    vector<Transform>::iterator it;
    vector<LinkPtr>::const_iterator itlink;
    for(it = vtrans.begin(), itlink = _veclinks.begin(); it != vtrans.end(); ++it, ++itlink) {
        *it = (*itlink)->GetTransform();
    }
}

void KinBody::GetLinkTransformations(std::vector<Transform>& transforms, std::vector<dReal>& doflastsetvalues) const
{
    transforms.resize(_veclinks.size());
    vector<Transform>::iterator it;
    vector<LinkPtr>::const_iterator itlink;
    for(it = transforms.begin(), itlink = _veclinks.begin(); it != transforms.end(); ++it, ++itlink) {
        *it = (*itlink)->GetTransform();
    }

    doflastsetvalues.resize(0);
    if( (int)doflastsetvalues.capacity() < GetDOF() ) {
        doflastsetvalues.reserve(GetDOF());
    }
    FOREACHC(it, _vDOFOrderedJoints) {
        int toadd = (*it)->GetDOFIndex()-(int)doflastsetvalues.size();
        if( toadd > 0 ) {
            doflastsetvalues.insert(doflastsetvalues.end(),toadd,0);
        }
        else if( toadd < 0 ) {
            throw OPENRAVE_EXCEPTION_FORMAT(_("dof indices mismatch joint %s, toadd=%d"), (*it)->GetName()%toadd, ORE_InvalidState);
        }
        for(int i = 0; i < (*it)->GetDOF(); ++i) {
            doflastsetvalues.push_back((*it)->_doflastsetvalues[i]);
        }
    }
}

void KinBody::GetLinkEnableStates(std::vector<uint8_t>& enablestates) const
{
    enablestates.resize(_veclinks.size());
    for(size_t ilink = 0; ilink < _veclinks.size(); ++ilink) {
        enablestates[ilink] = _veclinks[ilink]->IsEnabled();
    }
}

uint64_t KinBody::GetLinkEnableStatesMask() const
{
    if( _veclinks.size() > 64 ) {
        RAVELOG_WARN_FORMAT("%s has too many links and will only return enable mask for first 64", _name);
    }
    uint64_t linkstate = 0;
    for(size_t ilink = 0; ilink < _veclinks.size(); ++ilink) {
        linkstate |= ((uint64_t)_veclinks[ilink]->_info._bIsEnabled<<ilink);
    }
    return linkstate;
}

KinBody::JointPtr KinBody::GetJointFromDOFIndex(int dofindex) const
{
    return _vecjoints.at(_vDOFIndices.at(dofindex));
}

AABB KinBody::ComputeAABB(bool bEnabledOnlyLinks) const
{
    Vector vmin, vmax;
    bool binitialized=false;
    AABB ab;
    FOREACHC(itlink,_veclinks) {
        if( bEnabledOnlyLinks && !(*itlink)->IsEnabled() ) {
            continue;
        }
        ab = (*itlink)->ComputeAABB();
        if((ab.extents.x == 0)&&(ab.extents.y == 0)&&(ab.extents.z == 0)) {
            continue;
        }
        Vector vnmin = ab.pos - ab.extents;
        Vector vnmax = ab.pos + ab.extents;
        if( !binitialized ) {
            vmin = vnmin;
            vmax = vnmax;
            binitialized = true;
        }
        else {
            if( vmin.x > vnmin.x ) {
                vmin.x = vnmin.x;
            }
            if( vmin.y > vnmin.y ) {
                vmin.y = vnmin.y;
            }
            if( vmin.z > vnmin.z ) {
                vmin.z = vnmin.z;
            }
            if( vmax.x < vnmax.x ) {
                vmax.x = vnmax.x;
            }
            if( vmax.y < vnmax.y ) {
                vmax.y = vnmax.y;
            }
            if( vmax.z < vnmax.z ) {
                vmax.z = vnmax.z;
            }
        }
    }
    if( !binitialized ) {
        ab.pos = GetTransform().trans;
        ab.extents = Vector(0,0,0);
    }
    else {
        ab.pos = (dReal)0.5 * (vmin + vmax);
        ab.extents = vmax - ab.pos;
    }
    return ab;
}

AABB KinBody::ComputeAABBFromTransform(const Transform& tBody, bool bEnabledOnlyLinks) const
{
    Vector vmin, vmax;
    bool binitialized=false;
    AABB ablocal;
    Transform tConvertToNewFrame = tBody*GetTransform().inverse();
    FOREACHC(itlink,_veclinks) {
        if( bEnabledOnlyLinks && !(*itlink)->IsEnabled() ) {
            continue;
        }
        ablocal = (*itlink)->ComputeLocalAABB();
        if( ablocal.extents.x == 0 && ablocal.extents.y == 0 && ablocal.extents.z == 0 ) {
            continue;
        }

        Transform tlink = tConvertToNewFrame*(*itlink)->GetTransform();
        TransformMatrix mlink(tlink);
        Vector projectedExtents(RaveFabs(mlink.m[0]*ablocal.extents[0]) + RaveFabs(mlink.m[1]*ablocal.extents[1]) + RaveFabs(mlink.m[2]*ablocal.extents[2]),
                                RaveFabs(mlink.m[4]*ablocal.extents[0]) + RaveFabs(mlink.m[5]*ablocal.extents[1]) + RaveFabs(mlink.m[6]*ablocal.extents[2]),
                                RaveFabs(mlink.m[8]*ablocal.extents[0]) + RaveFabs(mlink.m[9]*ablocal.extents[1]) + RaveFabs(mlink.m[10]*ablocal.extents[2]));
        Vector vWorldPos = tlink * ablocal.pos;

        Vector vnmin = vWorldPos - projectedExtents;
        Vector vnmax = vWorldPos + projectedExtents;
        if( !binitialized ) {
            vmin = vnmin;
            vmax = vnmax;
            binitialized = true;
        }
        else {
            if( vmin.x > vnmin.x ) {
                vmin.x = vnmin.x;
            }
            if( vmin.y > vnmin.y ) {
                vmin.y = vnmin.y;
            }
            if( vmin.z > vnmin.z ) {
                vmin.z = vnmin.z;
            }
            if( vmax.x < vnmax.x ) {
                vmax.x = vnmax.x;
            }
            if( vmax.y < vnmax.y ) {
                vmax.y = vnmax.y;
            }
            if( vmax.z < vnmax.z ) {
                vmax.z = vnmax.z;
            }
        }
    }

    AABB ab;
    if( !binitialized ) {
        ab.pos = GetTransform().trans;
        ab.extents = Vector(0,0,0);
    }
    else {
        ab.pos = (dReal)0.5 * (vmin + vmax);
        ab.extents = vmax - ab.pos;
    }
    return ab;
}

AABB KinBody::ComputeLocalAABB(bool bEnabledOnlyLinks) const
{
    return ComputeAABBFromTransform(Transform(), bEnabledOnlyLinks);
}

Vector KinBody::GetCenterOfMass() const
{
    // find center of mass and set the outer transform to it
    Vector center;
    dReal fTotalMass = 0;

    FOREACHC(itlink, _veclinks) {
        center += ((*itlink)->GetTransform() * (*itlink)->GetCOMOffset() * (*itlink)->GetMass());
        fTotalMass += (*itlink)->GetMass();
    }

    if( fTotalMass > 0 ) {
        center /= fTotalMass;
    }
    return center;
}

void KinBody::SetLinkTransformations(const std::vector<Transform>& vbodies)
{
    if( RaveGetDebugLevel() & Level_VerifyPlans ) {
        RAVELOG_WARN("SetLinkTransformations should be called with doflastsetvalues, re-setting all values\n");
    }
    else {
        RAVELOG_DEBUG("SetLinkTransformations should be called with doflastsetvalues, re-setting all values\n");
    }
    OPENRAVE_ASSERT_OP_FORMAT(vbodies.size(), >=, _veclinks.size(), "env=%d, not enough links %d<%d", GetEnv()->GetId()%vbodies.size()%_veclinks.size(),ORE_InvalidArguments);
    vector<Transform>::const_iterator it;
    vector<LinkPtr>::iterator itlink;
    for(it = vbodies.begin(), itlink = _veclinks.begin(); it != vbodies.end(); ++it, ++itlink) {
        (*itlink)->SetTransform(*it);
    }
    FOREACH(itjoint,_vecjoints) {
        for(int i = 0; i < (*itjoint)->GetDOF(); ++i) {
            (*itjoint)->_doflastsetvalues[i] = (*itjoint)->GetValue(i);
        }
    }
    _UpdateGrabbedBodies();
    _PostprocessChangedParameters(Prop_LinkTransforms);
}

void KinBody::SetLinkTransformations(const std::vector<Transform>& transforms, const std::vector<dReal>& doflastsetvalues)
{
    OPENRAVE_ASSERT_OP_FORMAT(transforms.size(), >=, _veclinks.size(), "env=%d, not enough links %d<%d", GetEnv()->GetId()%transforms.size()%_veclinks.size(),ORE_InvalidArguments);
    vector<Transform>::const_iterator it;
    vector<LinkPtr>::iterator itlink;
    for(it = transforms.begin(), itlink = _veclinks.begin(); it != transforms.end(); ++it, ++itlink) {
        (*itlink)->SetTransform(*it);
    }
    FOREACH(itjoint,_vecjoints) {
        for(int i = 0; i < (*itjoint)->GetDOF(); ++i) {
            (*itjoint)->_doflastsetvalues[i] = doflastsetvalues.at((*itjoint)->GetDOFIndex()+i);
        }
    }
    _UpdateGrabbedBodies();
    _PostprocessChangedParameters(Prop_LinkTransforms);
}

void KinBody::SetLinkVelocities(const std::vector<std::pair<Vector,Vector> >& velocities)
{
    GetEnv()->GetPhysicsEngine()->SetLinkVelocities(shared_kinbody(),velocities);
    _UpdateGrabbedBodies();
}

void KinBody::SetLinkEnableStates(const std::vector<uint8_t>& enablestates)
{
    OPENRAVE_ASSERT_OP(enablestates.size(),==,_veclinks.size());
    bool bchanged = false;
    for(size_t ilink = 0; ilink < enablestates.size(); ++ilink) {
        bool bEnable = enablestates[ilink]!=0;
        if( _veclinks[ilink]->_info._bIsEnabled != bEnable ) {
            _veclinks[ilink]->_info._bIsEnabled = bEnable;
            _nNonAdjacentLinkCache &= ~AO_Enabled;
            bchanged = true;
        }
    }
    if( bchanged ) {
        _PostprocessChangedParameters(Prop_LinkEnable);
    }
}

void KinBody::SetDOFValues(const std::vector<dReal>& vJointValues, const Transform& transBase, uint32_t checklimits)
{
    if( _veclinks.size() == 0 ) {
        return;
    }
    Transform tbase = transBase*_veclinks.at(0)->GetTransform().inverse();
    _veclinks.at(0)->SetTransform(transBase);

    // apply the relative transformation to all links!! (needed for passive joints)
    for(size_t i = 1; i < _veclinks.size(); ++i) {
        _veclinks[i]->SetTransform(tbase*_veclinks[i]->GetTransform());
    }
    SetDOFValues(vJointValues,checklimits);
}

void KinBody::SetDOFValues(const std::vector<dReal>& vJointValues, uint32_t checklimits, const std::vector<int>& dofindices)
{
    CHECK_INTERNAL_COMPUTATION;
    if( vJointValues.size() == 0 || _veclinks.size() == 0) {
        return;
    }
    int expecteddof = dofindices.size() > 0 ? (int)dofindices.size() : GetDOF();
    OPENRAVE_ASSERT_OP_FORMAT((int)vJointValues.size(),>=,expecteddof, "not enough values %d<%d", vJointValues.size()%GetDOF(),ORE_InvalidArguments);

    const dReal* pJointValues = &vJointValues[0];
    if( checklimits != CLA_Nothing || dofindices.size() > 0 ) {
        _vTempJoints.resize(GetDOF());
        if( dofindices.size() > 0 ) {
            // user only set a certain number of indices, so have to fill the temporary array with the full set of values first
            // and then overwrite with the user set values
            GetDOFValues(_vTempJoints);
            for(size_t i = 0; i < dofindices.size(); ++i) {
                _vTempJoints.at(dofindices[i]) = pJointValues[i];
            }
            pJointValues = &_vTempJoints[0];
        }
        dReal* ptempjoints = &_vTempJoints[0];

        // check the limits
        vector<dReal> upperlim, lowerlim;
        FOREACHC(it, _vecjoints) {
            const dReal* p = pJointValues+(*it)->GetDOFIndex();
            if( checklimits == CLA_Nothing ) {
                // limits should not be checked, so just copy
                for(int i = 0; i < (*it)->GetDOF(); ++i) {
                    *ptempjoints++ = p[i];
                }
                continue;
            }
            OPENRAVE_ASSERT_OP( (*it)->GetDOF(), <=, 3 );
            (*it)->GetLimits(lowerlim, upperlim);
            if( (*it)->GetType() == JointSpherical ) {
                dReal fcurang = fmod(RaveSqrt(p[0]*p[0]+p[1]*p[1]+p[2]*p[2]),2*PI);
                if( fcurang < lowerlim[0] ) {
                    if( fcurang < 1e-10 ) {
                        *ptempjoints++ = lowerlim[0]; *ptempjoints++ = 0; *ptempjoints++ = 0;
                    }
                    else {
                        dReal fmult = lowerlim[0]/fcurang;
                        *ptempjoints++ = p[0]*fmult; *ptempjoints++ = p[1]*fmult; *ptempjoints++ = p[2]*fmult;
                    }
                }
                else if( fcurang > upperlim[0] ) {
                    if( fcurang < 1e-10 ) {
                        *ptempjoints++ = upperlim[0]; *ptempjoints++ = 0; *ptempjoints++ = 0;
                    }
                    else {
                        dReal fmult = upperlim[0]/fcurang;
                        *ptempjoints++ = p[0]*fmult; *ptempjoints++ = p[1]*fmult; *ptempjoints++ = p[2]*fmult;
                    }
                }
                else {
                    *ptempjoints++ = p[0]; *ptempjoints++ = p[1]; *ptempjoints++ = p[2];
                }
            }
            else {
                for(int i = 0; i < (*it)->GetDOF(); ++i) {
                    if( (*it)->IsCircular(i) ) {
                        // don't normalize since user is expecting the values he sets are exactly returned via GetDOFValues
                        *ptempjoints++ = p[i]; //utils::NormalizeCircularAngle(p[i],(*it)->_vcircularlowerlimit[i],(*it)->_vcircularupperlimit[i]);
                    }
                    else {
                        if( p[i] < lowerlim[i] ) {
                            if( p[i] < lowerlim[i]-g_fEpsilonEvalJointLimit ) {
                                if( checklimits == CLA_CheckLimits ) {
                                    RAVELOG_WARN(str(boost::format("dof %d value %e is smaller than the lower limit %e")%((*it)->GetDOFIndex()+i)%p[i]%lowerlim[i]));
                                }
                                else if( checklimits == CLA_CheckLimitsThrow ) {
                                    throw OPENRAVE_EXCEPTION_FORMAT(_("dof %d value %e is smaller than the lower limit %e"), ((*it)->GetDOFIndex()+i)%p[i]%lowerlim[i], ORE_InvalidArguments);
                                }
                            }
                            *ptempjoints++ = lowerlim[i];
                        }
                        else if( p[i] > upperlim[i] ) {
                            if( p[i] > upperlim[i]+g_fEpsilonEvalJointLimit ) {
                                if( checklimits == CLA_CheckLimits ) {
                                    RAVELOG_WARN(str(boost::format("dof %d value %e is greater than the upper limit %e")%((*it)->GetDOFIndex()+i)%p[i]%upperlim[i]));
                                }
                                else if( checklimits == CLA_CheckLimitsThrow ) {
                                    throw OPENRAVE_EXCEPTION_FORMAT(_("dof %d value %e is greater than the upper limit %e"),((*it)->GetDOFIndex()+i)%p[i]%upperlim[i], ORE_InvalidArguments);
                                }
                            }
                            *ptempjoints++ = upperlim[i];
                        }
                        else {
                            *ptempjoints++ = p[i];
                        }
                    }
                }
            }
        }
        pJointValues = &_vTempJoints[0];
    }

    // have to compute the angles ahead of time since they are dependent on the link
    const int nActiveJoints = _vecjoints.size();
    const int nPassiveJoints = _vPassiveJoints.size();
    std::vector< boost::array<dReal, 3> > vPassiveJointValues(nPassiveJoints);
    for(int i = 0; i < nPassiveJoints; ++i) {
        const KinBody::JointPtr& pjoint = _vPassiveJoints[i];
        const KinBody::Joint& joint = *pjoint;
        if(joint.IsStatic()) {
            continue;
        }
        const boost::array<dReal, 3>& vlowerlimit = joint._info._vlowerlimit;
        const boost::array<dReal, 3>& vupperlimit = joint._info._vupperlimit;
        boost::array<dReal, 3>& jvals = vPassiveJointValues[i];
        if( !joint.IsMimic() ) {
            joint.GetValues(jvals);
            // check if out of limits!
            for(size_t j = 0; j < 3; ++j) {
                if( !joint.IsCircular(j) ) {
                    if( jvals[j] < vlowerlimit.at(j) ) {
                        if( jvals[j] < vlowerlimit.at(j) - 5e-4f ) {
                            RAVELOG_WARN_FORMAT("dummy joint out of lower limit! %e < %e", vlowerlimit.at(j) % jvals[j]);
                        }
                        jvals[j] = vlowerlimit.at(j);
                    }
                    else if( jvals[j] > vupperlimit.at(j) ) {
                        if( jvals[j] > vupperlimit.at(j) + 5e-4f ) {
                            RAVELOG_WARN_FORMAT("dummy joint out of upper limit! %e > %e", vupperlimit.at(j) % jvals[j]);
                        }
                        jvals[j] = vupperlimit.at(j);
                    }
                }
            }
        }
    }

    std::vector<uint8_t> vlinkscomputed(_veclinks.size(),0);
    vlinkscomputed[0] = 1;
    boost::array<dReal,3> dummyvalues; // dummy values for a joint
    std::vector<dReal> vtempvalues, veval;

    for(size_t ijoint = 0; ijoint < _vTopologicallySortedJointsAll.size(); ++ijoint) {
        const JointPtr& pjoint = _vTopologicallySortedJointsAll[ijoint];
        KinBody::Joint& joint = *pjoint;
        const LinkPtr& parentlink = joint._attachedbodies[0];
        const LinkPtr& childlink = joint._attachedbodies[1];

        if( joint.IsStatic() ) {
            // if joint.IsStatic(), then joint._info._tRightNoOffset and tjoint are assigned identities
            const Transform t = (!!parentlink ? parentlink->GetTransform() : _veclinks.at(0)->GetTransform()) * joint.GetInternalHierarchyLeftTransform();
            childlink->SetTransform(t);
            vlinkscomputed[childlink->GetIndex()] = 1;
            continue;
        }

        const int jointindex = _vTopologicallySortedJointIndicesAll[ijoint];
        const int dofindex = joint.GetDOFIndex(); // active joint has dofindex>=0; passive has dofindex=-1 but jointindex>=0
        const int jointdof = joint.GetDOF();
        const KinBody::JointType jointtype = joint.GetType();
        const dReal* pvalues = dofindex >= 0 ? pJointValues + dofindex : NULL;
        const boost::array<dReal, 3>& vlowerlimit = joint._info._vlowerlimit;
        const boost::array<dReal, 3>& vupperlimit = joint._info._vupperlimit;

        if( joint.IsMimic() ) {
            for(int i = 0; i < jointdof; ++i) {
                if( joint.IsMimic(i) ) {
                    vtempvalues.clear();
                    const std::vector<Mimic::DOFFormat>& vdofformat = joint._vmimic[i]->_vdofformat;
                    for(const Mimic::DOFFormat& dofformat : vdofformat) {
                        vtempvalues.push_back(dofformat.dofindex >= 0 ? pJointValues[dofformat.dofindex]
                                              : vPassiveJointValues.at(dofformat.jointindex-nActiveJoints).at(dofformat.axis));
                    }
                    const int err = joint._Eval(i, 0, vtempvalues, veval);
                    if( err ) {
                        RAVELOG_WARN(str(boost::format("failed to evaluate joint %s, fparser error %d")%joint.GetName()%err));
                    }
                    else {
                        const std::vector<dReal> vevalcopy = veval;
                        for(std::vector<dReal>::iterator iteval = veval.begin(); iteval != veval.end(); ) {
                            if( jointtype == JointSpherical || joint.IsCircular(i) ) {
                            }
                            else if( *iteval < vlowerlimit[i] ) {
                                if(*iteval >= vlowerlimit[i]-g_fEpsilonJointLimit ) {
                                    *iteval = vlowerlimit[i];
                                }
                                else {
                                    iteval = veval.erase(iteval); // invalid value so remove from candidates
                                    continue;
                                }
                            }
                            else if( *iteval > vupperlimit[i] ) {
                                if(*iteval <= vupperlimit[i]+g_fEpsilonJointLimit ) {
                                    *iteval = vupperlimit[i];
                                }
                                else {
                                    iteval = veval.erase(iteval); // invalid value so remove from candidates
                                    continue;
                                }
                            }
                            ++iteval;
                        }

                        if( veval.empty() ) {
                            for(dReal eval : vevalcopy) {
                                if( checklimits == CLA_Nothing || jointtype == JointSpherical || joint.IsCircular(i) ) {
                                    veval.push_back(eval);
                                }
                                else if( eval < vlowerlimit[i]-g_fEpsilonEvalJointLimit ) {
                                    veval.push_back(vlowerlimit[i]);
                                    if( checklimits == CLA_CheckLimits ) {
                                        RAVELOG_WARN(str(boost::format("joint %s: lower limit (%e) is not followed: %e")%joint.GetName()%vlowerlimit[i]%eval));
                                    }
                                    else if( checklimits == CLA_CheckLimitsThrow ) {
                                        throw OPENRAVE_EXCEPTION_FORMAT(_("joint %s: lower limit (%e) is not followed: %e"), joint.GetName()%joint._info._vlowerlimit[i]%eval, ORE_InvalidArguments);
                                    }
                                }
                                else if( eval > vupperlimit[i]+g_fEpsilonEvalJointLimit ) {
                                    veval.push_back(vupperlimit[i]);
                                    if( checklimits == CLA_CheckLimits ) {
                                        RAVELOG_WARN(str(boost::format("joint %s: upper limit (%e) is not followed: %e")%joint.GetName()%vupperlimit[i]%eval));
                                    }
                                    else if( checklimits == CLA_CheckLimitsThrow ) {
                                        throw OPENRAVE_EXCEPTION_FORMAT(_("joint %s: upper limit (%e) is not followed: %e"), joint.GetName()%vupperlimit[i]%eval, ORE_InvalidArguments);
                                    }
                                }
                                else {
                                    veval.push_back(eval);
                                }
                            }
                            OPENRAVE_ASSERT_FORMAT(!veval.empty(), "no valid values for joint %s", joint.GetName(),ORE_Assert);
                        }
                        if( veval.size() > 1 ) {
                            stringstream ss; ss << std::setprecision(std::numeric_limits<dReal>::digits10+1);
                            ss << "multiplie values for joint " << joint.GetName() << ": ";
                            for(dReal eval : veval) {
                                ss << eval << " ";
                            }
                            RAVELOG_WARN(ss.str());
                        }
                        dummyvalues[i] = veval.at(0);
                    }

                    // if joint is passive, update the stored joint values! This is necessary because joint value might be referenced in the future.
                    if( dofindex < 0 ) {
                        vPassiveJointValues.at(jointindex-nActiveJoints).at(i) = dummyvalues[i];
                    }
                }
                else if( dofindex >= 0 ) {
                    dummyvalues[i] = pvalues[dofindex+i]; // is this correct? what is a joint has a mimic and non-mimic axis?
                }
                else {
                    // preserve passive joint values
                    dummyvalues[i] = vPassiveJointValues.at(jointindex-nActiveJoints).at(i);
                }
            }
            pvalues = &dummyvalues[0];
        }
        // do the test after mimic computation!
        if( vlinkscomputed[childlink->GetIndex()] ) {
            continue;
        }
        if( !pvalues ) {
            // has to be a passive joint
            pvalues = vPassiveJointValues.at(jointindex-nActiveJoints).data();
        }

        Transform tjoint;
        if( jointtype & JointSpecialBit ) {
            switch(jointtype) {
            case JointHinge2: {
                Transform tfirst;
                tfirst.rot = quatFromAxisAngle(joint.GetInternalHierarchyAxis(0), pvalues[0]);
                Transform tsecond;
                tsecond.rot = quatFromAxisAngle(tfirst.rotate(joint.GetInternalHierarchyAxis(1)), pvalues[1]);
                tjoint = tsecond * tfirst;
                joint._doflastsetvalues[0] = pvalues[0];
                joint._doflastsetvalues[1] = pvalues[1];
                break;
            }
            case JointSpherical: {
                dReal fang = pvalues[0]*pvalues[0]+pvalues[1]*pvalues[1]+pvalues[2]*pvalues[2];
                if( fang > 0 ) {
                    fang = RaveSqrt(fang);
                    dReal fiang = 1/fang;
                    tjoint.rot = quatFromAxisAngle(Vector(pvalues[0]*fiang,pvalues[1]*fiang,pvalues[2]*fiang),fang);
                }
                break;
            }
            case JointTrajectory: {
                vector<dReal> vdata;
                tjoint = Transform();
                dReal fvalue = pvalues[0];
                if( joint.IsCircular(0) ) {
                    // need to normalize the value
                    fvalue = utils::NormalizeCircularAngle(fvalue,joint._vcircularlowerlimit.at(0), joint._vcircularupperlimit.at(0));
                }
                joint._info._trajfollow->Sample(vdata,fvalue);
                if( !joint._info._trajfollow->GetConfigurationSpecification().ExtractTransform(tjoint,vdata.begin(),KinBodyConstPtr()) ) {
                    RAVELOG_WARN(str(boost::format("trajectory sampling for joint %s failed")%joint.GetName()));
                }
                joint._doflastsetvalues[0] = 0;
                break;
            }
            default:
                RAVELOG_WARN(str(boost::format("forward kinematic type 0x%x not supported")%jointtype));
                break;
            }
        }
        else {
            if( jointtype == JointRevolute ) {
                tjoint.rot = quatFromAxisAngle(joint.GetInternalHierarchyAxis(0), pvalues[0]);
                joint._doflastsetvalues[0] = pvalues[0];
            }
            else if( jointtype == JointPrismatic ) {
                tjoint.trans = joint.GetInternalHierarchyAxis(0) * pvalues[0];
            }
            else {
                for(int iaxis = 0; iaxis < jointdof; ++iaxis) {
                    Transform tdelta;
                    if( joint.IsRevolute(iaxis) ) {
                        tdelta.rot = quatFromAxisAngle(joint.GetInternalHierarchyAxis(iaxis), pvalues[iaxis]);
                        joint._doflastsetvalues[iaxis] = pvalues[iaxis];
                    }
                    else {
                        tdelta.trans = joint.GetInternalHierarchyAxis(iaxis) * pvalues[iaxis];
                    }
                    tjoint = tjoint * tdelta;
                }
            }
        }

        const Transform t = (!!parentlink ? parentlink->GetTransform() : _veclinks.at(0)->GetTransform()) * (joint.GetInternalHierarchyLeftTransform() * tjoint * joint.GetInternalHierarchyRightTransform());
        childlink->SetTransform(t);
        vlinkscomputed[childlink->GetIndex()] = 1;
    }

    _UpdateGrabbedBodies();
    _PostprocessChangedParameters(Prop_LinkTransforms);
}

bool KinBody::IsDOFRevolute(int dofindex) const
{
    int jointindex = _vDOFIndices.at(dofindex);
    return _vecjoints.at(jointindex)->IsRevolute(dofindex-_vecjoints.at(jointindex)->GetDOFIndex());
}

bool KinBody::IsDOFPrismatic(int dofindex) const
{
    int jointindex = _vDOFIndices.at(dofindex);
    return _vecjoints.at(jointindex)->IsPrismatic(dofindex-_vecjoints.at(jointindex)->GetDOFIndex());
}

KinBody::LinkPtr KinBody::GetLink(const std::string& linkname) const
{
    for(std::vector<LinkPtr>::const_iterator it = _veclinks.begin(); it != _veclinks.end(); ++it) {
        if ( (*it)->GetName() == linkname ) {
            return *it;
        }
    }
    return LinkPtr();
}

const std::vector<KinBody::JointPtr>& KinBody::GetDependencyOrderedJoints() const
{
    CHECK_INTERNAL_COMPUTATION;
    return _vTopologicallySortedJoints;
}

const std::vector< std::vector< std::pair<KinBody::LinkPtr, KinBody::JointPtr> > >& KinBody::GetClosedLoops() const
{
    CHECK_INTERNAL_COMPUTATION;
    return _vClosedLoops;
}

bool KinBody::GetChain(int linkindex1, int linkindex2, std::vector<JointPtr>& vjoints) const
{
    CHECK_INTERNAL_COMPUTATION0;
    OPENRAVE_ASSERT_FORMAT(linkindex1>=0 && linkindex1<(int)_veclinks.size(), "body %s linkindex1 %d invalid (num links %d)", GetName()%linkindex1%_veclinks.size(), ORE_InvalidArguments);
    OPENRAVE_ASSERT_FORMAT(linkindex2>=0 && linkindex2<(int)_veclinks.size(), "body %s linkindex2 %d invalid (num links %d)", GetName()%linkindex2%_veclinks.size(), ORE_InvalidArguments);
    vjoints.resize(0);
    if( linkindex1 == linkindex2 ) {
        return true;
    }
    int offset = linkindex2*_veclinks.size();
    int curlink = linkindex1;
    while(_vAllPairsShortestPaths[offset+curlink].first>=0) {
        int jointindex = _vAllPairsShortestPaths[offset+curlink].second;
        vjoints.push_back(jointindex < (int)_vecjoints.size() ? _vecjoints.at(jointindex) : _vPassiveJoints.at(jointindex-_vecjoints.size()));
        int prevlink = curlink;
        curlink = _vAllPairsShortestPaths[offset+curlink].first;
        OPENRAVE_ASSERT_OP(prevlink,!=,curlink); // avoid loops
    }
    return vjoints.size()>0; // otherwise disconnected
}

bool KinBody::GetChain(int linkindex1, int linkindex2, std::vector<LinkPtr>& vlinks) const
{
    CHECK_INTERNAL_COMPUTATION0;
    OPENRAVE_ASSERT_FORMAT(linkindex1>=0 && linkindex1<(int)_veclinks.size(), "body %s linkindex1 %d invalid (num links %d)", GetName()%linkindex1%_veclinks.size(), ORE_InvalidArguments);
    OPENRAVE_ASSERT_FORMAT(linkindex2>=0 && linkindex2<(int)_veclinks.size(), "body %s linkindex2 %d invalid (num links %d)", GetName()%linkindex2%_veclinks.size(), ORE_InvalidArguments);
    vlinks.resize(0);
    int offset = linkindex2*_veclinks.size();
    int curlink = linkindex1;
    if( _vAllPairsShortestPaths[offset+curlink].first < 0 ) {
        return false;
    }
    vlinks.push_back(_veclinks.at(linkindex1));
    if( linkindex1 == linkindex2 ) {
        return true;
    }
    while(_vAllPairsShortestPaths[offset+curlink].first != linkindex2) {
        curlink = _vAllPairsShortestPaths[offset+curlink].first;
        if( curlink < 0 ) {
            vlinks.resize(0);
            return false;
        }
        vlinks.push_back(_veclinks.at(curlink));
    }
    vlinks.push_back(_veclinks.at(linkindex2));
    return true; // otherwise disconnected
}

bool KinBody::IsDOFInChain(int linkindex1, int linkindex2, int dofindex) const
{
    CHECK_INTERNAL_COMPUTATION0;
    int jointindex = _vDOFIndices.at(dofindex);
    return (DoesAffect(jointindex,linkindex1)==0) != (DoesAffect(jointindex,linkindex2)==0);
}

int KinBody::GetJointIndex(const std::string& jointname) const
{
    int index = 0;
    FOREACHC(it,_vecjoints) {
        if ((*it)->GetName() == jointname ) {
            return index;
        }
        ++index;
    }
    return -1;
}

KinBody::JointPtr KinBody::GetJoint(const std::string& jointname) const
{
    FOREACHC(it,_vecjoints) {
        if ((*it)->GetName() == jointname ) {
            return *it;
        }
    }
    FOREACHC(it,_vPassiveJoints) {
        if ((*it)->GetName() == jointname ) {
            return *it;
        }
    }
    return JointPtr();
}

void KinBody::ComputeJacobianTranslation(const int linkindex,
                                         const Vector& position,
                                         std::vector<dReal>& vjacobian,
                                         const std::vector<int>& dofindices) const
{
    CHECK_INTERNAL_COMPUTATION;
    const int nlinks = _veclinks.size();
    const int nActiveJoints = _vecjoints.size();
    OPENRAVE_ASSERT_FORMAT(linkindex >= 0 && linkindex < nlinks, "body %s bad link index %d (num links %d)",
                           this->GetName() % linkindex % nlinks, ORE_InvalidArguments
                           );
    const size_t dofstride = dofindices.empty() ? this->GetDOF() : dofindices.size();
    vjacobian.resize(3 * dofstride);
    if( dofstride == 0 ) {
        return;
    }
    std::fill(vjacobian.begin(), vjacobian.end(), 0.0);

    std::vector<std::pair<int, dReal> > vDofindexDerivativePairs; ///< vector of (dof index, total derivative) pairs
    std::map< std::pair<Mimic::DOFFormat, int>, dReal > mTotalderivativepairValue; ///< map a joint pair (z, x) to the total derivative dz/dx

    Vector v; ///< cache for a column of the linear velocity Jacobian
    const int offset = linkindex * nlinks;
    for(int curlink = 0;
        _vAllPairsShortestPaths[offset + curlink].first >= 0;     // parent link is still available
        curlink = _vAllPairsShortestPaths[offset + curlink].first // get index of parent link
        ) {
        const int jointindex = _vAllPairsShortestPaths[offset + curlink].second; ///< generalized joint index, which counts in [_vecjoints, _vPassiveJoints]
        if( jointindex < nActiveJoints ) {
            // active joint
            const JointPtr& pjoint = _vecjoints.at(jointindex);
<<<<<<< HEAD
            if( IS_DEBUGLEVEL(Level_Verbose) ) {
                RAVELOG_VERBOSE_FORMAT("Working with active joint %s with joint index %d", pjoint->GetName() % jointindex);
            }
            const int dofindex = pjoint->GetDOFIndex();
            const int ndof = pjoint->GetDOF();
            const int8_t affect = this->DoesAffect(pjoint->GetJointIndex(), linkindex);
            for(int idof = 0; idof < ndof; ++idof) {
                if( !affect ) {
                    continue; ///< not affect
                }

                if( !(pjoint->IsRevolute(idof) || pjoint->IsPrismatic(idof)) ) {
                    RAVELOG_WARN("ComputeJacobianTranslation only supports revolute and prismatic joints, but not this joint type %d", pjoint->GetType());
                    continue;
                }

                // formula for active joint's linear velocity Jacobian
                v = pjoint->IsPrismatic(idof) ? pjoint->GetAxis(idof) // prismatic
                    : pjoint->GetAxis(idof).cross(position - pjoint->GetAnchor()) // revolute
                ;

                int index = -1;
                if( !dofindices.empty() ) {
                    const std::vector<int>::const_iterator itindex = find(dofindices.begin(), dofindices.end(), dofindex + idof);
                    if( itindex == dofindices.end() ) {
=======
            int dofindex = pjoint->GetDOFIndex();
            int8_t affect = DoesAffect(pjoint->GetJointIndex(), linkindex);
            for(int dof = 0; dof < pjoint->GetDOF(); ++dof) {
                if( affect != 0 ) {
                    if( pjoint->IsRevolute(dof) ) {
                        v = pjoint->GetAxis(dof).cross(position-pjoint->GetAnchor());
                    }
                    else if( pjoint->IsPrismatic(dof) ) {
                        v = pjoint->GetAxis(dof);
                    }
                    else {
                        RAVELOG_WARN("ComputeJacobianTranslation joint %d not supported\n", pjoint->GetType());
>>>>>>> 0d8bb313
                        continue;
                    }
                    index = itindex - dofindices.begin();
                }
                else {
                    index = dofindex + idof;
                }
                vjacobian[index                ] += v.x;
                vjacobian[index + dofstride    ] += v.y;
                vjacobian[index + dofstride * 2] += v.z;
            }
        }
        else {
            // add in the contributions from the passive joint
<<<<<<< HEAD
            const JointPtr& pjoint = _vPassiveJoints.at(jointindex - nActiveJoints);
            if( IS_DEBUGLEVEL(Level_Verbose) ) {
                RAVELOG_VERBOSE_FORMAT("Working with mimic joint %s with (generalized) joint index %d", pjoint->GetName() % jointindex);
            }
            const int ndof = pjoint->GetDOF();
            for(int idof = 0; idof < ndof; ++idof) {
=======
            const JointPtr& pjoint = _vPassiveJoints.at(jointindex-_vecjoints.size());
            for(int idof = 0; idof < pjoint->GetDOF(); ++idof) {
>>>>>>> 0d8bb313
                if( pjoint->IsMimic(idof) ) {
                    if( !(pjoint->IsRevolute(idof) || pjoint->IsPrismatic(idof)) ) {
                        RAVELOG_WARN("ComputeJacobianTranslation only supports revolute and prismatic joints, but not this joint type %d", pjoint->GetType());
                        continue;
                    }

                    // if this joint were active, then this is its column in the linear velocity Jacobian
                    v = pjoint->IsPrismatic(idof) ? pjoint->GetAxis(idof) // prismatic
                        : pjoint->GetAxis(idof).cross(position - pjoint->GetAnchor()) // revolute
                    ;

                    // compute the partial derivatives of this mimic joint w.r.t all joints on which it directly/undirectly depends, by chain rule
                    vDofindexDerivativePairs.clear(); ///< vector of (dof index, total derivative) pairs
                    pjoint->_ComputePartialVelocities(vDofindexDerivativePairs, idof, mTotalderivativepairValue);

                    for(const std::pair<int, dReal>& dofindexDerivativePair : vDofindexDerivativePairs) {
                        int index = -1;
                        const int dofindex = dofindexDerivativePair.first;
                        if( !dofindices.empty() ) {
                            const std::vector<int>::const_iterator itindex = find(dofindices.begin(), dofindices.end(), dofindex);
                            if( itindex == dofindices.end() ) {
                                continue;
                            }
                            index = itindex - dofindices.begin(); ///< index of an active joint
                        }
                        OPENRAVE_ASSERT_OP_FORMAT(index, >=, 0, "index should be >= 0; now %d", index, ORE_InvalidArguments);
                        if( IS_DEBUGLEVEL(Level_Verbose) ) {
                            RAVELOG_VERBOSE_FORMAT("Collecting linear velocity Jacobian w.r.t index %d (dof index %d) by the influence of joint %s", index % dofindex % pjoint->GetName());
                        }
                        const dReal partialderiv = dofindexDerivativePair.second;
                        vjacobian[index                ] += v.x * partialderiv;
                        vjacobian[index + dofstride    ] += v.y * partialderiv;
                        vjacobian[index + dofstride * 2] += v.z * partialderiv;
                    }
                }
            }
        }

    }
}

void KinBody::CalculateJacobian(const int linkindex,
                                const Vector& position,
                                std::vector<dReal>& jacobian) const {
    this->ComputeJacobianTranslation(linkindex, position, jacobian);
}

void KinBody::CalculateJacobian(const int linkindex,
                                const Vector& position,
                                boost::multi_array<dReal, 2>& mjacobian) const
{
    const size_t ndof = this->GetDOF();
    mjacobian.resize(boost::extents[3][ndof]);
    if( ndof == 0 ) {
        return;
    }
    std::vector<dReal> vjacobian;
    ComputeJacobianTranslation(linkindex, position, vjacobian);
    OPENRAVE_ASSERT_OP(vjacobian.size(), ==, 3*ndof);
    std::vector<dReal>::const_iterator itsrc = vjacobian.begin();
    FOREACH(itdst, mjacobian) {
        std::copy(itsrc, itsrc + ndof, itdst->begin());
        itsrc += ndof;
    }
}

void KinBody::CalculateRotationJacobian(const int linkindex,
                                        const Vector& quat,
                                        std::vector<dReal>& vjacobian) const
{
    CHECK_INTERNAL_COMPUTATION;
    const int nlinks = _veclinks.size();
    const int nActiveJoints = _vecjoints.size();
    OPENRAVE_ASSERT_FORMAT(linkindex >= 0 && linkindex < nlinks, "body %s bad link index %d (num links %d)",
                           this->GetName() % linkindex % nlinks, ORE_InvalidArguments
                           );
    const int dofstride = GetDOF();
    vjacobian.resize(4 * dofstride);
    if( dofstride == 0 ) {
        return;
    }
    std::fill(vjacobian.begin(), vjacobian.end(), 0.0);

    std::vector<std::pair<int, dReal> > vDofindexDerivativePairs; ///< vector of (dof index, total derivative) pairs
    std::map< std::pair<Mimic::DOFFormat, int>, dReal > mTotalderivativepairValue; ///< map a joint pair (z, x) to the total derivative dz/dx

    Vector v; ///< cache for a column of the quaternion velocity Jacobian
    const int offset = linkindex * nlinks;

    for(int curlink = 0;
        _vAllPairsShortestPaths[offset+curlink].first >= 0;     // parent link is still available
        curlink = _vAllPairsShortestPaths[offset+curlink].first // get index of parent link
        ) {
        const int jointindex = _vAllPairsShortestPaths[offset+curlink].second;
        if( jointindex < nActiveJoints ) {
            // active joint
            const JointPtr& pjoint = _vecjoints.at(jointindex);
            if( IS_DEBUGLEVEL(Level_Verbose) ) {
                RAVELOG_VERBOSE_FORMAT("Working with active joint %s with joint index %d", pjoint->GetName() % jointindex);
            }
            const int dofindex = pjoint->GetDOFIndex();
            const int ndof = pjoint->GetDOF();
            const int8_t affect = DoesAffect(pjoint->GetJointIndex(), linkindex);
            for(int idof = 0; idof < ndof; ++idof) {
                if( !affect ) {
                    RAVELOG_WARN(str(boost::format("link %s should be affected by joint %s")% _veclinks.at(linkindex)->GetName() % pjoint->GetName()));
                    continue;
                }
                if( pjoint->IsPrismatic(idof) ) {
                    continue;
                }
                else if (!pjoint->IsRevolute(idof)) {
                    RAVELOG_WARN("CalculateRotationJacobian only supports revolute and prismatic joints, but not this joint type %d", pjoint->GetType());
                    continue;
                }
                v = pjoint->GetAxis(idof); ///< joint axis of a revolute joint
                const size_t index = dofindex + idof;
                vjacobian[index                ] += dReal(0.5) * (-quat.y * v.x - quat.z * v.y - quat.w * v.z);
                vjacobian[index + dofstride    ] += dReal(0.5) * ( quat.x * v.x - quat.z * v.z + quat.w * v.y);
                vjacobian[index + dofstride * 2] += dReal(0.5) * ( quat.x * v.y + quat.y * v.z - quat.w * v.x);
                vjacobian[index + dofstride * 3] += dReal(0.5) * ( quat.x * v.z - quat.y * v.y + quat.z * v.x);
            }
        }
        else {
            // add in the contributions from the passive joint
            const JointPtr& pjoint = _vPassiveJoints.at(jointindex - nActiveJoints);
            if( IS_DEBUGLEVEL(Level_Verbose) ) {
                RAVELOG_VERBOSE_FORMAT("Working with mimic joint %s with (generalized) joint index %d", pjoint->GetName() % jointindex);
            }
            const int ndof = pjoint->GetDOF();
            for(int idof = 0; idof < ndof; ++idof) {
                if( pjoint->IsMimic(idof) ) {
                    if( pjoint->IsPrismatic(idof) ) {
                        continue;
                    }
                    else if (!pjoint->IsRevolute(idof)) {
                        RAVELOG_WARN("CalculateRotationJacobian only supports revolute and prismatic joints, but not this joint type %d", pjoint->GetType());
                        continue;
                    }

                    // if this revolute joint were active, then this is its column in the quaternion velocity Jacobian
                    v = pjoint->GetAxis(idof);

                    // compute the partial derivatives of this mimic joint w.r.t all joints on which it directly/undirectly depends, by chain rule
                    vDofindexDerivativePairs.clear(); ///< vector of (dof index, total derivative) pairs
                    pjoint->_ComputePartialVelocities(vDofindexDerivativePairs, idof, mTotalderivativepairValue);

                    for(const std::pair<int, dReal>& dofindexDerivativePair : vDofindexDerivativePairs) {
                        const int dofindex = dofindexDerivativePair.first;
                        if(dofindex + idof >= dofstride) {
                            RAVELOG_WARN_FORMAT("dofindex + idof = %d + %d >= %d = dofstride",
                                                dofindex % idof % dofstride
                                                );
                            continue;
                        }
                        OPENRAVE_ASSERT_OP_FORMAT(dofindex, >=, 0, "dofindex should be >= 0; now %d", dofindex, ORE_InvalidArguments);
                        if( IS_DEBUGLEVEL(Level_Verbose) ) {
                            RAVELOG_VERBOSE_FORMAT("Collecting quaternion velocity Jacobian w.r.t dof index %d by the influence of joint %s", dofindex % pjoint->GetName());
                        }
                        const size_t index = dofindex + idof;
                        const dReal partialderiv = dofindexDerivativePair.second;
                        vjacobian[index                ] += dReal(0.5) * partialderiv * (-quat.y * v.x - quat.z * v.y - quat.w * v.z);
                        vjacobian[index + dofstride    ] += dReal(0.5) * partialderiv * ( quat.x * v.x - quat.z * v.z + quat.w * v.y);
                        vjacobian[index + dofstride * 2] += dReal(0.5) * partialderiv * ( quat.x * v.y + quat.y * v.z - quat.w * v.x);
                        vjacobian[index + dofstride * 3] += dReal(0.5) * partialderiv * ( quat.x * v.z - quat.y * v.y + quat.z * v.x);
                    }
                }
            }
        }
    }
}

void KinBody::CalculateRotationJacobian(const int linkindex,
                                        const Vector& quat,
                                        boost::multi_array<dReal, 2>& mjacobian) const
{
    const size_t ndof = this->GetDOF();
    mjacobian.resize(boost::extents[4][ndof]);
    if( ndof == 0 ) {
        return;
    }
    std::vector<dReal> vjacobian;
    CalculateRotationJacobian(linkindex, quat, vjacobian);
    OPENRAVE_ASSERT_OP(vjacobian.size(), ==, 4 * ndof);
    std::vector<dReal>::const_iterator itsrc = vjacobian.begin();
    FOREACH(itdst, mjacobian) {
        std::copy(itsrc, itsrc+ndof, itdst->begin());
        itsrc += ndof;
    }
}

void KinBody::ComputeJacobianAxisAngle(const int linkindex,
                                       std::vector<dReal>& vjacobian,
                                       const std::vector<int>& dofindices) const
{
    CHECK_INTERNAL_COMPUTATION;
    const int nlinks = _veclinks.size();
    const int nActiveJoints = _vecjoints.size();
    OPENRAVE_ASSERT_FORMAT(linkindex >= 0 && linkindex < nlinks, "body %s bad link index %d (num links %d)",
                           this->GetName() % linkindex % nlinks, ORE_InvalidArguments
                           );
    const size_t dofstride = dofindices.empty() ? this->GetDOF() : dofindices.size();
    vjacobian.resize(3 * dofstride);
    if( dofstride == 0 ) {
        return;
    }
    std::fill(vjacobian.begin(), vjacobian.end(), 0.0);

    std::vector<std::pair<int, dReal> > vDofindexDerivativePairs; ///< vector of (dof index, total derivative) pairs
    std::map< std::pair<Mimic::DOFFormat, int>, dReal > mTotalderivativepairValue; ///< map a joint pair (z, x) to the total derivative dz/dx

    Vector v; ///< cache for a column of the angular velocity Jacobian
    const int offset = linkindex * nlinks;

    for(int curlink = 0;
        _vAllPairsShortestPaths[offset + curlink].first >= 0;     // parent link is still available
        curlink = _vAllPairsShortestPaths[offset + curlink].first // get index of parent link
        ) {
        const int jointindex = _vAllPairsShortestPaths[offset + curlink].second;
        if( jointindex < nActiveJoints ) {
            // active joint
            const JointPtr& pjoint = _vecjoints.at(jointindex);
            if( IS_DEBUGLEVEL(Level_Verbose) ) {
                RAVELOG_VERBOSE_FORMAT("Working with active joint %s with joint index %d", pjoint->GetName() % jointindex);
            }
            const int dofindex = pjoint->GetDOFIndex();
            const int ndof = pjoint->GetDOF();
            const int8_t affect = this->DoesAffect(pjoint->GetJointIndex(), linkindex);

            for(int dof = 0; dof < ndof; ++dof) {
                if( affect != 0 ) {
                    if( pjoint->IsPrismatic(dof) ) {
                        continue;
                    }
                    else if( !pjoint->IsRevolute(dof) ) {
                        RAVELOG_WARN("ComputeJacobianAxisAngle only supports revolute and prismatic joints, but not this joint type %d", pjoint->GetType());
                        continue;
                    }

                    // axis of an (active) revolute joint is its corresponding column in the angular velocity Jacobian
                    v = pjoint->GetAxis(dof);
                    int index = -1;
                    if( !dofindices.empty() ) {
                        const std::vector<int>::const_iterator itindex = find(dofindices.begin(),dofindices.end(),dofindex+dof);
                        if( itindex == dofindices.end() ) {
                            continue;
                        }
                        index = itindex - dofindices.begin();
                    }
                    else {
                        index = dofindex + dof;
                    }
                    vjacobian[index                ] += v.x;
                    vjacobian[index + dofstride    ] += v.y;
                    vjacobian[index + dofstride * 2] += v.z;
                }
            }
        }
        else {
            // add in the contributions from the passive joint
            const JointPtr& pjoint = _vPassiveJoints.at(jointindex - nActiveJoints);
            if( IS_DEBUGLEVEL(Level_Verbose) ) {
                RAVELOG_VERBOSE_FORMAT("Working with mimic joint %s with (generalized) joint index %d", pjoint->GetName() % jointindex);
            }
            const int ndof = pjoint->GetDOF();
            for(int idof = 0; idof < ndof; ++idof) {
                if( pjoint->IsMimic(idof) ) {
                    if(pjoint->IsPrismatic(idof)) {
                        continue; // prismatic joint does not affect orientation of manip
                    }
                    else if( !pjoint->IsRevolute(idof) ) {
                        RAVELOG_WARN("ComputeJacobianAxisAngle only supports revolute and prismatic joints, but not this joint type %d", pjoint->GetType());
                        continue;
                    }

                    // if this revolute joint were active, then this is its column in the angular velocity Jacobian
                    v = pjoint->GetAxis(idof);

                    // compute the partial derivatives of this mimic joint w.r.t all joints on which it directly/undirectly depends, by chain rule
                    vDofindexDerivativePairs.clear(); ///< vector of (dof index, total derivative) pairs
                    pjoint->_ComputePartialVelocities(vDofindexDerivativePairs, idof, mTotalderivativepairValue);

                    for(const std::pair<int, dReal>& dofindexDerivativePair : vDofindexDerivativePairs) {
                        int index = -1;
                        const int dofindex = dofindexDerivativePair.first;
                        if( !dofindices.empty() ) {
                            const std::vector<int>::const_iterator itindex = find(dofindices.begin(), dofindices.end(), dofindex);
                            if( itindex == dofindices.end() ) {
                                continue;
                            }
                            index = itindex - dofindices.begin(); ///< index of an active joint
                        }
                        OPENRAVE_ASSERT_OP_FORMAT(index, >=, 0, "index should be >= 0; now %d", index, ORE_InvalidArguments);
                        if( IS_DEBUGLEVEL(Level_Verbose) ) {
                            RAVELOG_VERBOSE_FORMAT("Collecting angular velocity Jacobian w.r.t index %d (dof index %d) by the influence of joint %s", index % dofindex % pjoint->GetName());
                        }
                        const dReal partialderiv = dofindexDerivativePair.second;
                        vjacobian[index                ] += v.x * partialderiv;
                        vjacobian[index + dofstride    ] += v.y * partialderiv;
                        vjacobian[index + dofstride * 2] += v.z * partialderiv;
                    }
                }
            }
        }
    }
}

void KinBody::CalculateAngularVelocityJacobian(const int linkindex, std::vector<dReal>& jacobian) const {
    this->ComputeJacobianAxisAngle(linkindex, jacobian);
}

void KinBody::CalculateAngularVelocityJacobian(const int linkindex,
                                               boost::multi_array<dReal, 2>& mjacobian) const
{
    const size_t ndof = this->GetDOF();
    mjacobian.resize(boost::extents[3][ndof]);
    if( ndof == 0 ) {
        return;
    }
    std::vector<dReal> vjacobian;
    ComputeJacobianAxisAngle(linkindex, vjacobian);
    OPENRAVE_ASSERT_OP(vjacobian.size(), ==, 3 * ndof);
    std::vector<dReal>::const_iterator itsrc = vjacobian.begin();
    FOREACH(itdst, mjacobian) {
        std::copy(itsrc, itsrc + ndof, itdst->begin());
        itsrc += ndof;
    }
}

void KinBody::ComputeHessianTranslation(int linkindex, const Vector& position, std::vector<dReal>& hessian, const std::vector<int>& dofindices) const
{
    CHECK_INTERNAL_COMPUTATION;
    OPENRAVE_ASSERT_FORMAT(linkindex >= 0 && linkindex < (int)_veclinks.size(), "body %s bad link index %d (num links %d)", GetName()%linkindex%_veclinks.size(),ORE_InvalidArguments);
    size_t dofstride=0;
    if( dofindices.size() > 0 ) {
        dofstride = dofindices.size();
    }
    else {
        dofstride = GetDOF();
    }
    hessian.resize(dofstride*3*dofstride);
    if( dofstride == 0 ) {
        return;
    }
    std::fill(hessian.begin(),hessian.end(),0);

    int offset = linkindex*_veclinks.size();
    int curlink = 0;
    std::vector<Vector> vaxes, vjacobian; vaxes.reserve(dofstride); vjacobian.reserve(dofstride);
    std::vector<int> vpartialindices;
    std::map< std::pair<Mimic::DOFFormat, int>, dReal > mapcachedpartials;
    std::vector<int> vinsertedindices; vinsertedindices.reserve(dofstride);
    typedef std::pair< std::vector<Vector>, std::vector<std::pair<int,dReal> > > PartialInfo;
    std::map<size_t, PartialInfo > mappartialsinserted; // if vinsertedindices has -1, that index will be here
    while(_vAllPairsShortestPaths[offset+curlink].first>=0) {
        int jointindex = _vAllPairsShortestPaths[offset+curlink].second;
        if( jointindex < (int)_vecjoints.size() ) {
            // active joint
            JointPtr pjoint = _vecjoints.at(jointindex);
            int dofindex = pjoint->GetDOFIndex();
            int8_t affect = DoesAffect(pjoint->GetJointIndex(), linkindex);
            for(int dof = 0; dof < pjoint->GetDOF(); ++dof) {
                if( affect == 0 ) {
                    RAVELOG_WARN(str(boost::format("link %s should be affected by joint %s")%_veclinks.at(linkindex)->GetName()%pjoint->GetName()));
                }
                else {
                    size_t index = dofindex+dof;
                    if( dofindices.size() > 0 ) {
                        std::vector<int>::const_iterator itindex = find(dofindices.begin(),dofindices.end(),dofindex+dof);
                        if( itindex != dofindices.end() ) {
                            index = itindex-dofindices.begin();
                        }
                        else {
                            continue;
                        }
                    }

                    if( pjoint->IsRevolute(dof) ) {
                        vaxes.push_back(pjoint->GetAxis(dof));
                        vjacobian.push_back(pjoint->GetAxis(dof).cross(position-pjoint->GetAnchor()));
                    }
                    else if( pjoint->IsPrismatic(dof) ) {
                        vaxes.push_back(Vector());
                        vjacobian.push_back(pjoint->GetAxis(dof));
                    }
                    else {
                        vaxes.push_back(Vector());
                        vjacobian.push_back(Vector());
                        RAVELOG_WARN("ComputeHessianTranslation joint %d not supported\n", pjoint->GetType());
                    }
                    vinsertedindices.push_back(index);
                }
            }
        }
        else {
            // add in the contributions from the passive joint
            JointPtr pjoint = _vPassiveJoints.at(jointindex-_vecjoints.size());
            for(int idof = 0; idof < pjoint->GetDOF(); ++idof) {
                if( pjoint->IsMimic(idof) ) {
                    bool bhas = dofindices.size() == 0;
                    if( !bhas ) {
                        FOREACHC(itmimicdof, pjoint->_vmimic[idof]->_vmimicdofs) {
                            if( find(dofindices.begin(),dofindices.end(),itmimicdof->dofindex) != dofindices.end() ) {
                                bhas = true;
                                break;
                            }
                        }
                    }
                    if( bhas ) {
                        Vector vaxis;
                        if( pjoint->IsRevolute(idof) ) {
                            vaxes.push_back(pjoint->GetAxis(idof));
                            vjacobian.push_back(pjoint->GetAxis(idof).cross(position-pjoint->GetAnchor()));
                        }
                        else if( pjoint->IsPrismatic(idof) ) {
                            vjacobian.push_back(pjoint->GetAxis(idof));
                            vaxes.push_back(Vector());
                        }
                        else {
                            vaxes.push_back(Vector());
                            vjacobian.push_back(Vector());
                            RAVELOG_WARN("ComputeHessianTranslation joint %d not supported\n", pjoint->GetType());
                        }
                        PartialInfo& partialinfo = mappartialsinserted[vinsertedindices.size()];
                        partialinfo.first.resize(vinsertedindices.size());
                        pjoint->_ComputePartialVelocities(partialinfo.second,idof,mapcachedpartials);
                        vinsertedindices.push_back(-1);
                    }
                }
            }
        }
        curlink = _vAllPairsShortestPaths[offset+curlink].first;
    }

    for(size_t i = 0; i < vaxes.size(); ++i) {
        if( vinsertedindices[i] < 0 ) {
            PartialInfo& partialinfo = mappartialsinserted[i];
            FOREACH(itpartial,partialinfo.second) {
                int index = itpartial->first;
                if( dofindices.size() > 0 ) {
                    std::vector<int>::const_iterator itindex = find(dofindices.begin(),dofindices.end(),itpartial->first);
                    if( itindex == dofindices.end() ) {
                        continue;
                    }
                    index = itindex-dofindices.begin();
                }

                for(size_t j = 0; j < i; ++j) {
                    Vector v = partialinfo.first.at(j)*itpartial->second;
                    if( vinsertedindices[j] < 0 ) {
                        //RAVELOG_WARN("hessian unhandled condition with mimic\n");
                        PartialInfo& partialinfo2 = mappartialsinserted[j];
                        FOREACH(itpartial2,partialinfo2.second) {
                            int index2 = itpartial2->first;
                            if( dofindices.size() > 0 ) {
                                std::vector<int>::const_iterator itindex = find(dofindices.begin(),dofindices.end(),itpartial->first);
                                if( itindex == dofindices.end() ) {
                                    continue;
                                }
                                index2 = itindex-dofindices.begin();
                            }

                            Vector v2 = v*itpartial2->second;
                            size_t indexoffset = 3*dofstride*index2+index;
                            hessian[indexoffset+0] += v2.x;
                            hessian[indexoffset+dofstride] += v2.y;
                            hessian[indexoffset+2*dofstride] += v2.z;
                            if( j != i ) {
                                // symmetric
                                indexoffset = 3*dofstride*index+index2;
                                hessian[indexoffset+0] += v2.x;
                                hessian[indexoffset+dofstride] += v2.y;
                                hessian[indexoffset+2*dofstride] += v2.z;
                            }
                        }
                    }
                    else {
                        size_t indexoffset = 3*dofstride*index+vinsertedindices[j];
                        hessian[indexoffset+0] += v.x;
                        hessian[indexoffset+dofstride] += v.y;
                        hessian[indexoffset+2*dofstride] += v.z;
                        if( j != i ) {
                            // symmetric
                            indexoffset = 3*dofstride*vinsertedindices[j]+index;
                            hessian[indexoffset+0] += v.x;
                            hessian[indexoffset+dofstride] += v.y;
                            hessian[indexoffset+2*dofstride] += v.z;
                        }
                    }
                }

                for(size_t j = i; j < vaxes.size(); ++j) {
                    Vector v = vaxes[i].cross(vjacobian[j]);
                    if( j == i ) {
                        dReal f = itpartial->second*itpartial->second;
                        size_t indexoffset = 3*dofstride*index+index;
                        hessian[indexoffset+0] += v.x*f;
                        hessian[indexoffset+dofstride] += v.y*f;
                        hessian[indexoffset+2*dofstride] += v.z*f;
                        continue;
                    }

                    if( vinsertedindices[j] < 0 ) {
                        // only add the first time, do not multiply by itpartial->second yet?
                        if( itpartial == partialinfo.second.begin() ) {
                            mappartialsinserted[j].first.at(i) += v; // will get to it later
                        }
                    }
                    else {
                        v *= itpartial->second;
                        size_t indexoffset = 3*dofstride*index+vinsertedindices[j];
                        hessian[indexoffset+0] += v.x;
                        hessian[indexoffset+dofstride] += v.y;
                        hessian[indexoffset+2*dofstride] += v.z;
                        if( j != i ) {
                            // symmetric
                            indexoffset = 3*dofstride*vinsertedindices[j]+index;
                            hessian[indexoffset+0] += v.x;
                            hessian[indexoffset+dofstride] += v.y;
                            hessian[indexoffset+2*dofstride] += v.z;
                        }
                    }
                }
            }
        }
        else {
            size_t ioffset = 3*dofstride*vinsertedindices[i];
            for(size_t j = i; j < vaxes.size(); ++j) {
                Vector v = vaxes[i].cross(vjacobian[j]);
                if( vinsertedindices[j] < 0 ) {
                    mappartialsinserted[j].first.at(i) = v; // we'll get to it later
                }
                else {
                    size_t indexoffset = ioffset+vinsertedindices[j];
                    hessian[indexoffset+0] += v.x;
                    hessian[indexoffset+dofstride] += v.y;
                    hessian[indexoffset+2*dofstride] += v.z;
                    if( j != i ) {
                        // symmetric
                        indexoffset = 3*dofstride*vinsertedindices[j]+vinsertedindices[i];
                        hessian[indexoffset+0] += v.x;
                        hessian[indexoffset+dofstride] += v.y;
                        hessian[indexoffset+2*dofstride] += v.z;
                    }
                }
            }
        }
    }
}

void KinBody::ComputeHessianAxisAngle(int linkindex, std::vector<dReal>& hessian, const std::vector<int>& dofindices) const
{
    CHECK_INTERNAL_COMPUTATION;
    OPENRAVE_ASSERT_FORMAT(linkindex >= 0 && linkindex < (int)_veclinks.size(), "body %s bad link index %d (num links %d)", GetName()%linkindex%_veclinks.size(),ORE_InvalidArguments);
    size_t dofstride=0;
    if( dofindices.size() > 0 ) {
        dofstride = dofindices.size();
    }
    else {
        dofstride = GetDOF();
    }
    hessian.resize(dofstride*3*dofstride);
    if( dofstride == 0 ) {
        return;
    }
    std::fill(hessian.begin(),hessian.end(),0);

    int offset = linkindex*_veclinks.size();
    int curlink = 0;
    std::vector<Vector> vaxes; vaxes.reserve(dofstride);
    std::vector<int> vpartialindices;
    std::map< std::pair<Mimic::DOFFormat, int>, dReal > mapcachedpartials;
    std::vector<int> vinsertedindices; vinsertedindices.reserve(dofstride);
    typedef std::pair< std::vector<Vector>, std::vector<std::pair<int,dReal> > > PartialInfo;
    std::map<size_t, PartialInfo > mappartialsinserted; // if vinsertedindices has -1, that index will be here
    while(_vAllPairsShortestPaths[offset+curlink].first>=0) {
        int jointindex = _vAllPairsShortestPaths[offset+curlink].second;
        if( jointindex < (int)_vecjoints.size() ) {
            // active joint
            JointPtr pjoint = _vecjoints.at(jointindex);
            int dofindex = pjoint->GetDOFIndex();
            int8_t affect = DoesAffect(pjoint->GetJointIndex(), linkindex);
            for(int dof = 0; dof < pjoint->GetDOF(); ++dof) {
                if( affect == 0 ) {
                    RAVELOG_WARN(str(boost::format("link %s should be affected by joint %s")%_veclinks.at(linkindex)->GetName()%pjoint->GetName()));
                }
                else {
                    size_t index = dofindex+dof;
                    if( dofindices.size() > 0 ) {
                        std::vector<int>::const_iterator itindex = find(dofindices.begin(),dofindices.end(),dofindex+dof);
                        if( itindex != dofindices.end() ) {
                            index = itindex-dofindices.begin();
                        }
                        else {
                            continue;
                        }
                    }

                    if( pjoint->IsRevolute(dof) ) {
                        vaxes.push_back(pjoint->GetAxis(dof));
                    }
                    else if( pjoint->IsPrismatic(dof) ) {
                        vaxes.push_back(Vector());
                    }
                    else {
                        vaxes.push_back(Vector());
                        RAVELOG_WARN("ComputeHessianTranslation joint %d not supported\n", pjoint->GetType());
                    }
                    vinsertedindices.push_back(index);
                }
            }
        }
        else {
            // add in the contributions from the passive joint
            JointPtr pjoint = _vPassiveJoints.at(jointindex-_vecjoints.size());
            for(int idof = 0; idof < pjoint->GetDOF(); ++idof) {
                if( pjoint->IsMimic(idof) ) {
                    bool bhas = dofindices.size() == 0;
                    if( !bhas ) {
                        FOREACHC(itmimicdof, pjoint->_vmimic[idof]->_vmimicdofs) {
                            if( find(dofindices.begin(),dofindices.end(),itmimicdof->dofindex) != dofindices.end() ) {
                                bhas = true;
                                break;
                            }
                        }
                    }
                    if( bhas ) {
                        Vector vaxis;
                        if( pjoint->IsRevolute(idof) ) {
                            vaxes.push_back(pjoint->GetAxis(idof));
                        }
                        else if( pjoint->IsPrismatic(idof) ) {
                            vaxes.push_back(Vector());
                        }
                        else {
                            vaxes.push_back(Vector());
                            RAVELOG_WARN("ComputeHessianTranslation joint %d not supported\n", pjoint->GetType());
                        }
                        PartialInfo& partialinfo = mappartialsinserted[vinsertedindices.size()];
                        partialinfo.first.resize(vinsertedindices.size());
                        pjoint->_ComputePartialVelocities(partialinfo.second,idof,mapcachedpartials);
                        vinsertedindices.push_back(-1);
                    }
                }
            }
        }
        curlink = _vAllPairsShortestPaths[offset+curlink].first;
    }

    for(size_t i = 0; i < vaxes.size(); ++i) {
        if( vinsertedindices[i] < 0 ) {
            PartialInfo& partialinfo = mappartialsinserted[i];
            FOREACH(itpartial,partialinfo.second) {
                int index = itpartial->first;
                if( dofindices.size() > 0 ) {
                    std::vector<int>::const_iterator itindex = find(dofindices.begin(),dofindices.end(),itpartial->first);
                    if( itindex == dofindices.end() ) {
                        continue;
                    }
                    index = itindex-dofindices.begin();
                }

                for(size_t j = 0; j < i; ++j) {
                    Vector v = partialinfo.first.at(j)*itpartial->second;
                    if( vinsertedindices[j] < 0 ) {
                        //RAVELOG_WARN("hessian unhandled condition with mimic\n");
                        PartialInfo& partialinfo2 = mappartialsinserted[j];
                        FOREACH(itpartial2,partialinfo2.second) {
                            int index2 = itpartial2->first;
                            if( dofindices.size() > 0 ) {
                                std::vector<int>::const_iterator itindex = find(dofindices.begin(),dofindices.end(),itpartial->first);
                                if( itindex == dofindices.end() ) {
                                    continue;
                                }
                                index2 = itindex-dofindices.begin();
                            }

                            Vector v2 = v*itpartial2->second;
                            size_t indexoffset = 3*dofstride*index2+index;
                            hessian[indexoffset+0] += v2.x;
                            hessian[indexoffset+dofstride] += v2.y;
                            hessian[indexoffset+2*dofstride] += v2.z;
                            if( j != i ) {
                                // symmetric
                                indexoffset = 3*dofstride*index+index2;
                                hessian[indexoffset+0] += v2.x;
                                hessian[indexoffset+dofstride] += v2.y;
                                hessian[indexoffset+2*dofstride] += v2.z;
                            }
                        }
                    }
                    else {
                        size_t indexoffset = 3*dofstride*index+vinsertedindices[j];
                        hessian[indexoffset+0] += v.x;
                        hessian[indexoffset+dofstride] += v.y;
                        hessian[indexoffset+2*dofstride] += v.z;
                        if( j != i ) {
                            // symmetric
                            indexoffset = 3*dofstride*vinsertedindices[j]+index;
                            hessian[indexoffset+0] += v.x;
                            hessian[indexoffset+dofstride] += v.y;
                            hessian[indexoffset+2*dofstride] += v.z;
                        }
                    }
                }

                for(size_t j = i+1; j < vaxes.size(); ++j) {
                    Vector v = vaxes[i].cross(vaxes[j]);
                    if( j == i ) {
                        dReal f = itpartial->second*itpartial->second;
                        size_t indexoffset = 3*dofstride*index+index;
                        hessian[indexoffset+0] += v.x*f;
                        hessian[indexoffset+dofstride] += v.y*f;
                        hessian[indexoffset+2*dofstride] += v.z*f;
                        continue;
                    }

                    if( vinsertedindices[j] < 0 ) {
                        // only add the first time, do not multiply by itpartial->second yet?
                        if( itpartial == partialinfo.second.begin() ) {
                            mappartialsinserted[j].first.at(i) += v; // will get to it later
                        }
                    }
                    else {
                        v *= itpartial->second;
                        size_t indexoffset = 3*dofstride*index+vinsertedindices[j];
                        hessian[indexoffset+0] += v.x;
                        hessian[indexoffset+dofstride] += v.y;
                        hessian[indexoffset+2*dofstride] += v.z;
                        // symmetric
                        indexoffset = 3*dofstride*vinsertedindices[j]+index;
                        hessian[indexoffset+0] += v.x;
                        hessian[indexoffset+dofstride] += v.y;
                        hessian[indexoffset+2*dofstride] += v.z;
                    }
                }
            }
        }
        else {
            size_t ioffset = 3*dofstride*vinsertedindices[i];
            for(size_t j = i+1; j < vaxes.size(); ++j) {
                Vector v = vaxes[i].cross(vaxes[j]);
                if( vinsertedindices[j] < 0 ) {
                    mappartialsinserted[j].first.at(i) = v; // we'll get to it later
                }
                else {
                    size_t indexoffset = ioffset+vinsertedindices[j];
                    hessian[indexoffset+0] += v.x;
                    hessian[indexoffset+dofstride] += v.y;
                    hessian[indexoffset+2*dofstride] += v.z;
                    // symmetric
                    indexoffset = 3*dofstride*vinsertedindices[j]+vinsertedindices[i];
                    hessian[indexoffset+0] += v.x;
                    hessian[indexoffset+dofstride] += v.y;
                    hessian[indexoffset+2*dofstride] += v.z;
                }
            }
        }
    }
}

void KinBody::ComputeInverseDynamics(std::vector<dReal>& doftorques, const std::vector<dReal>& vDOFAccelerations, const KinBody::ForceTorqueMap& mapExternalForceTorque) const
{
    CHECK_INTERNAL_COMPUTATION;
    doftorques.resize(GetDOF());
    if( _vecjoints.size() == 0 ) {
        return;
    }

    Vector vgravity = GetEnv()->GetPhysicsEngine()->GetGravity();
    std::vector<dReal> vDOFVelocities;
    std::vector<pair<Vector, Vector> > vLinkVelocities, vLinkAccelerations; // linear, angular
    _ComputeDOFLinkVelocities(vDOFVelocities, vLinkVelocities);
    // check if all velocities are 0, if yes, then can simplify some computations since only have contributions from dofacell and external forces
    bool bHasVelocity = false;
    FOREACH(it,vDOFVelocities) {
        if( RaveFabs(*it) > g_fEpsilonLinear ) {
            bHasVelocity = true;
            break;
        }
    }
    if( !bHasVelocity ) {
        vDOFVelocities.resize(0);
    }
    AccelerationMap externalaccelerations;
    externalaccelerations[0] = make_pair(-vgravity, Vector());
    AccelerationMapPtr pexternalaccelerations(&externalaccelerations, utils::null_deleter());
    _ComputeLinkAccelerations(vDOFVelocities, vDOFAccelerations, vLinkVelocities, vLinkAccelerations, pexternalaccelerations);

    // all valuess are in the global coordinate system
    // Given the velocity/acceleration of the object is on point A, to change to B do:
    // v_B = v_A + angularvel x (B-A)
    // a_B = a_A + angularaccel x (B-A) + angularvel x (angularvel x (B-A))
    // forward recursion
    std::vector<Vector> vLinkCOMLinearAccelerations(_veclinks.size()), vLinkCOMMomentOfInertia(_veclinks.size());
    for(size_t i = 0; i < vLinkVelocities.size(); ++i) {
        Vector vglobalcomfromlink = _veclinks.at(i)->GetGlobalCOM() - _veclinks.at(i)->_info._t.trans;
        Vector vangularaccel = vLinkAccelerations.at(i).second;
        Vector vangularvelocity = vLinkVelocities.at(i).second;
        vLinkCOMLinearAccelerations[i] = vLinkAccelerations.at(i).first + vangularaccel.cross(vglobalcomfromlink) + vangularvelocity.cross(vangularvelocity.cross(vglobalcomfromlink));
        TransformMatrix tm = _veclinks.at(i)->GetGlobalInertia();
        vLinkCOMMomentOfInertia[i] = tm.rotate(vangularaccel) + vangularvelocity.cross(tm.rotate(vangularvelocity));
    }

    // backward recursion
    std::vector< std::pair<Vector, Vector> > vLinkForceTorques(_veclinks.size());
    FOREACHC(it,mapExternalForceTorque) {
        vLinkForceTorques.at(it->first) = it->second;
    }
    std::fill(doftorques.begin(),doftorques.end(),0);

    std::vector<std::pair<int,dReal> > vpartials;
    std::map< std::pair<Mimic::DOFFormat, int>, dReal > mapcachedpartials;

    // go backwards
    for(size_t ijoint = 0; ijoint < _vTopologicallySortedJointsAll.size(); ++ijoint) {
        JointPtr pjoint = _vTopologicallySortedJointsAll.at(_vTopologicallySortedJointsAll.size()-1-ijoint);
        int childindex = pjoint->GetHierarchyChildLink()->GetIndex();
        Vector vcomforce = vLinkCOMLinearAccelerations[childindex]*pjoint->GetHierarchyChildLink()->GetMass() + vLinkForceTorques.at(childindex).first;
        Vector vjointtorque = vLinkForceTorques.at(childindex).second + vLinkCOMMomentOfInertia.at(childindex);

        if( !!pjoint->GetHierarchyParentLink() ) {
            Vector vchildcomtoparentcom = pjoint->GetHierarchyChildLink()->GetGlobalCOM() - pjoint->GetHierarchyParentLink()->GetGlobalCOM();
            int parentindex = pjoint->GetHierarchyParentLink()->GetIndex();
            vLinkForceTorques.at(parentindex).first += vcomforce;
            vLinkForceTorques.at(parentindex).second += vjointtorque + vchildcomtoparentcom.cross(vcomforce);
        }

        Vector vcomtoanchor = pjoint->GetHierarchyChildLink()->GetGlobalCOM() - pjoint->GetAnchor();
        if( pjoint->GetDOFIndex() >= 0 ) {
            if( pjoint->GetType() == JointHinge ) {
                doftorques.at(pjoint->GetDOFIndex()) += pjoint->GetAxis(0).dot3(vjointtorque + vcomtoanchor.cross(vcomforce));
            }
            else if( pjoint->GetType() == JointSlider ) {
                doftorques.at(pjoint->GetDOFIndex()) += pjoint->GetAxis(0).dot3(vcomforce)/(2*PI);
            }
            else {
                throw OPENRAVE_EXCEPTION_FORMAT(_("joint 0x%x not supported"), pjoint->GetType(), ORE_Assert);
            }

            dReal fFriction = 0; // torque due to friction
            dReal fRotorAccelerationTorque = 0; // torque due to accelerating motor rotor (and gear)
            // see if any friction needs to be added. Only add if the velocity is non-zero since with zero velocity do not know the exact torque on the joint...
            if( !!pjoint->_info._infoElectricMotor ) {
                const ElectricMotorActuatorInfoPtr pActuatorInfo = pjoint->_info._infoElectricMotor;
                if( pjoint->GetDOFIndex() < (int)vDOFVelocities.size() ) {
                    if( vDOFVelocities.at(pjoint->GetDOFIndex()) > g_fEpsilonLinear ) {
                        fFriction += pActuatorInfo->coloumb_friction;
                    }
                    else if( vDOFVelocities.at(pjoint->GetDOFIndex()) < -g_fEpsilonLinear ) {
                        fFriction -= pActuatorInfo->coloumb_friction;
                    }
                    fFriction += vDOFVelocities.at(pjoint->GetDOFIndex())*pActuatorInfo->viscous_friction;

                    if (pActuatorInfo->rotor_inertia > 0.0) {
                        // converting inertia on motor side to load side requires multiplying by gear ratio squared because inertia unit is mass * distance^2
                        const dReal fInertiaOnLoadSide = pActuatorInfo->rotor_inertia * pActuatorInfo->gear_ratio * pActuatorInfo->gear_ratio;
                        fRotorAccelerationTorque += vDOFAccelerations.at(pjoint->GetDOFIndex()) * fInertiaOnLoadSide;
                    }
                }

                doftorques.at(pjoint->GetDOFIndex()) += fFriction + fRotorAccelerationTorque;
            }
        }
        else if( pjoint->IsMimic(0) ) {
            // passive joint, so have to transfer the torque to its dependent joints.
            // TODO if there's more than one dependent joint, how do we split?
            dReal faxistorque;
            if( pjoint->GetType() == JointHinge ) {
                faxistorque = pjoint->GetAxis(0).dot3(vjointtorque + vcomtoanchor.cross(vcomforce));
            }
            else if( pjoint->GetType() == JointSlider ) {
                faxistorque = pjoint->GetAxis(0).dot3(vcomforce)/(2*PI);
            }
            else {
                throw OPENRAVE_EXCEPTION_FORMAT(_("joint 0x%x not supported"), pjoint->GetType(), ORE_Assert);
            }

            if( !!pjoint->_info._infoElectricMotor ) {
                // TODO how to process this correctly? what is velocity of this joint? pjoint->GetVelocity(0)?
            }

            pjoint->_ComputePartialVelocities(vpartials,0,mapcachedpartials);
            FOREACH(itpartial,vpartials) {
                int dofindex = itpartial->first;
                doftorques.at(dofindex) += itpartial->second*faxistorque;
            }
        }
        else {
            // joint should be static
            OPENRAVE_ASSERT_FORMAT(pjoint->IsStatic(), "joint %s (%d) is expected to be static", pjoint->GetName()%ijoint, ORE_Assert);
        }
    }
}

void KinBody::ComputeInverseDynamics(boost::array< std::vector<dReal>, 3>& vDOFTorqueComponents, const std::vector<dReal>& vDOFAccelerations, const KinBody::ForceTorqueMap& mapExternalForceTorque) const
{
    CHECK_INTERNAL_COMPUTATION;
    FOREACH(itdoftorques,vDOFTorqueComponents) {
        itdoftorques->resize(GetDOF());
    }
    if( _vecjoints.size() == 0 ) {
        return;
    }

    Vector vgravity = GetEnv()->GetPhysicsEngine()->GetGravity();
    std::vector<dReal> vDOFVelocities;
    boost::array< std::vector<pair<Vector, Vector> >, 3> vLinkVelocities; // [0] = all zeros, [1] = dof velocities only, [2] = only velocities due to base link
    boost::array< std::vector<pair<Vector, Vector> >, 3> vLinkAccelerations; // [0] = dofaccel only, [1] = dofvel only, [2] - gravity + external only (dofaccel=0, dofvel=0)
    boost::array<int,3> linkaccelsimilar = {{-1,-1,-1}}; // used for tracking which vLinkAccelerations indices are similar to each other (to avoid computation)

    vLinkVelocities[0].resize(_veclinks.size());
    _ComputeDOFLinkVelocities(vDOFVelocities, vLinkVelocities[1], false);
    // check if all velocities are 0, if yes, then can simplify some computations since only have contributions from dofacell and external forces
    bool bHasVelocity = false;
    FOREACH(it,vDOFVelocities) {
        if( RaveFabs(*it) > g_fEpsilonLinear ) {
            bHasVelocity = true;
            break;
        }
    }
    if( !bHasVelocity ) {
        vDOFVelocities.resize(0);
    }

    AccelerationMap externalaccelerations;
    externalaccelerations[0] = make_pair(-vgravity, Vector());
    AccelerationMapPtr pexternalaccelerations(&externalaccelerations, utils::null_deleter());

    // all valuess are in the global coordinate system
    // try to compute as little as possible by checking what is non-zero
    Vector vbaselinear, vbaseangular;
    _veclinks.at(0)->GetVelocity(vbaselinear,vbaseangular);
    bool bHasGravity = vgravity.lengthsqr3() > g_fEpsilonLinear*g_fEpsilonLinear;
    bool bHasBaseLinkAccel = vbaseangular.lengthsqr3() > g_fEpsilonLinear*g_fEpsilonLinear;
    if( bHasBaseLinkAccel || bHasGravity ) {
        if( bHasBaseLinkAccel ) {
            // remove the base link velocity frame
            // v_B = v_A + angularvel x (B-A)
            vLinkVelocities[2].resize(_veclinks.size());
            Vector vbasepos = _veclinks.at(0)->_info._t.trans;
            for(size_t i = 1; i < vLinkVelocities[0].size(); ++i) {
                Vector voffset = _veclinks.at(i)->_info._t.trans - vbasepos;
                vLinkVelocities[2][i].first = vbaselinear + vbaseangular.cross(voffset);
                vLinkVelocities[2][i].second = vbaseangular;
            }
        }
        else {
            vLinkVelocities[2] = vLinkVelocities[0];
        }
        _ComputeLinkAccelerations(std::vector<dReal>(), std::vector<dReal>(), vLinkVelocities[2], vLinkAccelerations[2], pexternalaccelerations);
        if( bHasVelocity ) {
            _ComputeLinkAccelerations(vDOFVelocities, std::vector<dReal>(), vLinkVelocities[1], vLinkAccelerations[1]);
            if( vDOFAccelerations.size() > 0 ) {
                _ComputeLinkAccelerations(std::vector<dReal>(), vDOFAccelerations, vLinkVelocities[0], vLinkAccelerations[0]);
            }
            else {
                linkaccelsimilar[0] = 1;
            }
        }
        else {
            if( vDOFAccelerations.size() > 0 ) {
                _ComputeLinkAccelerations(std::vector<dReal>(), vDOFAccelerations, vLinkVelocities[0], vLinkAccelerations[0]);
            }
        }
    }
    else {
        // no external forces
        vLinkVelocities[2] = vLinkVelocities[0];
        if( bHasVelocity ) {
            _ComputeLinkAccelerations(vDOFVelocities, std::vector<dReal>(), vLinkVelocities[1], vLinkAccelerations[1]);
            if( vDOFAccelerations.size() > 0 ) {
                _ComputeLinkAccelerations(std::vector<dReal>(), vDOFAccelerations, vLinkVelocities[0], vLinkAccelerations[0]);
            }
            else {
                linkaccelsimilar[0] = 1;
            }
        }
        else {
            if( vDOFAccelerations.size() > 0 ) {
                _ComputeLinkAccelerations(std::vector<dReal>(), vDOFAccelerations, vLinkVelocities[0], vLinkAccelerations[0]);
            }
        }
    }

    boost::array< std::vector<Vector>, 3> vLinkCOMLinearAccelerations, vLinkCOMMomentOfInertia;
    boost::array< std::vector< std::pair<Vector, Vector> >, 3> vLinkForceTorques;
    for(size_t j = 0; j < 3; ++j) {
        if( vLinkAccelerations[j].size() > 0 ) {
            vLinkCOMLinearAccelerations[j].resize(_veclinks.size());
            vLinkCOMMomentOfInertia[j].resize(_veclinks.size());
            vLinkForceTorques[j].resize(_veclinks.size());
        }
    }

    for(size_t i = 0; i < _veclinks.size(); ++i) {
        Vector vglobalcomfromlink = _veclinks.at(i)->GetGlobalCOM() - _veclinks.at(i)->_info._t.trans;
        TransformMatrix tm = _veclinks.at(i)->GetGlobalInertia();
        for(size_t j = 0; j < 3; ++j) {
            if( vLinkAccelerations[j].size() > 0 ) {
                Vector vangularaccel = vLinkAccelerations[j].at(i).second;
                Vector vangularvelocity = vLinkVelocities[j].at(i).second;
                vLinkCOMLinearAccelerations[j][i] = vLinkAccelerations[j].at(i).first + vangularaccel.cross(vglobalcomfromlink) + vangularvelocity.cross(vangularvelocity.cross(vglobalcomfromlink));
                vLinkCOMMomentOfInertia[j][i] = tm.rotate(vangularaccel) + vangularvelocity.cross(tm.rotate(vangularvelocity));
            }
        }
    }

    FOREACH(itdoftorques,vDOFTorqueComponents) {
        std::fill(itdoftorques->begin(),itdoftorques->end(),0);
    }

    // backward recursion
    vLinkForceTorques[2].resize(_veclinks.size());
    FOREACHC(it,mapExternalForceTorque) {
        vLinkForceTorques[2].at(it->first) = it->second;
    }

    std::vector<std::pair<int,dReal> > vpartials;
    std::map< std::pair<Mimic::DOFFormat, int>, dReal > mapcachedpartials;

    // go backwards
    for(size_t ijoint = 0; ijoint < _vTopologicallySortedJointsAll.size(); ++ijoint) {
        JointPtr pjoint = _vTopologicallySortedJointsAll.at(_vTopologicallySortedJointsAll.size()-1-ijoint);
        int childindex = pjoint->GetHierarchyChildLink()->GetIndex();
        Vector vchildcomtoparentcom;
        int parentindex = -1;
        if( !!pjoint->GetHierarchyParentLink() ) {
            vchildcomtoparentcom = pjoint->GetHierarchyChildLink()->GetGlobalCOM() - pjoint->GetHierarchyParentLink()->GetGlobalCOM();
            parentindex = pjoint->GetHierarchyParentLink()->GetIndex();
        }

        bool bIsMimic = pjoint->GetDOFIndex() < 0 && pjoint->IsMimic(0);
        if( bIsMimic ) {
            pjoint->_ComputePartialVelocities(vpartials,0,mapcachedpartials);
        }

        dReal mass = pjoint->GetHierarchyChildLink()->GetMass();
        Vector vcomtoanchor = pjoint->GetHierarchyChildLink()->GetGlobalCOM() - pjoint->GetAnchor();
        for(size_t j = 0; j < 3; ++j) {
            if( vLinkForceTorques[j].size() == 0 ) {
                continue;
            }
            Vector vcomforce = vLinkForceTorques[j].at(childindex).first;
            Vector vjointtorque = vLinkForceTorques[j].at(childindex).second;
            if( vLinkCOMLinearAccelerations[j].size() > 0 ) {
                vcomforce += vLinkCOMLinearAccelerations[j][childindex]*mass;
                vjointtorque += vLinkCOMMomentOfInertia[j].at(childindex);
            }

            if( parentindex >= 0 ) {
                vLinkForceTorques[j].at(parentindex).first += vcomforce;
                vLinkForceTorques[j].at(parentindex).second += vjointtorque + vchildcomtoparentcom.cross(vcomforce);
            }

            if( pjoint->GetDOFIndex() >= 0 ) {
                if( pjoint->GetType() == JointHinge ) {
                    vDOFTorqueComponents[j].at(pjoint->GetDOFIndex()) += pjoint->GetAxis(0).dot3(vjointtorque + vcomtoanchor.cross(vcomforce));
                }
                else if( pjoint->GetType() == JointSlider ) {
                    vDOFTorqueComponents[j].at(pjoint->GetDOFIndex()) += pjoint->GetAxis(0).dot3(vcomforce)/(2*PI);
                }
                else {
                    throw OPENRAVE_EXCEPTION_FORMAT(_("joint 0x%x not supported"), pjoint->GetType(), ORE_Assert);
                }
            }
            else if( bIsMimic ) {
                // passive joint, so have to transfer the torque to its dependent joints.
                // TODO if there's more than one dependent joint, how do we split?
                dReal faxistorque;
                if( pjoint->GetType() == JointHinge ) {
                    faxistorque = pjoint->GetAxis(0).dot3(vjointtorque + vcomtoanchor.cross(vcomforce));
                }
                else if( pjoint->GetType() == JointSlider ) {
                    faxistorque = pjoint->GetAxis(0).dot3(vcomforce)/(2*PI);
                }
                else {
                    throw OPENRAVE_EXCEPTION_FORMAT(_("joint 0x%x not supported"), pjoint->GetType(), ORE_Assert);
                }

                FOREACH(itpartial,vpartials) {
                    int dofindex = itpartial->first;
                    vDOFTorqueComponents[j].at(dofindex) += itpartial->second*faxistorque;
                }
            }
            else {
                // joint should be static
                BOOST_ASSERT(pjoint->IsStatic());
            }
        }
    }
}

void KinBody::GetLinkAccelerations(const std::vector<dReal>&vDOFAccelerations, std::vector<std::pair<Vector,Vector> >&vLinkAccelerations, AccelerationMapConstPtr externalaccelerations) const
{
    CHECK_INTERNAL_COMPUTATION;
    if( _veclinks.size() == 0 ) {
        vLinkAccelerations.resize(0);
    }
    else {
        std::vector<dReal> vDOFVelocities;
        std::vector<pair<Vector, Vector> > vLinkVelocities;
        _ComputeDOFLinkVelocities(vDOFVelocities,vLinkVelocities);
        _ComputeLinkAccelerations(vDOFVelocities, vDOFAccelerations, vLinkVelocities, vLinkAccelerations, externalaccelerations);
    }
}

void KinBody::_ComputeDOFLinkVelocities(std::vector<dReal>& dofvelocities, std::vector<std::pair<Vector,Vector> >& vLinkVelocities, bool usebaselinkvelocity) const
{
    GetEnv()->GetPhysicsEngine()->GetLinkVelocities(shared_kinbody_const(),vLinkVelocities);
    if( _veclinks.size() <= 1 ) {
        dofvelocities.resize(GetDOF());
        if( !usebaselinkvelocity && _veclinks.size() > 0 ) {
            vLinkVelocities[0].first = Vector();
            vLinkVelocities[0].second = Vector();
        }
        return;
    }
    if( !usebaselinkvelocity ) {
        Vector vbasepos = _veclinks.at(0)->_info._t.trans;
        // v_B = v_A + angularvel x (B-A)
        for(size_t i = 1; i < vLinkVelocities.size(); ++i) {
            Vector voffset = _veclinks.at(i)->_info._t.trans - vbasepos;
            vLinkVelocities[i].first -= vLinkVelocities[0].first + vLinkVelocities[0].second.cross(voffset);
            vLinkVelocities[i].second -= vLinkVelocities[0].second;
        }
        vLinkVelocities[0].first = Vector();
        vLinkVelocities[0].second = Vector();
    }
    dofvelocities.resize(0);
    if( (int)dofvelocities.capacity() < GetDOF() ) {
        dofvelocities.reserve(GetDOF());
    }
    FOREACHC(it, _vDOFOrderedJoints) {
        int parentindex = 0;
        if( !!(*it)->_attachedbodies[0] ) {
            parentindex = (*it)->_attachedbodies[0]->GetIndex();
        }
        int childindex = (*it)->_attachedbodies[1]->GetIndex();
        (*it)->_GetVelocities(dofvelocities,true,vLinkVelocities.at(parentindex),vLinkVelocities.at(childindex));
    }
}

void KinBody::_ComputeLinkAccelerations(const std::vector<dReal>& vDOFVelocities, const std::vector<dReal>& vDOFAccelerations, const std::vector< std::pair<Vector, Vector> >& vLinkVelocities, std::vector<std::pair<Vector,Vector> >& vLinkAccelerations, AccelerationMapConstPtr pexternalaccelerations) const
{
    vLinkAccelerations.resize(_veclinks.size());
    if( _veclinks.size() == 0 ) {
        return;
    }

    vector<dReal> vtempvalues, veval;
    boost::array<dReal,3> dummyvelocities = {{0,0,0}}, dummyaccelerations={{0,0,0}}; // dummy values for a joint

    // set accelerations of all links as if they were the base link
    for(size_t ilink = 0; ilink < vLinkAccelerations.size(); ++ilink) {
        vLinkAccelerations.at(ilink).first += vLinkVelocities.at(ilink).second.cross(vLinkVelocities.at(ilink).first);
        vLinkAccelerations.at(ilink).second = Vector();
    }

    if( !!pexternalaccelerations ) {
        FOREACHC(itaccel, *pexternalaccelerations) {
            vLinkAccelerations.at(itaccel->first).first += itaccel->second.first;
            vLinkAccelerations.at(itaccel->first).second += itaccel->second.second;
        }
    }

    // have to compute the velocities and accelerations ahead of time since they are dependent on the link transformations
    std::vector< std::vector<dReal> > vPassiveJointVelocities(_vPassiveJoints.size()), vPassiveJointAccelerations(_vPassiveJoints.size());
    for(size_t i = 0; i <_vPassiveJoints.size(); ++i) {
        if( vDOFAccelerations.size() > 0 ) {
            vPassiveJointAccelerations[i].resize(_vPassiveJoints[i]->GetDOF(),0);
        }
        if( vDOFVelocities.size() > 0 ) {
            if( !_vPassiveJoints[i]->IsMimic() ) {
                _vPassiveJoints[i]->GetVelocities(vPassiveJointVelocities[i]);
            }
            else {
                vPassiveJointVelocities[i].resize(_vPassiveJoints[i]->GetDOF(),0);
            }
        }
    }

    Transform tdelta;
    Vector vlocalaxis;
    std::vector<uint8_t> vlinkscomputed(_veclinks.size(),0);
    vlinkscomputed[0] = 1;

    // compute the link accelerations going through topological order
    for(size_t ijoint = 0; ijoint < _vTopologicallySortedJointsAll.size(); ++ijoint) {
        JointPtr pjoint = _vTopologicallySortedJointsAll[ijoint];
        int jointindex = _vTopologicallySortedJointIndicesAll[ijoint];
        int dofindex = pjoint->GetDOFIndex();

        // have to compute the partial accelerations for each mimic dof
        const dReal* pdofaccelerations=NULL, *pdofvelocities=NULL;
        if( dofindex >= 0 ) {
            if( vDOFAccelerations.size() ) {
                pdofaccelerations = &vDOFAccelerations.at(dofindex);
            }
            if( vDOFVelocities.size() > 0 ) {
                pdofvelocities=&vDOFVelocities.at(dofindex);
            }
        }
        if( pjoint->IsMimic() && (vDOFAccelerations.size() > 0 || vDOFVelocities.size() > 0) ) {
            // compute both partial velocity and acceleration information
            for(int i = 0; i < pjoint->GetDOF(); ++i) {
                if( pjoint->IsMimic(i) ) {
                    vtempvalues.resize(0);
                    const std::vector<Mimic::DOFFormat>& vdofformat = pjoint->_vmimic[i]->_vdofformat;
                    FOREACHC(itdof,vdofformat) {
                        JointPtr pj = itdof->jointindex < (int)_vecjoints.size() ? _vecjoints[itdof->jointindex] : _vPassiveJoints.at(itdof->jointindex-_vecjoints.size());
                        vtempvalues.push_back(pj->GetValue(itdof->axis));
                    }
                    dummyvelocities[i] = 0;
                    dummyaccelerations[i] = 0;

                    // velocity
                    if( vDOFVelocities.size() > 0 ) {
                        int err = pjoint->_Eval(i,1,vtempvalues,veval);
                        if( err ) {
                            RAVELOG_WARN_FORMAT("failed to evaluate joint %s, fparser error %d", pjoint->GetName()%err);
                        }
                        else {
                            for(size_t ipartial = 0; ipartial < vdofformat.size(); ++ipartial) {
                                dReal partialvelocity;
                                if( vdofformat[ipartial].dofindex >= 0 ) {
                                    partialvelocity = vDOFVelocities.at(vdofformat[ipartial].dofindex);
                                }
                                else {
                                    partialvelocity = vPassiveJointVelocities.at(vdofformat[ipartial].jointindex-_vecjoints.size()).at(vdofformat[ipartial].axis);
                                }
                                if( ipartial < veval.size() ) {
                                    dummyvelocities[i] += veval.at(ipartial) * partialvelocity;
                                }
                                else {
                                    RAVELOG_DEBUG_FORMAT("cannot evaluate partial velocity for mimic joint %s, perhaps equations don't exist", pjoint->GetName());
                                }
                            }
                        }
                        // if joint is passive, update the stored joint values! This is necessary because joint value might be referenced in the future.
                        if( dofindex < 0 ) {
                            vPassiveJointVelocities.at(jointindex-(int)_vecjoints.size()).at(i) = dummyvelocities[i];
                        }
                    }

                    // acceleration
                    if( vDOFAccelerations.size() > 0 ) {
                        int err = pjoint->_Eval(i,2,vtempvalues,veval);
                        if( err ) {
                            RAVELOG_WARN(str(boost::format("failed to evaluate joint %s, fparser error %d")%pjoint->GetName()%err));
                        }
                        else {
                            for(size_t ipartial = 0; ipartial < vdofformat.size(); ++ipartial) {
                                dReal partialacceleration;
                                if( vdofformat[ipartial].dofindex >= 0 ) {
                                    partialacceleration = vDOFAccelerations.at(vdofformat[ipartial].dofindex);
                                }
                                else {
                                    partialacceleration = vPassiveJointAccelerations.at(vdofformat[ipartial].jointindex-_vecjoints.size()).at(vdofformat[ipartial].axis);
                                }
                                if( ipartial < veval.size() ) {
                                    dummyaccelerations[i] += veval.at(ipartial) * partialacceleration;
                                }
                                else {
                                    RAVELOG_DEBUG_FORMAT("cannot evaluate partial acceleration for mimic joint %s, perhaps equations don't exist", pjoint->GetName());
                                }
                            }
                        }
                        // if joint is passive, update the stored joint values! This is necessary because joint value might be referenced in the future.
                        if( dofindex < 0 ) {
                            vPassiveJointAccelerations.at(jointindex-(int)_vecjoints.size()).at(i) = dummyaccelerations[i];
                        }
                    }
                }
                else if( dofindex >= 0 ) {
                    // is this correct? what is a joint has a mimic and non-mimic axis?
                    dummyvelocities[i] = vDOFVelocities.at(dofindex+i);
                    dummyaccelerations[i] = vDOFAccelerations.at(dofindex+i);
                }
                else {
                    // preserve passive joint values
                    dummyvelocities[i] = vPassiveJointVelocities.at(jointindex-(int)_vecjoints.size()).at(i);
                    dummyaccelerations[i] = vPassiveJointAccelerations.at(jointindex-(int)_vecjoints.size()).at(i);
                }
            }
            pdofvelocities = &dummyvelocities[0];
            pdofaccelerations = &dummyaccelerations[0];
        }

        // do the test after mimic computation!?
        if( vlinkscomputed[pjoint->GetHierarchyChildLink()->GetIndex()] ) {
            continue;
        }

        if( vDOFVelocities.size() > 0 && !pdofvelocities ) {
            // has to be a passive joint
            pdofvelocities = &vPassiveJointVelocities.at(jointindex-(int)_vecjoints.size()).at(0);
        }
        if( vDOFAccelerations.size() > 0 && !pdofaccelerations ) {
            // has to be a passive joint
            pdofaccelerations = &vPassiveJointAccelerations.at(jointindex-(int)_vecjoints.size()).at(0);
        }

        int childindex = pjoint->GetHierarchyChildLink()->GetIndex();
        const Transform& tchild = pjoint->GetHierarchyChildLink()->GetTransform();
        const pair<Vector, Vector>& vChildVelocities = vLinkVelocities.at(childindex);
        pair<Vector, Vector>& vChildAccelerations = vLinkAccelerations.at(childindex);

        int parentindex = 0;
        if( !!pjoint->GetHierarchyParentLink() ) {
            parentindex = pjoint->GetHierarchyParentLink()->GetIndex();
        }

        const pair<Vector, Vector>& vParentVelocities = vLinkVelocities.at(parentindex);
        const pair<Vector, Vector>& vParentAccelerations = vLinkAccelerations.at(parentindex);
        Vector xyzdelta = tchild.trans - _veclinks.at(parentindex)->_info._t.trans;
        if( !!pdofaccelerations || !!pdofvelocities ) {
            tdelta = _veclinks.at(parentindex)->_info._t * pjoint->GetInternalHierarchyLeftTransform();
            vlocalaxis = pjoint->GetInternalHierarchyAxis(0);
        }

        // check out: http://en.wikipedia.org/wiki/Rotating_reference_frame
        // compute for global coordinate system
        // code for symbolic computation (python sympy)
        // t=Symbol('t'); q=Function('q')(t); dq=diff(q,t); axis=Matrix(3,1,symbols('ax,ay,az')); delta=Matrix(3,1,[Function('dx')(t), Function('dy')(t), Function('dz')(t)]); vparent=Matrix(3,1,[Function('vparentx')(t),Function('vparenty')(t),Function('vparentz')(t)]); wparent=Matrix(3,1,[Function('wparentx')(t),Function('wparenty')(t),Function('wparentz')(t)]); Mparent=Matrix(3,4,[Function('m%d%d'%(i,j))(t) for i in range(3) for j in range(4)]); c = Matrix(3,1,symbols('cx,cy,cz'))
        // hinge joints:
        // p = Mparent[0:3,3] + Mparent[0:3,0:3]*(Left[0:3,3] + Left[0:3,0:3]*Rot[0:3,0:3]*Right[0:3,3])
        // v = vparent + wparent.cross(p-Mparent[0:3,3]) + Mparent[0:3,0:3] * Left[0:3,0:3] * dq * axis.cross(Rot[0:3,0:3]*Right)
        // wparent.cross(v) = wparent.cross(vparent) + wparent.cross(wparent.cross(p-Mparent[0:3,3])) + wparent.cross(p-Mparent[0:3,3])
        // dv = vparent.diff(t) + wparent.diff(t).cross(p-Mparent[0:3,3]).transpose() + wparent.cross(v-vparent) + wparent.cross(v-vparent-wparent.cross(wparent.cross(p-Mparent[0:3,3]))) + Mparent[0:3,0:3] * Left[0:3,0:3] * (ddq * axis.cross(Rot[0:3,0:3]*Right) + dq * axis.cross(dq*axis.cross(Rot[0:3,0:3]*Right)))
        // w = wparent + Mparent[0:3,0:3]*Left[0:3,0:3]*axis*dq
        // dw = wparent.diff(t) + wparent.cross(Mparent[0:3,0:3]*Left[0:3,0:3]*axis*dq).transpose() + Mparent[0:3,0:3]*Left[0:3,0:3]*axis*ddq
        // slider:
        // v = vparent + wparent.cross(p-Mparent[0:3,3]) + Mparent[0:3,0:3]*Left[0:3,0:3]*dq*axis
        // dv = vparent.diff(t) + wparent.diff(t).cross(p-Mparent[0:3,3]).transpose() + wparent.cross(v-vparent) + wparent.cross(Mparent[0:3,0:3]*Left[0:3,0:3]*dq*axis) + Mparent[0:3,0:3]*Left[0:3,0:3]*ddq*axis
        // w = wparent
        // dw = wparent.diff(t)
        if( pjoint->GetType() == JointRevolute ) {
            vChildAccelerations.first = vParentAccelerations.first + vParentAccelerations.second.cross(xyzdelta) + vParentVelocities.second.cross((vChildVelocities.first-vParentVelocities.first)*2-vParentVelocities.second.cross(xyzdelta));
            vChildAccelerations.second = vParentAccelerations.second;
            if( !!pdofvelocities ) {
                Vector gw = tdelta.rotate(vlocalaxis*pdofvelocities[0]);
                vChildAccelerations.first += gw.cross(gw.cross(tchild.trans-tdelta.trans));
                vChildAccelerations.second += vParentVelocities.second.cross(gw);
            }
            if( !!pdofaccelerations ) {
                Vector gdw = tdelta.rotate(vlocalaxis*pdofaccelerations[0]);
                vChildAccelerations.first += gdw.cross(tchild.trans-tdelta.trans);
                vChildAccelerations.second += gdw;
            }
        }
        else if( pjoint->GetType() == JointPrismatic ) {
            Vector w = tdelta.rotate(vlocalaxis);
            vChildAccelerations.first = vParentAccelerations.first + vParentAccelerations.second.cross(xyzdelta);
            Vector angularveloctiycontrib = vChildVelocities.first-vParentVelocities.first;
            if( !!pdofvelocities ) {
                angularveloctiycontrib += w*pdofvelocities[0];
            }
            vChildAccelerations.first += vParentVelocities.second.cross(angularveloctiycontrib);
            if( !!pdofaccelerations ) {
                vChildAccelerations.first += w*pdofaccelerations[0];
            }
            vChildAccelerations.second = vParentAccelerations.second;
        }
        else {
            throw OPENRAVE_EXCEPTION_FORMAT(_("joint type 0x%x not supported for getting link acceleration"),pjoint->GetType(),ORE_Assert);
        }
        vlinkscomputed[childindex] = 1;
    }
}

void KinBody::SetSelfCollisionChecker(CollisionCheckerBasePtr collisionchecker)
{
    if( _selfcollisionchecker != collisionchecker ) {
        _selfcollisionchecker = collisionchecker;
        // reset the internal cache
        _ResetInternalCollisionCache();
        if( !!_selfcollisionchecker && _selfcollisionchecker != GetEnv()->GetCollisionChecker() ) {
            // collision checking will not be automatically updated with environment calls, so need to do this manually
            _selfcollisionchecker->InitKinBody(shared_kinbody());
        }
    }
}

CollisionCheckerBasePtr KinBody::GetSelfCollisionChecker() const
{
    return _selfcollisionchecker;
}


void KinBody::_ComputeInternalInformation()
{
    uint64_t starttime = utils::GetMicroTime();
    _nHierarchyComputed = 1;

    int lindex=0;
    FOREACH(itlink,_veclinks) {
        (*itlink)->_index = lindex; // always reset, necessary since index cannot be initialized by custom links
        (*itlink)->_vParentLinks.clear();
        if((_veclinks.size() > 1)&&((*itlink)->GetName().size() == 0)) {
            RAVELOG_WARN(str(boost::format("%s link index %d has no name")%GetName()%lindex));
        }
        lindex++;
    }

    {
        // move any enabled passive joints to the regular joints list
        vector<JointPtr>::iterator itjoint = _vPassiveJoints.begin();
        while(itjoint != _vPassiveJoints.end()) {
            bool bmimic = false;
            for(int idof = 0; idof < (*itjoint)->GetDOF(); ++idof) {
                if( !!(*itjoint)->_vmimic[idof] ) {
                    bmimic = true;
                }
            }
            if( !bmimic && (*itjoint)->_info._bIsActive ) {
                _vecjoints.push_back(*itjoint);
                itjoint = _vPassiveJoints.erase(itjoint);
            }
            else {
                ++itjoint;
            }
        }
        // move any mimic joints to the passive joints
        itjoint = _vecjoints.begin();
        while(itjoint != _vecjoints.end()) {
            bool bmimic = false;
            for(int idof = 0; idof < (*itjoint)->GetDOF(); ++idof) {
                if( !!(*itjoint)->_vmimic[idof] ) {
                    bmimic = true;
                    break;
                }
            }
            if( bmimic || !(*itjoint)->_info._bIsActive ) {
                _vPassiveJoints.push_back(*itjoint);
                itjoint = _vecjoints.erase(itjoint);
            }
            else {
                ++itjoint;
            }
        }
        int jointindex=0;
        int dofindex=0;
        FOREACH(itjoint,_vecjoints) {
            (*itjoint)->jointindex = jointindex++;
            (*itjoint)->dofindex = dofindex;
            (*itjoint)->_info._bIsActive = true;
            dofindex += (*itjoint)->GetDOF();
        }
        FOREACH(itjoint,_vPassiveJoints) {
            (*itjoint)->jointindex = -1;
            (*itjoint)->dofindex = -1;
            (*itjoint)->_info._bIsActive = false;
        }
    }

    vector<size_t> vorder(_vecjoints.size());
    vector<int> vJointIndices(_vecjoints.size());
    _vDOFIndices.resize(GetDOF());
    for(size_t i = 0; i < _vecjoints.size(); ++i) {
        vJointIndices[i] = _vecjoints[i]->dofindex;
        for(int idof = 0; idof < _vecjoints[i]->GetDOF(); ++idof) {
            _vDOFIndices.at(vJointIndices[i]+idof) = i;
        }
        vorder[i] = i;
    }
    sort(vorder.begin(), vorder.end(), utils::index_cmp<vector<int>&>(vJointIndices));
    _vDOFOrderedJoints.resize(0);
    FOREACH(it,vorder) {
        _vDOFOrderedJoints.push_back(_vecjoints.at(*it));
    }

    try {
        // initialize all the mimic equations
        for(bool bPassiveJoints : {false, true}) {
            const std::vector<JointPtr>& vjoints = bPassiveJoints ? _vPassiveJoints : _vecjoints;
            for(const JointPtr& pjoint : vjoints) {
                const int ndof = pjoint->GetDOF();
                const boost::array<MimicPtr, 3>& vmimic = pjoint->_vmimic;
                for(int idof = 0; idof < ndof; ++idof) {
                    const MimicPtr& pmimic = vmimic[idof];
                    if( !!pmimic ) {
                        const std::string poseq = pmimic->_equations[0];
                        const std::string veleq = pmimic->_equations[1];
                        const std::string acceleq = pmimic->_equations[2]; // have to copy since memory can become invalidated
                        pjoint->SetMimicEquations(idof, poseq, veleq, acceleq);
                    }
                }
            }
        }

        // fill Mimic::_vmimicdofs, check that there are no circular dependencies between the mimic joints
        const int nActiveJoints = _vecjoints.size();
        std::map<Mimic::DOFFormat, MimicPtr> mapmimic; ///< collects if thisdofformat.jointaxis depends on a mimic joint
        for(bool bPassiveJoints : {false, true}) {
            const std::vector<JointPtr>& vjoints = bPassiveJoints ? _vPassiveJoints : _vecjoints;
            const int njoints = vjoints.size();
            for(int ijoint = 0; ijoint < njoints; ++ijoint) {
                const JointPtr& pjoint = vjoints[ijoint];

                Mimic::DOFFormat thisdofformat; ///< construct for pjoint
                if( bPassiveJoints ) {
                    thisdofformat.dofindex   = -1; ///< mimic dofindex = -1, ...
                    thisdofformat.jointindex = ijoint + nActiveJoints; ///< but has a generalized joint index
                }
                else {
                    thisdofformat.dofindex   = pjoint->GetDOFIndex();  ///< >= 0
                    thisdofformat.jointindex = pjoint->GetJointIndex(); ///< in [0, nActiveJoints)
                }

                const int ndof = pjoint->GetDOF();
                const boost::array<MimicPtr, 3>& vmimic = pjoint->_vmimic;
                for(int idof = 0; idof < ndof; ++idof) {
                    const MimicPtr& pmimic = vmimic[idof]; // enumerate
                    thisdofformat.axis = idof;
                    if( !!pmimic ) {
                        // only add if pjoint depends on mimic joints
                        // TGN: Can an active joint depend on mimic joints??? If not, why need vjoints = _vecjoints?
                        for(const Mimic::DOFFormat& dofformat : pmimic->_vdofformat) {
                            const JointPtr pjointDepended = dofformat.GetJoint(*this);
                            if( pjointDepended->IsMimic(dofformat.axis) ) {
                                mapmimic[thisdofformat] = pmimic; ///< pjoint depends on pjointDepended
                                RAVELOG_DEBUG_FORMAT("mimic joint %s depends on mimic joint %s", pjoint->GetName() % pjointDepended->GetName());
                                break;
                            }
                        }
                    }
                }
            }
        }

        bool bchanged = true;
        while(bchanged) {
            bchanged = false;
            for(const std::pair<const Mimic::DOFFormat, MimicPtr>& keyvalue : mapmimic) {
                const Mimic::DOFFormat& thisdofformat = keyvalue.first;
                const MimicPtr& pmimic = keyvalue.second;
                std::vector<Mimic::DOFHierarchy>& vmimicdofs = pmimic->_vmimicdofs; ///< to collect information of active joints on which pmimic depends on
                const std::vector<Mimic::DOFFormat>& vdofformat = pmimic->_vdofformat; ///<  collected information of all joints on which pmimic depends on

                const JointPtr pjoint = thisdofformat.GetJoint(*this); ///< pjoint depends on all [dofformat.GetJoint(*this) for dofformat in vdofformat]
                const int ndofformat = vdofformat.size();
                for(int idofformat = 0; idofformat < ndofformat; ++idofformat) {
                    const Mimic::DOFFormat& dofformat = vdofformat[idofformat];
                    const JointPtr pjointDepended = dofformat.GetJoint(*this);
                    if( !mapmimic.count(dofformat) ) {
                        continue; // this means pjointDepended depends on active joints only
                    }

                    const MimicPtr& pmimicDepended = mapmimic.at(dofformat); // dofformat.jointindex depends on pmimicDepended
                    const std::vector<Mimic::DOFHierarchy>&   vmimicdofsDepended = pmimicDepended->_vmimicdofs;
                    const std::vector<Mimic::DOFFormat>& vmimicdofformatDepended = pmimicDepended->_vdofformat;

                    for(const Mimic::DOFHierarchy& mimicdofDepended : vmimicdofsDepended) {
                        if( vmimicdofformatDepended[mimicdofDepended.dofformatindex] == thisdofformat ) {
                            throw OPENRAVE_EXCEPTION_FORMAT(_("joint %s depends on a mimic joint %s that also depends on %s; circular dependency!!!"),
                                                            pjoint->GetName() % pjointDepended->GetName() % pjoint->GetName(), ORE_Failed);
                        }

                        // TGN: Since Mimic::_vmimicdofs only contains active joints (c.f. KinBody::Joint::SetMimicEquations),
                        // when computing partial/total derivatives by chain rule, we shall use Mimic::_vdofformat
                        Mimic::DOFHierarchy h;
                        h.dofformatindex = idofformat; ///< index in vdofformat
                        h.dofindex = mimicdofDepended.dofindex; // >= 0, dofindex of active joint
                        if( find(vmimicdofs.begin(), vmimicdofs.end(), h) == vmimicdofs.end() ) {
                            vmimicdofs.push_back(h);
                            bchanged = true;
                        }
                    }
                }
            }
        }
    }
    catch(const std::exception& ex) {
        RAVELOG_ERROR(str(boost::format("failed to set mimic equations on kinematics body %s: %s\n")%GetName()%ex.what()));
        for(bool bPassiveJoints : {false, true}) {
            const std::vector<JointPtr>& vjoints = bPassiveJoints ? _vPassiveJoints : _vecjoints;
            for(const JointPtr& pjoint : vjoints) {
                const int ndof = pjoint->GetDOF();
                for(int idof = 0; idof < ndof; ++idof) {
                    pjoint->_vmimic[idof].reset();
                }
            }
        }
    }

    _vTopologicallySortedJoints.resize(0);
    _vTopologicallySortedJointsAll.resize(0);
    _vTopologicallySortedJointIndicesAll.resize(0);
    _vJointsAffectingLinks.resize(_vecjoints.size()*_veclinks.size());

    // compute the all-pairs shortest paths
    {
        _vAllPairsShortestPaths.resize(_veclinks.size()*_veclinks.size());
        FOREACH(it,_vAllPairsShortestPaths) {
            it->first = -1;
            it->second = -1;
        }
        vector<uint32_t> vcosts(_veclinks.size()*_veclinks.size(),0x3fffffff); // initialize to 2^30-1 since we'll be adding
        for(size_t i = 0; i < _veclinks.size(); ++i) {
            vcosts[i*_veclinks.size()+i] = 0;
        }
        FOREACHC(itjoint,_vecjoints) {
            if( !!(*itjoint)->GetFirstAttached() && !!(*itjoint)->GetSecondAttached() ) {
                int index = (*itjoint)->GetFirstAttached()->GetIndex()*_veclinks.size()+(*itjoint)->GetSecondAttached()->GetIndex();
                _vAllPairsShortestPaths[index] = std::pair<int16_t,int16_t>((*itjoint)->GetFirstAttached()->GetIndex(),(*itjoint)->GetJointIndex());
                vcosts[index] = 1;
                index = (*itjoint)->GetSecondAttached()->GetIndex()*_veclinks.size()+(*itjoint)->GetFirstAttached()->GetIndex();
                _vAllPairsShortestPaths[index] = std::pair<int16_t,int16_t>((*itjoint)->GetSecondAttached()->GetIndex(),(*itjoint)->GetJointIndex());
                vcosts[index] = 1;
            }
        }
        int jointindex = (int)_vecjoints.size();
        FOREACHC(itjoint,_vPassiveJoints) {
            if( !!(*itjoint)->GetFirstAttached() && !!(*itjoint)->GetSecondAttached() ) {
                int index = (*itjoint)->GetFirstAttached()->GetIndex()*_veclinks.size()+(*itjoint)->GetSecondAttached()->GetIndex();
                _vAllPairsShortestPaths[index] = std::pair<int16_t,int16_t>((*itjoint)->GetFirstAttached()->GetIndex(),jointindex);
                vcosts[index] = 1;
                index = (*itjoint)->GetSecondAttached()->GetIndex()*_veclinks.size()+(*itjoint)->GetFirstAttached()->GetIndex();
                _vAllPairsShortestPaths[index] = std::pair<int16_t,int16_t>((*itjoint)->GetSecondAttached()->GetIndex(),jointindex);
                vcosts[index] = 1;
            }
            ++jointindex;
        }
        for(size_t k = 0; k < _veclinks.size(); ++k) {
            for(size_t i = 0; i < _veclinks.size(); ++i) {
                if( i == k ) {
                    continue;
                }
                for(size_t j = 0; j < _veclinks.size(); ++j) {
                    if((j == i)||(j == k)) {
                        continue;
                    }
                    uint32_t kcost = vcosts[k*_veclinks.size()+i] + vcosts[j*_veclinks.size()+k];
                    if( vcosts[j*_veclinks.size()+i] > kcost ) {
                        vcosts[j*_veclinks.size()+i] = kcost;
                        _vAllPairsShortestPaths[j*_veclinks.size()+i] = _vAllPairsShortestPaths[k*_veclinks.size()+i];
                    }
                }
            }
        }
    }

    // Use the APAC algorithm to initialize the kinematics hierarchy: _vTopologicallySortedJoints, _vJointsAffectingLinks, Link::_vParentLinks.
    // SIMOES, Ricardo. APAC: An exact algorithm for retrieving cycles and paths in all kinds of graphs. Tékhne, Dec. 2009, no.12, p.39-55. ISSN 1654-9911.
    if((_veclinks.size() > 0)&&(_vecjoints.size() > 0)) {
        std::vector< std::vector<int> > vlinkadjacency(_veclinks.size());
        // joints with only one attachment are attached to a static link, which is attached to link 0
        FOREACHC(itjoint,_vecjoints) {
            vlinkadjacency.at((*itjoint)->GetFirstAttached()->GetIndex()).push_back((*itjoint)->GetSecondAttached()->GetIndex());
            vlinkadjacency.at((*itjoint)->GetSecondAttached()->GetIndex()).push_back((*itjoint)->GetFirstAttached()->GetIndex());
        }
        FOREACHC(itjoint,_vPassiveJoints) {
            vlinkadjacency.at((*itjoint)->GetFirstAttached()->GetIndex()).push_back((*itjoint)->GetSecondAttached()->GetIndex());
            vlinkadjacency.at((*itjoint)->GetSecondAttached()->GetIndex()).push_back((*itjoint)->GetFirstAttached()->GetIndex());
        }
        FOREACH(it,vlinkadjacency) {
            sort(it->begin(), it->end());
        }

        // all unique paths starting at the root link or static links
        std::vector< std::list< std::list<int> > > vuniquepaths(_veclinks.size());
        std::list< std::list<int> > closedloops;
        int s = 0;
        std::list< std::list<int> > S;
        FOREACH(itv,vlinkadjacency[s]) {
            std::list<int> P;
            P.push_back(s);
            P.push_back(*itv);
            S.push_back(P);
            vuniquepaths[*itv].push_back(P);
        }
        while(!S.empty()) {
            std::list<int>& P = S.front();
            int u = P.back();
            FOREACH(itv,vlinkadjacency[u]) {
                std::list<int>::iterator itfound = find(P.begin(),P.end(),*itv);
                if( itfound == P.end() ) {
                    S.push_back(P);
                    S.back().push_back(*itv);
                    vuniquepaths[*itv].push_back(S.back());
                }
                else {
                    // found a cycle
                    std::list<int> cycle;
                    while(itfound != P.end()) {
                        cycle.push_back(*itfound);
                        ++itfound;
                    }
                    if( cycle.size() > 2 ) {
                        // sort the cycle so that it starts with the lowest link index and the direction is the next lowest index
                        // this way the cycle becomes unique and can be compared for duplicates
                        itfound = cycle.begin();
                        std::list<int>::iterator itmin = itfound++;
                        while(itfound != cycle.end()) {
                            if( *itmin > *itfound ) {
                                itmin = itfound;
                            }
                            itfound++;
                        }
                        if( itmin != cycle.begin() ) {
                            cycle.splice(cycle.end(),cycle,cycle.begin(),itmin);
                        }
                        if( *++cycle.begin() > cycle.back() ) {
                            // reverse the cycle
                            cycle.reverse();
                            cycle.push_front(cycle.back());
                            cycle.pop_back();
                        }
                        if( find(closedloops.begin(),closedloops.end(),cycle) == closedloops.end() ) {
                            closedloops.push_back(cycle);
                        }
                    }
                }
            }
            S.pop_front();
        }
        // fill each link's parent links
        FOREACH(itlink,_veclinks) {
            if( (*itlink)->GetIndex() > 0 && vuniquepaths.at((*itlink)->GetIndex()).size() == 0 ) {
                RAVELOG_WARN(str(boost::format("_ComputeInternalInformation: %s has incomplete kinematics! link %s not connected to root %s")%GetName()%(*itlink)->GetName()%_veclinks.at(0)->GetName()));
            }
            FOREACH(itpath, vuniquepaths.at((*itlink)->GetIndex())) {
                OPENRAVE_ASSERT_OP(itpath->back(),==,(*itlink)->GetIndex());
                int parentindex = *---- itpath->end();
                if( find((*itlink)->_vParentLinks.begin(),(*itlink)->_vParentLinks.end(),parentindex) == (*itlink)->_vParentLinks.end() ) {
                    (*itlink)->_vParentLinks.push_back(parentindex);
                }
            }
        }
        // find the link depths (minimum path length to the root)
        vector<int> vlinkdepths(_veclinks.size(),-1);
        vlinkdepths.at(0) = 0;
        for(size_t i = 0; i < _veclinks.size(); ++i) {
            if( _veclinks[i]->IsStatic() ) {
                vlinkdepths[i] = 0;
            }
        }
        bool changed = true;
        while(changed) {
            changed = false;
            FOREACH(itlink,_veclinks) {
                if( vlinkdepths[(*itlink)->GetIndex()] == -1 ) {
                    int bestindex = -1;
                    FOREACH(itparent, (*itlink)->_vParentLinks) {
                        if( vlinkdepths[*itparent] >= 0 ) {
                            if( bestindex == -1 || (bestindex >= 0 && vlinkdepths[*itparent] < bestindex) ) {
                                bestindex = vlinkdepths[*itparent]+1;
                            }
                        }
                    }
                    if( bestindex >= 0 ) {
                        vlinkdepths[(*itlink)->GetIndex()] = bestindex;
                        changed = true;
                    }
                }
            }
        }


        if( IS_DEBUGLEVEL(Level_Verbose) ) {
            FOREACH(itlink, _veclinks) {
                std::stringstream ss; ss << GetName() << ":" << (*itlink)->GetName() << " depth=" << vlinkdepths.at((*itlink)->GetIndex()) << ", parents=[";
                FOREACHC(itparentlink, (*itlink)->_vParentLinks) {
                    ss << _veclinks.at(*itparentlink)->GetName() << ", ";
                }
                ss << "]";
                RAVELOG_VERBOSE(ss.str());
            }
        }

        // build up a directed graph of joint dependencies
        int numjoints = (int)(_vecjoints.size()+_vPassiveJoints.size());
        // build the adjacency list
        vector<int> vjointadjacency(numjoints*numjoints,0);
        for(int ij0 = 0; ij0 < numjoints; ++ij0) {
            JointPtr j0 = ij0 < (int)_vecjoints.size() ? _vecjoints[ij0] : _vPassiveJoints[ij0-_vecjoints.size()];
            bool bj0hasstatic = (!j0->GetFirstAttached() || j0->GetFirstAttached()->IsStatic()) || (!j0->GetSecondAttached() || j0->GetSecondAttached()->IsStatic());
            // mimic joint sorting is the hardest limit
            if( j0->IsMimic() ) {
                for(int i = 0; i < j0->GetDOF(); ++i) {
                    if(j0->IsMimic(i)) {
                        FOREACH(itdofformat, j0->_vmimic[i]->_vdofformat) {
                            if( itdofformat->dofindex < 0 ) {
                                vjointadjacency[itdofformat->jointindex*numjoints+ij0] = 1;
                            }
                        }
                    }
                }
            }

            for(int ij1 = ij0+1; ij1 < numjoints; ++ij1) {
                JointPtr j1 = ij1 < (int)_vecjoints.size() ? _vecjoints[ij1] : _vPassiveJoints[ij1-_vecjoints.size()];
                bool bj1hasstatic = (!j1->GetFirstAttached() || j1->GetFirstAttached()->IsStatic()) || (!j1->GetSecondAttached() || j1->GetSecondAttached()->IsStatic());

                // test if connected to world, next in priority to mimic joints
                if( bj0hasstatic && bj1hasstatic ) {
                    continue;
                }
                if( vjointadjacency[ij1*numjoints+ij0] || vjointadjacency[ij0*numjoints+ij1] ) {
                    // already have an edge, so no reason to add any more
                    continue;
                }

                // sort by link depth
                int j0l0 = vlinkdepths[j0->GetFirstAttached()->GetIndex()];
                int j0l1 = vlinkdepths[j0->GetSecondAttached()->GetIndex()];
                int j1l0 = vlinkdepths[j1->GetFirstAttached()->GetIndex()];
                int j1l1 = vlinkdepths[j1->GetSecondAttached()->GetIndex()];
                int diff = min(j0l0,j0l1) - min(j1l0,j1l1);
                if( diff < 0 ) {
                    OPENRAVE_ASSERT_OP(min(j0l0,j0l1),<,100);
                    vjointadjacency[ij0*numjoints+ij1] = 100-min(j0l0,j0l1);
                    continue;
                }
                if( diff > 0 ) {
                    OPENRAVE_ASSERT_OP(min(j1l0,j1l1),<,100);
                    vjointadjacency[ij1*numjoints+ij0] = 100-min(j1l0,j1l1);
                    continue;
                }
                diff = max(j0l0,j0l1) - max(j1l0,j1l1);
                if( diff < 0 ) {
                    OPENRAVE_ASSERT_OP(max(j0l0,j0l1),<,100);
                    vjointadjacency[ij0*numjoints+ij1] = 100-max(j0l0,j0l1);
                    continue;
                }
                if( diff > 0 ) {
                    OPENRAVE_ASSERT_OP(max(j1l0,j1l1),<,100);
                    vjointadjacency[ij1*numjoints+ij0] = 100-max(j1l0,j1l1);
                    continue;
                }
            }
        }
        // topologically sort the joints
        _vTopologicallySortedJointIndicesAll.resize(0); _vTopologicallySortedJointIndicesAll.reserve(numjoints);
        std::list<int> noincomingedges;
        for(int i = 0; i < numjoints; ++i) {
            bool hasincoming = false;
            for(int j = 0; j < numjoints; ++j) {
                if( vjointadjacency[j*numjoints+i] ) {
                    hasincoming = true;
                    break;
                }
            }
            if( !hasincoming ) {
                noincomingedges.push_back(i);
            }
        }
        bool bcontinuesorting = true;
        while(bcontinuesorting) {
            bcontinuesorting = false;
            while(!noincomingedges.empty()) {
                int n = noincomingedges.front();
                noincomingedges.pop_front();
                _vTopologicallySortedJointIndicesAll.push_back(n);
                for(int i = 0; i < numjoints; ++i) {
                    if( vjointadjacency[n*numjoints+i] ) {
                        vjointadjacency[n*numjoints+i] = 0;
                        bool hasincoming = false;
                        for(int j = 0; j < numjoints; ++j) {
                            if( vjointadjacency[j*numjoints+i] ) {
                                hasincoming = true;
                                break;
                            }
                        }
                        if( !hasincoming ) {
                            noincomingedges.push_back(i);
                        }
                    }
                }
            }

            // go backwards so we prioritize moving joints towards the end rather than the beginning (not a formal heurstic)
            int imaxadjind = vjointadjacency[numjoints*numjoints-1];
            for(int ijoint = numjoints*numjoints-1; ijoint >= 0; --ijoint) {
                if( vjointadjacency[ijoint] > vjointadjacency[imaxadjind] ) {
                    imaxadjind = ijoint;
                }
            }
            if( vjointadjacency[imaxadjind] != 0 ) {
                bcontinuesorting = true;
                int ifirst = imaxadjind/numjoints;
                int isecond = imaxadjind%numjoints;
                if( vjointadjacency[imaxadjind] <= 2 ) { // level 1 - static constraint violated, level 2 - mimic constraint
                    JointPtr pji = ifirst < (int)_vecjoints.size() ? _vecjoints[ifirst] : _vPassiveJoints.at(ifirst-_vecjoints.size());
                    JointPtr pjj = isecond < (int)_vecjoints.size() ? _vecjoints[isecond] : _vPassiveJoints.at(isecond-_vecjoints.size());
                    RAVELOG_WARN(str(boost::format("cannot sort joints topologically %d for robot %s joints %s:%s!! forward kinematics might be buggy\n")%vjointadjacency[imaxadjind]%GetName()%pji->GetName()%pjj->GetName()));
                }
                // remove this edge
                vjointadjacency[imaxadjind] = 0;
                bool hasincoming = false;
                for(int j = 0; j < numjoints; ++j) {
                    if( vjointadjacency[j*numjoints+isecond] ) {
                        hasincoming = true;
                        break;
                    }
                }
                if( !hasincoming ) {
                    noincomingedges.push_back(isecond);
                }
            }
        }
        OPENRAVE_ASSERT_OP((int)_vTopologicallySortedJointIndicesAll.size(),==,numjoints);
        FOREACH(itindex,_vTopologicallySortedJointIndicesAll) {
            JointPtr pj = *itindex < (int)_vecjoints.size() ? _vecjoints[*itindex] : _vPassiveJoints.at(*itindex-_vecjoints.size());
            if( *itindex < (int)_vecjoints.size() ) {
                _vTopologicallySortedJoints.push_back(pj);
            }
            _vTopologicallySortedJointsAll.push_back(pj);
            //RAVELOG_INFO(str(boost::format("top: %s")%pj->GetName()));
        }

        // based on this topological sorting, find the parent link for each joint
        FOREACH(itjoint,_vTopologicallySortedJointsAll) {
            int parentlinkindex = -1;
            if( !(*itjoint)->GetFirstAttached() || (*itjoint)->GetFirstAttached()->IsStatic() ) {
                if( !!(*itjoint)->GetSecondAttached() && !(*itjoint)->GetSecondAttached()->IsStatic() ) {
                    parentlinkindex = (*itjoint)->GetSecondAttached()->GetIndex();
                }
            }
            else if( !(*itjoint)->GetSecondAttached() || (*itjoint)->GetSecondAttached()->IsStatic() ) {
                parentlinkindex = (*itjoint)->GetFirstAttached()->GetIndex();
            }
            else {
                // NOTE: possibly try to choose roots that do not involve mimic joints. ikfast might have problems
                // dealing with very complex formulas
                LinkPtr plink0 = (*itjoint)->GetFirstAttached(), plink1 = (*itjoint)->GetSecondAttached();
                if( vlinkdepths[plink0->GetIndex()] < vlinkdepths[plink1->GetIndex()] ) {
                    parentlinkindex = plink0->GetIndex();
                }
                else if( vlinkdepths[plink0->GetIndex()] > vlinkdepths[plink1->GetIndex()] ) {
                    parentlinkindex = plink1->GetIndex();
                }
                else {
                    // depths are the same, so check the adjacent joints of each link
                    size_t link0pos=_vTopologicallySortedJointIndicesAll.size(), link1pos=_vTopologicallySortedJointIndicesAll.size();
                    FOREACHC(itparentlink,plink0->_vParentLinks) {
                        int jointindex = _vAllPairsShortestPaths[plink0->GetIndex()*_veclinks.size()+*itparentlink].second;
                        size_t pos = find(_vTopologicallySortedJointIndicesAll.begin(),_vTopologicallySortedJointIndicesAll.end(),jointindex) - _vTopologicallySortedJointIndicesAll.begin();
                        link0pos = min(link0pos,pos);
                    }
                    FOREACHC(itparentlink,plink1->_vParentLinks) {
                        int jointindex = _vAllPairsShortestPaths[plink1->GetIndex()*_veclinks.size()+*itparentlink].second;
                        size_t pos = find(_vTopologicallySortedJointIndicesAll.begin(),_vTopologicallySortedJointIndicesAll.end(),jointindex) - _vTopologicallySortedJointIndicesAll.end();
                        link1pos = min(link1pos,pos);
                    }
                    if( link0pos < link1pos ) {
                        parentlinkindex = plink0->GetIndex();
                    }
                    else if( link0pos > link1pos ) {
                        parentlinkindex = plink1->GetIndex();
                    }
                    else {
                        RAVELOG_WARN(str(boost::format("links %s and %s have joints on the same depth %d and %d?")%plink0->GetName()%plink1->GetName()%link0pos%link1pos));
                    }
                }
            }
            if( parentlinkindex == -1 ) {
                RAVELOG_WARN(str(boost::format("could not compute parent link for joint %s")%(*itjoint)->GetName()));
            }
            else if( parentlinkindex != (*itjoint)->GetFirstAttached()->GetIndex() ) {
                RAVELOG_VERBOSE(str(boost::format("swapping link order of joint %s(%d)")%(*itjoint)->GetName()%(*itjoint)->GetJointIndex()));
                // have to swap order
                Transform tswap = (*itjoint)->GetInternalHierarchyRightTransform().inverse();
                std::vector<Vector> vaxes((*itjoint)->GetDOF());
                for(size_t i = 0; i < vaxes.size(); ++i) {
                    vaxes[i] = -tswap.rotate((*itjoint)->GetInternalHierarchyAxis(i));
                }
                std::vector<dReal> vcurrentvalues;
                (*itjoint)->GetValues(vcurrentvalues);
                // have to reset the link transformations temporarily in order to avoid setting a joint offset
                TransformSaver<LinkPtr> linksaver0((*itjoint)->GetFirstAttached());
                TransformSaver<LinkPtr> linksaver1((*itjoint)->GetSecondAttached());
                // assume joint values are set to 0
                (*itjoint)->GetFirstAttached()->SetTransform(Transform());
                (*itjoint)->GetSecondAttached()->SetTransform((*itjoint)->GetInternalHierarchyLeftTransform()*(*itjoint)->GetInternalHierarchyRightTransform());
                // pass in empty joint values
                std::vector<dReal> vdummyzerovalues;
                (*itjoint)->_ComputeInternalInformation((*itjoint)->GetSecondAttached(),(*itjoint)->GetFirstAttached(),tswap.trans,vaxes,vdummyzerovalues);
                // initialize joint values to the correct value
                (*itjoint)->_info._vcurrentvalues = vcurrentvalues;
            }
        }
        // find out what links are affected by what joints.
        FOREACH(it,_vJointsAffectingLinks) {
            *it = 0;
        }
        vector<int8_t> vusedlinks;
        for(int i = 0; i < (int)_veclinks.size(); ++i) {
            vusedlinks.resize(0); vusedlinks.resize(_veclinks.size());
            FOREACH(itpath,vuniquepaths[i]) {
                FOREACH(itlink,*itpath) {
                    vusedlinks[*itlink] = 1;
                }
            }
            for(int j = 0; j < (int)_veclinks.size(); ++j) {
                if( vusedlinks[j] &&(i != j)) {
                    int jointindex = _vAllPairsShortestPaths[i*_veclinks.size()+j].second;
                    OPENRAVE_ASSERT_OP( jointindex, >=, 0 );
                    JointPtr pjoint = jointindex < (int)_vecjoints.size() ? _vecjoints[jointindex] : _vPassiveJoints.at(jointindex-_vecjoints.size());
                    if( jointindex < (int)_vecjoints.size() ) {
                        _vJointsAffectingLinks[jointindex*_veclinks.size()+i] = pjoint->GetHierarchyParentLink()->GetIndex() == i ? -1 : 1;
                    }
                    if( pjoint->IsMimic() ) {
                        for(int idof = 0; idof < pjoint->GetDOF(); ++idof) {
                            if( pjoint->IsMimic(idof) ) {
                                FOREACHC(itmimicdof,pjoint->_vmimic[idof]->_vmimicdofs) {
                                    JointPtr pjoint2 = GetJointFromDOFIndex(itmimicdof->dofindex);
                                    _vJointsAffectingLinks[pjoint2->GetJointIndex()*_veclinks.size()+i] = pjoint2->GetHierarchyParentLink()->GetIndex() == i ? -1 : 1;
                                }
                            }
                        }
                    }
                }
            }
        }

        // process the closed loops, note that determining 'degrees of freedom' of the loop is very difficult and should be left to the 'fkfast' tool
        _vClosedLoopIndices.resize(0); _vClosedLoopIndices.reserve(closedloops.size());
        _vClosedLoops.resize(0); _vClosedLoops.reserve(closedloops.size());
        FOREACH(itclosedloop,closedloops) {
            _vClosedLoopIndices.push_back(vector< std::pair<int16_t, int16_t> >());
            _vClosedLoopIndices.back().reserve(itclosedloop->size());
            _vClosedLoops.push_back(vector< std::pair<LinkPtr, JointPtr> >());
            _vClosedLoops.back().reserve(itclosedloop->size());
            // fill the links
            FOREACH(itlinkindex,*itclosedloop) {
                _vClosedLoopIndices.back().emplace_back(*itlinkindex, 0);
                _vClosedLoops.back().emplace_back(_veclinks.at(*itlinkindex), JointPtr());
            }
            // fill the joints
            for(size_t i = 0; i < _vClosedLoopIndices.back().size(); ++i) {
                int nextlink = i+1 < _vClosedLoopIndices.back().size() ? _vClosedLoopIndices.back()[i+1].first : _vClosedLoopIndices.back()[0].first;
                int jointindex = _vAllPairsShortestPaths[nextlink*_veclinks.size()+_vClosedLoopIndices.back()[i].first].second;
                _vClosedLoopIndices.back()[i].second = jointindex;
                if( jointindex < (int)_vecjoints.size() ) {
                    _vClosedLoops.back().at(i).second = _vecjoints.at(jointindex);
                }
                else {
                    _vClosedLoops.back().at(i).second = _vPassiveJoints.at(jointindex-_vecjoints.size());
                }
            }

            if( IS_DEBUGLEVEL(Level_Verbose) ) {
                stringstream ss;
                ss << GetName() << " closedloop found: ";
                FOREACH(itlinkindex,*itclosedloop) {
                    LinkPtr plink = _veclinks.at(*itlinkindex);
                    ss << plink->GetName() << "(" << plink->GetIndex() << ") ";
                }
                RAVELOG_VERBOSE(ss.str());
            }
        }
    }

    // compute the rigidly attached links
    for(size_t ilink = 0; ilink < _veclinks.size(); ++ilink) {
        vector<int>& vattachedlinks = _veclinks[ilink]->_vRigidlyAttachedLinks;
        vattachedlinks.resize(0);
        vattachedlinks.push_back(ilink);
        if((ilink == 0)|| _veclinks[ilink]->IsStatic() ) {
            FOREACHC(itlink,_veclinks) {
                if( (*itlink)->IsStatic() ) {
                    if( (*itlink)->GetIndex() != (int)ilink ) {
                        vattachedlinks.push_back((*itlink)->GetIndex());
                    }
                }
            }
            FOREACHC(itjoint, GetJoints()) {
                if( (*itjoint)->IsStatic() ) {
                    if( !(*itjoint)->GetFirstAttached() && !!(*itjoint)->GetSecondAttached() && !(*itjoint)->GetSecondAttached()->IsStatic() ) {
                        vattachedlinks.push_back((*itjoint)->GetSecondAttached()->GetIndex());
                    }
                    if( !(*itjoint)->GetSecondAttached() && !!(*itjoint)->GetFirstAttached() && !(*itjoint)->GetFirstAttached()->IsStatic() ) {
                        vattachedlinks.push_back((*itjoint)->GetFirstAttached()->GetIndex());
                    }
                }
            }
            FOREACHC(itpassive, GetPassiveJoints()) {
                if( (*itpassive)->IsStatic() ) {
                    if( !(*itpassive)->GetFirstAttached() && !!(*itpassive)->GetSecondAttached() && !(*itpassive)->GetSecondAttached()->IsStatic() ) {
                        vattachedlinks.push_back((*itpassive)->GetSecondAttached()->GetIndex());
                    }
                    if( !(*itpassive)->GetSecondAttached() && !!(*itpassive)->GetFirstAttached() && !(*itpassive)->GetFirstAttached()->IsStatic() ) {
                        vattachedlinks.push_back((*itpassive)->GetFirstAttached()->GetIndex());
                    }
                }
            }
        }

        // breadth first search for rigid links
        for(size_t icurlink = 0; icurlink<vattachedlinks.size(); ++icurlink) {
            LinkPtr plink=_veclinks.at(vattachedlinks[icurlink]);
            FOREACHC(itjoint, _vecjoints) {
                if( (*itjoint)->IsStatic() ) {
                    if(((*itjoint)->GetFirstAttached() == plink)&& !!(*itjoint)->GetSecondAttached() &&(find(vattachedlinks.begin(),vattachedlinks.end(),(*itjoint)->GetSecondAttached()->GetIndex()) == vattachedlinks.end())) {
                        vattachedlinks.push_back((*itjoint)->GetSecondAttached()->GetIndex());
                    }
                    if(((*itjoint)->GetSecondAttached() == plink)&& !!(*itjoint)->GetFirstAttached() &&(find(vattachedlinks.begin(),vattachedlinks.end(),(*itjoint)->GetFirstAttached()->GetIndex()) == vattachedlinks.end())) {
                        vattachedlinks.push_back((*itjoint)->GetFirstAttached()->GetIndex());
                    }
                }
            }
            FOREACHC(itpassive, _vPassiveJoints) {
                if( (*itpassive)->IsStatic() ) {
                    if(((*itpassive)->GetFirstAttached() == plink)&& !!(*itpassive)->GetSecondAttached() &&(find(vattachedlinks.begin(),vattachedlinks.end(),(*itpassive)->GetSecondAttached()->GetIndex()) == vattachedlinks.end())) {
                        vattachedlinks.push_back((*itpassive)->GetSecondAttached()->GetIndex());
                    }
                    if(((*itpassive)->GetSecondAttached() == plink)&& !!(*itpassive)->GetFirstAttached() &&(find(vattachedlinks.begin(),vattachedlinks.end(),(*itpassive)->GetFirstAttached()->GetIndex()) == vattachedlinks.end())) {
                        vattachedlinks.push_back((*itpassive)->GetFirstAttached()->GetIndex());
                    }
                }
            }
        }
    }

    for(size_t ijoint = 0; ijoint < _vecjoints.size(); ++ijoint ) {
        if( _vecjoints[ijoint]->GetName().size() == 0 ) {
            RAVELOG_WARN(str(boost::format("%s joint index %d has no name")%GetName()%ijoint));
        }
    }
    for(size_t ijoint = 0; ijoint < _vPassiveJoints.size(); ++ijoint ) {
        if( _vPassiveJoints[ijoint]->GetName().size() == 0 ) {
            RAVELOG_WARN(str(boost::format("%s passive joint index %d has no name")%GetName()%ijoint));
        }
    }
    for(size_t ijoint0 = 0; ijoint0 < _vTopologicallySortedJointsAll.size(); ++ijoint0 ) {
        JointPtr pjoint0 = _vTopologicallySortedJointsAll[ijoint0];
        for(size_t ijoint1 = ijoint0+1; ijoint1 < _vTopologicallySortedJointsAll.size(); ++ijoint1 ) {
            JointPtr pjoint1 = _vTopologicallySortedJointsAll[ijoint1];
            if( pjoint0->GetName() == pjoint1->GetName() && (pjoint0->GetJointIndex() >= 0 || pjoint1->GetJointIndex() >= 0) ) {
                throw OPENRAVE_EXCEPTION_FORMAT(_("joint indices %d and %d share the same name '%s'"), pjoint0->GetJointIndex()%pjoint1->GetJointIndex()%pjoint0->GetName(), ORE_InvalidState);
            }
        }
    }

    __hashkinematics.resize(0);

    // create the adjacency list
    {
        _setAdjacentLinks.clear();
        FOREACH(itadj, _vForcedAdjacentLinks) {
            LinkPtr pl0 = GetLink(itadj->first);
            LinkPtr pl1 = GetLink(itadj->second);
            if( !!pl0 && !!pl1 ) {
                int ind0 = pl0->GetIndex();
                int ind1 = pl1->GetIndex();
                if( ind1 < ind0 ) {
                    _setAdjacentLinks.insert(ind1|(ind0<<16));
                }
                else {
                    _setAdjacentLinks.insert(ind0|(ind1<<16));
                }
            }
        }

        // make no-geometry links adjacent to all other links
        FOREACH(itlink0, _veclinks) {
            if( (*itlink0)->GetGeometries().size() == 0 ) {
                int ind0 = (*itlink0)->GetIndex();
                FOREACH(itlink1,_veclinks) {
                    if( *itlink0 != *itlink1 ) {
                        int ind1 = (*itlink1)->GetIndex();
                        if( ind1 < ind0 ) {
                            _setAdjacentLinks.insert(ind1|(ind0<<16));
                        }
                        else {
                            _setAdjacentLinks.insert(ind0|(ind1<<16));
                        }
                    }
                }
            }
        }

        if( _bMakeJoinedLinksAdjacent ) {
            FOREACH(itj, _vecjoints) {
                int ind0 = (*itj)->_attachedbodies[0]->GetIndex();
                int ind1 = (*itj)->_attachedbodies[1]->GetIndex();
                if( ind1 < ind0 ) {
                    _setAdjacentLinks.insert(ind1|(ind0<<16));
                }
                else {
                    _setAdjacentLinks.insert(ind0|(ind1<<16));
                }
            }

            FOREACH(itj, _vPassiveJoints) {
                int ind0 = (*itj)->_attachedbodies[0]->GetIndex();
                int ind1 = (*itj)->_attachedbodies[1]->GetIndex();
                if( ind1 < ind0 ) {
                    _setAdjacentLinks.insert(ind1|(ind0<<16));
                }
                else {
                    _setAdjacentLinks.insert(ind0|(ind1<<16));
                }
            }

            // if a pair links has exactly one non-static joint in the middle, then make the pair adjacent
            vector<JointPtr> vjoints;
            for(int i = 0; i < (int)_veclinks.size()-1; ++i) {
                for(int j = i+1; j < (int)_veclinks.size(); ++j) {
                    GetChain(i,j,vjoints);
                    size_t numstatic = 0;
                    FOREACH(it,vjoints) {
                        numstatic += (*it)->IsStatic();
                    }
                    if( numstatic+1 >= vjoints.size() ) {
                        if( i < j ) {
                            _setAdjacentLinks.insert(i|(j<<16));
                        }
                        else {
                            _setAdjacentLinks.insert(j|(i<<16));
                        }
                    }
                }
            }
        }
        _ResetInternalCollisionCache();
    }
    _ResolveInfoIds();
    _nHierarchyComputed = 2;
    // because of mimic joints, need to call SetDOFValues at least once, also use this to check for links that are off
    {
        vector<Transform> vprevtrans, vnewtrans;
        vector<dReal> vprevdoflastsetvalues, vnewdoflastsetvalues;
        GetLinkTransformations(vprevtrans, vprevdoflastsetvalues);
        vector<dReal> vcurrentvalues;
        // unfortunately if SetDOFValues is overloaded by the robot, it could call the robot's _UpdateGrabbedBodies, which is a problem during environment cloning since the grabbed bodies might not be initialized. Therefore, call KinBody::SetDOFValues
        GetDOFValues(vcurrentvalues);
        std::vector<UserDataPtr> vGrabbedBodies; vGrabbedBodies.swap(_vGrabbedBodies); // swap to get rid of _vGrabbedBodies
        KinBody::SetDOFValues(vcurrentvalues,CLA_CheckLimits, std::vector<int>());
        vGrabbedBodies.swap(_vGrabbedBodies); // swap back
        GetLinkTransformations(vnewtrans, vnewdoflastsetvalues);
        for(size_t i = 0; i < vprevtrans.size(); ++i) {
            if( TransformDistanceFast(vprevtrans[i],vnewtrans[i]) > 1e-5 ) {
                RAVELOG_VERBOSE(str(boost::format("link %d has different transformation after SetDOFValues (error=%f), this could be due to mimic joint equations kicking into effect.")%_veclinks.at(i)->GetName()%TransformDistanceFast(vprevtrans[i],vnewtrans[i])));
            }
        }
        for(int i = 0; i < GetDOF(); ++i) {
            if( vprevdoflastsetvalues.at(i) != vnewdoflastsetvalues.at(i) ) {
                RAVELOG_VERBOSE(str(boost::format("dof %d has different values after SetDOFValues %d!=%d, this could be due to mimic joint equations kicking into effect.")%i%vprevdoflastsetvalues.at(i)%vnewdoflastsetvalues.at(i)));
            }
        }
        _vInitialLinkTransformations = vnewtrans;
    }

    {
        // do not initialize interpolation, since it implies a motion sampling strategy
        int offset = 0;
        _spec._vgroups.resize(0);
        if( GetDOF() > 0 ) {
            ConfigurationSpecification::Group group;
            stringstream ss;
            ss << "joint_values " << GetName();
            for(int i = 0; i < GetDOF(); ++i) {
                ss << " " << i;
            }
            group.name = ss.str();
            group.dof = GetDOF();
            group.offset = offset;
            offset += group.dof;
            _spec._vgroups.push_back(group);
        }

        ConfigurationSpecification::Group group;
        group.name = str(boost::format("affine_transform %s %d")%GetName()%DOF_Transform);
        group.offset = offset;
        group.dof = RaveGetAffineDOF(DOF_Transform);
        _spec._vgroups.push_back(group);
    }

    // set the "self" extra geometry group
    std::string selfgroup("self");
    FOREACH(itlink, _veclinks) {
        if( (*itlink)->_info._mapExtraGeometries.find(selfgroup) == (*itlink)->_info._mapExtraGeometries.end() ) {
            std::vector<GeometryInfoPtr> vgeoms;
            FOREACH(itgeom, (*itlink)->_vGeometries) {
                vgeoms.push_back(GeometryInfoPtr(new GeometryInfo((*itgeom)->GetInfo())));
            }
            (*itlink)->_info._mapExtraGeometries.insert(make_pair(selfgroup, vgeoms));
        }
    }

    _bAreAllJoints1DOFAndNonCircular = true;
    for (size_t ijoint = 0; ijoint < _vecjoints.size(); ++ijoint) {
        if (_vecjoints[ijoint]->GetDOF() != 1 || _vecjoints[ijoint]->IsCircular()) {
            _bAreAllJoints1DOFAndNonCircular = false;
            break;
        }
    }

    // notify any callbacks of the changes
    std::list<UserDataWeakPtr> listRegisteredCallbacks;
    uint32_t index = 0;
    uint32_t parameters = _nParametersChanged;
    while(parameters && index < _vlistRegisteredCallbacks.size()) {
        if( (parameters & 1) &&  _vlistRegisteredCallbacks.at(index).size() > 0 ) {
            {
                boost::shared_lock< boost::shared_mutex > lock(GetInterfaceMutex());
                listRegisteredCallbacks = _vlistRegisteredCallbacks.at(index); // copy since it can be changed
            }
            FOREACH(it,listRegisteredCallbacks) {
                ChangeCallbackDataPtr pdata = boost::dynamic_pointer_cast<ChangeCallbackData>(it->lock());
                if( !!pdata ) {
                    pdata->_callback();
                }
            }
        }
        parameters >>= 1;
        index += 1;
    }
    _nParametersChanged = 0;
    RAVELOG_VERBOSE_FORMAT("initialized %s in %fs", GetName()%(1e-6*(utils::GetMicroTime()-starttime)));
}

void KinBody::_DeinitializeInternalInformation()
{
    _nHierarchyComputed = 0; // should reset to inform other elements that kinematics information might not be accurate
}

bool KinBody::IsAttached(const KinBody &body) const
{
    if(this == &body ) {
        return true;
    }
    std::set<KinBodyConstPtr> dummy;
    return _IsAttached(body, dummy);
}

void KinBody::GetAttached(std::set<KinBodyPtr>&setAttached) const
{
    setAttached.insert(boost::const_pointer_cast<KinBody>(shared_kinbody_const()));
    FOREACHC(itbody,_listAttachedBodies) {
        KinBodyPtr pattached = itbody->lock();
        if( !!pattached && setAttached.insert(pattached).second ) {
            pattached->GetAttached(setAttached);
        }
    }
}

void KinBody::GetAttached(std::set<KinBodyConstPtr>&setAttached) const
{
    setAttached.insert(shared_kinbody_const());
    FOREACHC(itbody,_listAttachedBodies) {
        KinBodyConstPtr pattached = itbody->lock();
        if( !!pattached && setAttached.insert(pattached).second ) {
            pattached->GetAttached(setAttached);
        }
    }
}

bool KinBody::HasAttached() const
{
    return _listAttachedBodies.size() > 0;
}

bool KinBody::_IsAttached(const KinBody &body, std::set<KinBodyConstPtr>&setChecked) const
{
    if( !setChecked.insert(shared_kinbody_const()).second ) {
        return false;
    }
    FOREACHC(itbody,_listAttachedBodies) {
        KinBodyConstPtr pattached = itbody->lock();
        if( !!pattached && ((pattached.get() == &body)|| pattached->_IsAttached(body,setChecked)) ) {
            return true;
        }
    }
    return false;
}

void KinBody::_AttachBody(KinBodyPtr pbody)
{
    _listAttachedBodies.push_back(pbody);
    pbody->_listAttachedBodies.push_back(shared_kinbody());
    _PostprocessChangedParameters(Prop_BodyAttached);
}

bool KinBody::_RemoveAttachedBody(KinBody &body)
{
    int numremoved = 0;
    FOREACH(it,_listAttachedBodies) {
        if( it->lock().get() == &body ) {
            _listAttachedBodies.erase(it);
            numremoved++;
            break;
        }
    }

    FOREACH(it, body._listAttachedBodies) {
        if( it->lock().get() == this ) { // need to compare lock pointer since cannot rely on shared_kinbody() since in a destructor this will crash
            body._listAttachedBodies.erase(it);
            numremoved++;
            break;
        }
    }

    if( numremoved > 0 ) {
        _PostprocessChangedParameters(Prop_BodyAttached);
    }

    return numremoved == 2;
}

void KinBody::Enable(bool bEnable)
{
    bool bchanged = false;
    FOREACH(it, _veclinks) {
        if( (*it)->_info._bIsEnabled != bEnable ) {
            (*it)->_info._bIsEnabled = bEnable;
            _nNonAdjacentLinkCache &= ~AO_Enabled;
            bchanged = true;
        }
    }
    if( bchanged ) {
        _PostprocessChangedParameters(Prop_LinkEnable);
    }
}

bool KinBody::IsEnabled() const
{
    FOREACHC(it, _veclinks) {
        if((*it)->IsEnabled()) {
            return true;
        }
    }
    return false;
}

bool KinBody::SetVisible(bool visible)
{
    bool bchanged = false;
    FOREACH(it, _veclinks) {
        FOREACH(itgeom,(*it)->_vGeometries) {
            if( (*itgeom)->IsVisible() != visible ) {
                (*itgeom)->_info._bVisible = visible;
                bchanged = true;
            }
        }
    }
    if( bchanged ) {
        _PostprocessChangedParameters(Prop_LinkDraw);
        return true;
    }
    return false;
}

bool KinBody::IsVisible() const
{
    FOREACHC(it, _veclinks) {
        if((*it)->IsVisible()) {
            return true;
        }
    }
    return false;
}

int KinBody::GetEnvironmentId() const
{
    return _environmentid;
}

int8_t KinBody::DoesAffect(int jointindex, int linkindex ) const
{
    CHECK_INTERNAL_COMPUTATION0;
    OPENRAVE_ASSERT_FORMAT(jointindex >= 0 && jointindex < (int)_vecjoints.size(), "body %s jointindex %d invalid (num joints %d)", GetName()%jointindex%_vecjoints.size(), ORE_InvalidArguments);
    OPENRAVE_ASSERT_FORMAT(linkindex >= 0 && linkindex < (int)_veclinks.size(), "body %s linkindex %d invalid (num links %d)", GetName()%linkindex%_veclinks.size(), ORE_InvalidArguments);
    return _vJointsAffectingLinks.at(jointindex*_veclinks.size()+linkindex);
}

int8_t KinBody::DoesDOFAffectLink(int dofindex, int linkindex ) const
{
    CHECK_INTERNAL_COMPUTATION0;
    OPENRAVE_ASSERT_FORMAT(dofindex >= 0 && dofindex < GetDOF(), "body %s dofindex %d invalid (num dofs %d)", GetName()%GetDOF(), ORE_InvalidArguments);
    OPENRAVE_ASSERT_FORMAT(linkindex >= 0 && linkindex < (int)_veclinks.size(), "body %s linkindex %d invalid (num links %d)", GetName()%linkindex%_veclinks.size(), ORE_InvalidArguments);
    int jointindex = _vDOFIndices.at(dofindex);
    return _vJointsAffectingLinks.at(jointindex*_veclinks.size()+linkindex);
}

void KinBody::SetNonCollidingConfiguration()
{
    _ResetInternalCollisionCache();
    vector<dReal> vdoflastsetvalues;
    GetLinkTransformations(_vInitialLinkTransformations, vdoflastsetvalues);
}

void KinBody::_ResetInternalCollisionCache()
{
    _nNonAdjacentLinkCache = 0x80000000;
    FOREACH(it,_vNonAdjacentLinks) {
        it->resize(0);
    }
}

bool CompareNonAdjacentFarthest(int pair0, int pair1)
{
    // order so that farthest links are first. if equal, then prioritize links that are furthest down the chain.
    int pair0link0 = (pair0&0xffff);
    int pair0link1 = ((pair0>>16)&0xffff);
    int dist0 = pair0link1 - pair0link0; // link1 > link0
    int pair1link0 = (pair1&0xffff);
    int pair1link1 = ((pair1>>16)&0xffff);
    int dist1 = pair1link1 - pair1link0; // link1 > link0
    if( dist0 == dist1 ) {
        if( pair0link1 == pair1link1 ) {
            return pair0link0 > pair1link0;
        }
        else {
            return pair0link1 > pair1link1;
        }
    }
    return dist0 > dist1;
}

const std::vector<int>& KinBody::GetNonAdjacentLinks(int adjacentoptions) const
{
    class TransformsSaver
    {
public:
        TransformsSaver(KinBodyConstPtr pbody) : _pbody(pbody) {
            _pbody->GetLinkTransformations(vcurtrans, _vdoflastsetvalues);
        }
        ~TransformsSaver() {
            for(size_t i = 0; i < _pbody->_veclinks.size(); ++i) {
                boost::static_pointer_cast<Link>(_pbody->_veclinks[i])->_info._t = vcurtrans.at(i);
            }
            for(size_t i = 0; i < _pbody->_vecjoints.size(); ++i) {
                for(int j = 0; j < _pbody->_vecjoints[i]->GetDOF(); ++j) {
                    _pbody->_vecjoints[i]->_doflastsetvalues[j] = _vdoflastsetvalues.at(_pbody->_vecjoints[i]->GetDOFIndex()+j);
                }
            }
        }
private:
        KinBodyConstPtr _pbody;
        std::vector<Transform> vcurtrans;
        std::vector<dReal> _vdoflastsetvalues;
    };

    CHECK_INTERNAL_COMPUTATION;
    if( _nNonAdjacentLinkCache & 0x80000000 ) {
        // Check for colliding link pairs given the initial pose _vInitialLinkTransformations
        // this is actually weird, we need to call the individual link collisions on a const body. in order to pull this off, we need to be very careful with the body state.
        TransformsSaver saver(shared_kinbody_const());
        CollisionCheckerBasePtr collisionchecker = !!_selfcollisionchecker ? _selfcollisionchecker : GetEnv()->GetCollisionChecker();
        CollisionOptionsStateSaver colsaver(collisionchecker,0); // have to reset the collision options
        for(size_t i = 0; i < _veclinks.size(); ++i) {
            boost::static_pointer_cast<Link>(_veclinks[i])->_info._t = _vInitialLinkTransformations.at(i);
        }
        _nUpdateStampId++; // because transforms were modified
        _vNonAdjacentLinks[0].resize(0);
        for(size_t i = 0; i < _veclinks.size(); ++i) {
            for(size_t j = i+1; j < _veclinks.size(); ++j) {
                if((_setAdjacentLinks.find(i|(j<<16)) == _setAdjacentLinks.end())&& !collisionchecker->CheckCollision(LinkConstPtr(_veclinks[i]), LinkConstPtr(_veclinks[j])) ) {
                    _vNonAdjacentLinks[0].push_back(i|(j<<16));
                }
            }
        }
        std::sort(_vNonAdjacentLinks[0].begin(), _vNonAdjacentLinks[0].end(), CompareNonAdjacentFarthest);
        _nUpdateStampId++; // because transforms were modified
        _nNonAdjacentLinkCache = 0;
    }
    if( (_nNonAdjacentLinkCache&adjacentoptions) != adjacentoptions ) {
        int requestedoptions = (~_nNonAdjacentLinkCache)&adjacentoptions;
        // find out what needs to computed
        if( requestedoptions & AO_Enabled ) {
            _vNonAdjacentLinks.at(AO_Enabled).resize(0);
            FOREACHC(itset, _vNonAdjacentLinks[0]) {
                KinBody::LinkConstPtr plink1(_veclinks.at(*itset&0xffff)), plink2(_veclinks.at(*itset>>16));
                if( plink1->IsEnabled() && plink2->IsEnabled() ) {
                    _vNonAdjacentLinks[AO_Enabled].push_back(*itset);
                }
            }
            _nNonAdjacentLinkCache |= AO_Enabled;
            std::sort(_vNonAdjacentLinks[AO_Enabled].begin(), _vNonAdjacentLinks[AO_Enabled].end(), CompareNonAdjacentFarthest);
        }
        else {
            throw OPENRAVE_EXCEPTION_FORMAT(_("no support for adjacentoptions %d"), adjacentoptions,ORE_InvalidArguments);
        }
    }
    return _vNonAdjacentLinks.at(adjacentoptions);
}

const std::set<int>& KinBody::GetAdjacentLinks() const
{
    CHECK_INTERNAL_COMPUTATION;
    return _setAdjacentLinks;
}

void KinBody::SetAdjacentLinks(int linkindex0, int linkindex1)
{
    OPENRAVE_ASSERT_OP(linkindex0,!=,linkindex1);
    if( linkindex0 > linkindex1 ) {
        std::swap(linkindex0, linkindex1);
    }

    _setAdjacentLinks.insert(linkindex0|(linkindex1<<16));
    std::string linkname0 = _veclinks.at(linkindex0)->GetName();
    std::string linkname1 = _veclinks.at(linkindex1)->GetName();
    std::pair<std::string, std::string> adjpair = std::make_pair(linkname0, linkname1);
    if( find(_vForcedAdjacentLinks.begin(), _vForcedAdjacentLinks.end(), adjpair) == _vForcedAdjacentLinks.end() ) {
        _vForcedAdjacentLinks.push_back(adjpair);
    }
    _ResetInternalCollisionCache();
}

void KinBody::Clone(InterfaceBaseConstPtr preference, int cloningoptions)
{
    InterfaceBase::Clone(preference,cloningoptions);
    KinBodyConstPtr r = RaveInterfaceConstCast<KinBody>(preference);

    _name = r->_name;
    _nHierarchyComputed = r->_nHierarchyComputed;
    _bMakeJoinedLinksAdjacent = r->_bMakeJoinedLinksAdjacent;
    __hashkinematics = r->__hashkinematics;
    _vTempJoints = r->_vTempJoints;

    _veclinks.resize(0); _veclinks.reserve(r->_veclinks.size());
    FOREACHC(itlink, r->_veclinks) {
        LinkPtr pnewlink(new Link(shared_kinbody()));
        // TODO should create a Link::Clone method
        *pnewlink = **itlink; // be careful of copying pointers
        pnewlink->_parent = shared_kinbody();
        // have to copy all the geometries too!
        std::vector<Link::GeometryPtr> vnewgeometries(pnewlink->_vGeometries.size());
        for(size_t igeom = 0; igeom < vnewgeometries.size(); ++igeom) {
            vnewgeometries[igeom].reset(new Link::Geometry(pnewlink, pnewlink->_vGeometries[igeom]->_info));
        }
        pnewlink->_vGeometries = vnewgeometries;
        _veclinks.push_back(pnewlink);
    }

    _vecjoints.resize(0); _vecjoints.reserve(r->_vecjoints.size());
    FOREACHC(itjoint, r->_vecjoints) {
        JointPtr pnewjoint(new Joint(shared_kinbody()));
        *pnewjoint = **itjoint; // be careful of copying pointers!
        pnewjoint->_parent = shared_kinbody();
        pnewjoint->_attachedbodies[0] = _veclinks.at((*itjoint)->_attachedbodies[0]->GetIndex());
        pnewjoint->_attachedbodies[1] = _veclinks.at((*itjoint)->_attachedbodies[1]->GetIndex());
        _vecjoints.push_back(pnewjoint);
    }

    _vPassiveJoints.resize(0); _vPassiveJoints.reserve(r->_vPassiveJoints.size());
    FOREACHC(itjoint, r->_vPassiveJoints) {
        JointPtr pnewjoint(new Joint(shared_kinbody()));
        *pnewjoint = **itjoint; // be careful of copying pointers!
        pnewjoint->_parent = shared_kinbody();
        pnewjoint->_attachedbodies[0] = _veclinks.at((*itjoint)->_attachedbodies[0]->GetIndex());
        pnewjoint->_attachedbodies[1] = _veclinks.at((*itjoint)->_attachedbodies[1]->GetIndex());
        _vPassiveJoints.push_back(pnewjoint);
    }

    _vTopologicallySortedJoints.resize(0); _vTopologicallySortedJoints.resize(r->_vTopologicallySortedJoints.size());
    FOREACHC(itjoint, r->_vTopologicallySortedJoints) {
        _vTopologicallySortedJoints.push_back(_vecjoints.at((*itjoint)->GetJointIndex()));
    }
    _vTopologicallySortedJointsAll.resize(0); _vTopologicallySortedJointsAll.resize(r->_vTopologicallySortedJointsAll.size());
    FOREACHC(itjoint, r->_vTopologicallySortedJointsAll) {
        std::vector<JointPtr>::const_iterator it = find(r->_vecjoints.begin(),r->_vecjoints.end(),*itjoint);
        if( it != r->_vecjoints.end() ) {
            _vTopologicallySortedJointsAll.push_back(_vecjoints.at(it-r->_vecjoints.begin()));
        }
        else {
            it = find(r->_vPassiveJoints.begin(), r->_vPassiveJoints.end(),*itjoint);
            if( it != r->_vPassiveJoints.end() ) {
                _vTopologicallySortedJointsAll.push_back(_vPassiveJoints.at(it-r->_vPassiveJoints.begin()));
            }
            else {
                throw OPENRAVE_EXCEPTION_FORMAT(_("joint %s doesn't belong to anythong?"),(*itjoint)->GetName(), ORE_Assert);
            }
        }
    }
    _vDOFOrderedJoints = r->_vDOFOrderedJoints;
    _vJointsAffectingLinks = r->_vJointsAffectingLinks;
    _vDOFIndices = r->_vDOFIndices;

    _setAdjacentLinks = r->_setAdjacentLinks;
    _vInitialLinkTransformations = r->_vInitialLinkTransformations;
    _vForcedAdjacentLinks = r->_vForcedAdjacentLinks;
    _vAllPairsShortestPaths = r->_vAllPairsShortestPaths;
    _vClosedLoopIndices = r->_vClosedLoopIndices;
    _vClosedLoops.resize(0); _vClosedLoops.reserve(r->_vClosedLoops.size());
    FOREACHC(itloop,_vClosedLoops) {
        _vClosedLoops.push_back(std::vector< std::pair<LinkPtr,JointPtr> >());
        FOREACHC(it,*itloop) {
            _vClosedLoops.back().emplace_back(_veclinks.at(it->first->GetIndex()), JointPtr());
            // the joint might be in _vPassiveJoints
            std::vector<JointPtr>::const_iterator itjoint = find(r->_vecjoints.begin(),r->_vecjoints.end(),it->second);
            if( itjoint != r->_vecjoints.end() ) {
                _vClosedLoops.back().back().second = _vecjoints.at(itjoint-r->_vecjoints.begin());
            }
            else {
                itjoint = find(r->_vPassiveJoints.begin(), r->_vPassiveJoints.end(),it->second);
                if( itjoint != r->_vPassiveJoints.end() ) {
                    _vClosedLoops.back().back().second = _vPassiveJoints.at(itjoint-r->_vPassiveJoints.begin());
                }
                else {
                    throw OPENRAVE_EXCEPTION_FORMAT(_("joint %s in closed loop doesn't belong to anything?"),(*itjoint)->GetName(), ORE_Assert);
                }
            }
        }
    }

    _listAttachedBodies.clear(); // will be set in the environment
    if( !(cloningoptions & Clone_IgnoreAttachedBodies) ) {
        FOREACHC(itatt, r->_listAttachedBodies) {
            KinBodyConstPtr pattref = itatt->lock();
            if( !!pattref ) {
                _listAttachedBodies.push_back(GetEnv()->GetBodyFromEnvironmentId(pattref->GetEnvironmentId()));
            }
        }
    }

    // cannot copy the velocities since it requires the physics engine to be initialized with this kinbody, which might not happen before the clone..?
//    std::vector<std::pair<Vector,Vector> > velocities;
//    r->GetLinkVelocities(velocities);
//    SetLinkVelocities(velocities);

    // do not force-reset the callbacks!! since the ChangeCallbackData destructors will crash
    //_listRegisteredCallbacks.clear();

    // cache
    _ResetInternalCollisionCache();

    // clone the grabbed bodies, note that this can fail if the new cloned environment hasn't added the bodies yet (check out Environment::Clone)
    _vGrabbedBodies.resize(0);
    FOREACHC(itgrabbedref, r->_vGrabbedBodies) {
        GrabbedConstPtr pgrabbedref = boost::dynamic_pointer_cast<Grabbed const>(*itgrabbedref);
        if( !pgrabbedref ) {
            RAVELOG_WARN_FORMAT("env=%d, have uninitialized GrabbedConstPtr in _vGrabbedBodies", GetEnv()->GetId());
            continue;
        }

        KinBodyPtr pbodyref = pgrabbedref->_pgrabbedbody.lock();
        KinBodyPtr pgrabbedbody;
        if( !!pbodyref ) {
            //pgrabbedbody = GetEnv()->GetBodyFromEnvironmentId(pbodyref->GetEnvironmentId());
            pgrabbedbody = GetEnv()->GetKinBody(pbodyref->GetName());
            if( !pgrabbedbody ) {
                throw OPENRAVE_EXCEPTION_FORMAT(_("When cloning body '%s', could not find grabbed object '%s' in environmentid=%d"), GetName()%pbodyref->GetName()%pbodyref->GetEnv()->GetId(), ORE_InvalidState);
            }
            //BOOST_ASSERT(pgrabbedbody->GetName() == pbodyref->GetName());

            GrabbedPtr pgrabbed(new Grabbed(pgrabbedbody,_veclinks.at(KinBody::LinkPtr(pgrabbedref->_plinkrobot)->GetIndex())));
            pgrabbed->_troot = pgrabbedref->_troot;
            pgrabbed->_listNonCollidingLinks.clear();
            FOREACHC(itlinkref, pgrabbedref->_listNonCollidingLinks) {
                pgrabbed->_listNonCollidingLinks.push_back(_veclinks.at((*itlinkref)->GetIndex()));
            }
            _vGrabbedBodies.push_back(pgrabbed);
        }
    }

    // Clone self-collision checker
    _selfcollisionchecker.reset();
    if( !!r->_selfcollisionchecker ) {
        _selfcollisionchecker = RaveCreateCollisionChecker(GetEnv(), r->_selfcollisionchecker->GetXMLId());
        _selfcollisionchecker->SetCollisionOptions(r->_selfcollisionchecker->GetCollisionOptions());
        _selfcollisionchecker->SetGeometryGroup(r->_selfcollisionchecker->GetGeometryGroup());
        if( GetEnvironmentId() != 0 ) {
            // This body has been added to the environment already so can call InitKinBody.
            _selfcollisionchecker->InitKinBody(shared_kinbody());
        }
        else {
            // InitKinBody will be called when the body is added to the environment.
        }
    }

    _nUpdateStampId++; // update the stamp instead of copying
}

void KinBody::_PostprocessChangedParameters(uint32_t parameters)
{
    _nUpdateStampId++;
    if( _nHierarchyComputed == 1 ) {
        _nParametersChanged |= parameters;
        return;
    }

    if( (parameters & Prop_JointMimic) == Prop_JointMimic || (parameters & Prop_LinkStatic) == Prop_LinkStatic) {
        KinBodyStateSaver saver(shared_kinbody(),Save_LinkTransformation);
        vector<dReal> vzeros(GetDOF(),0);
        SetDOFValues(vzeros,Transform(),true);
        _ComputeInternalInformation();
    }
    // do not change hash if geometry changed!
    if( !!(parameters & (Prop_LinkDynamics|Prop_LinkGeometry|Prop_JointMimic)) ) {
        __hashkinematics.resize(0);
    }

    if( (parameters&Prop_LinkEnable) == Prop_LinkEnable ) {
        // check if any regrabbed bodies have the link in _listNonCollidingLinks and the link is enabled, or are missing the link in _listNonCollidingLinks and the link is disabled
        std::map<GrabbedPtr, list<KinBody::LinkConstPtr> > mapcheckcollisions;
        FOREACH(itlink,_veclinks) {
            if( (*itlink)->IsEnabled() ) {
                FOREACH(itgrabbed,_vGrabbedBodies) {
                    GrabbedPtr pgrabbed = boost::dynamic_pointer_cast<Grabbed>(*itgrabbed);
                    if( find(pgrabbed->GetRigidlyAttachedLinks().begin(),pgrabbed->GetRigidlyAttachedLinks().end(), *itlink) == pgrabbed->GetRigidlyAttachedLinks().end() ) {
                        std::list<KinBody::LinkConstPtr>::iterator itnoncolliding = find(pgrabbed->_listNonCollidingLinks.begin(),pgrabbed->_listNonCollidingLinks.end(),*itlink);
                        if( itnoncolliding != pgrabbed->_listNonCollidingLinks.end() ) {
                            if( pgrabbed->WasLinkNonColliding(*itlink) == 0 ) {
                                pgrabbed->_listNonCollidingLinks.erase(itnoncolliding);
                            }
                            mapcheckcollisions[pgrabbed].push_back(*itlink);
                        }
                        else {
                            // try to restore
                            if( pgrabbed->WasLinkNonColliding(*itlink) == 1 ) {
                                pgrabbed->_listNonCollidingLinks.push_back(*itlink);
                            }
                        }
                    }
                }
            }
            else {
                // add since it is disabled?
                FOREACH(itgrabbed,_vGrabbedBodies) {
                    GrabbedPtr pgrabbed = boost::dynamic_pointer_cast<Grabbed>(*itgrabbed);
                    if( find(pgrabbed->GetRigidlyAttachedLinks().begin(),pgrabbed->GetRigidlyAttachedLinks().end(), *itlink) == pgrabbed->GetRigidlyAttachedLinks().end() ) {
                        if( find(pgrabbed->_listNonCollidingLinks.begin(),pgrabbed->_listNonCollidingLinks.end(),*itlink) == pgrabbed->_listNonCollidingLinks.end() ) {
                            if( pgrabbed->WasLinkNonColliding(*itlink) != 0 ) {
                                pgrabbed->_listNonCollidingLinks.push_back(*itlink);
                            }
                        }
                    }
                }
            }
        }

//        if( mapcheckcollisions.size() > 0 ) {
//            CollisionOptionsStateSaver colsaver(GetEnv()->GetCollisionChecker(),0); // have to reset the collision options
//            FOREACH(itgrabbed, mapcheckcollisions) {
//                KinBodyPtr pgrabbedbody(itgrabbed->first->_pgrabbedbody);
//                _RemoveAttachedBody(pgrabbedbody);
//                CallOnDestruction destructionhook(boost::bind(&RobotBase::_AttachBody,this,pgrabbedbody));
//                FOREACH(itlink, itgrabbed->second) {
//                    if( pchecker->CheckCollision(*itlink, KinBodyConstPtr(pgrabbedbody)) ) {
//                        itgrabbed->first->_listNonCollidingLinks.remove(*itlink);
//                    }
//                }
//            }
//        }
    }

    std::list<UserDataWeakPtr> listRegisteredCallbacks;
    uint32_t index = 0;
    while(parameters && index < _vlistRegisteredCallbacks.size()) {
        if( (parameters & 1) &&  _vlistRegisteredCallbacks.at(index).size() > 0 ) {
            {
                boost::shared_lock< boost::shared_mutex > lock(GetInterfaceMutex());
                listRegisteredCallbacks = _vlistRegisteredCallbacks.at(index); // copy since it can be changed
            }
            FOREACH(it,listRegisteredCallbacks) {
                ChangeCallbackDataPtr pdata = boost::dynamic_pointer_cast<ChangeCallbackData>(it->lock());
                if( !!pdata ) {
                    pdata->_callback();
                }
            }
        }
        parameters >>= 1;
        index += 1;
    }
}

void KinBody::Serialize(BaseXMLWriterPtr writer, int options) const
{
    InterfaceBase::Serialize(writer,options);
}

void KinBody::serialize(std::ostream& o, int options) const
{
    o << _veclinks.size() << " ";
    FOREACHC(it,_veclinks) {
        (*it)->serialize(o,options);
    }
    o << _vecjoints.size() << " ";
    FOREACHC(it,_vecjoints) {
        (*it)->serialize(o,options);
    }
    o << _vPassiveJoints.size() << " ";
    FOREACHC(it,_vPassiveJoints) {
        (*it)->serialize(o,options);
    }
}

void KinBody::SetZeroConfiguration()
{
    std::vector<Vector> vaxes;
    FOREACH(itjoint,_vecjoints) {
        vaxes.resize((*itjoint)->GetDOF());
        for(size_t i = 0; i < vaxes.size(); ++i) {
            vaxes[i] = (*itjoint)->GetInternalHierarchyLeftTransform().rotate((*itjoint)->GetInternalHierarchyAxis(i));
        }
        (*itjoint)->_ComputeInternalInformation((*itjoint)->GetFirstAttached(), (*itjoint)->GetSecondAttached(),(*itjoint)->GetInternalHierarchyLeftTransform().trans,vaxes,std::vector<dReal>());
    }
}

const std::string& KinBody::GetKinematicsGeometryHash() const
{
    CHECK_INTERNAL_COMPUTATION;
    if( __hashkinematics.size() == 0 ) {
        ostringstream ss;
        ss << std::fixed << std::setprecision(SERIALIZATION_PRECISION);
        // should add dynamics since that affects a lot how part is treated.
        serialize(ss,SO_Kinematics|SO_Geometry|SO_Dynamics);
        __hashkinematics = utils::GetMD5HashString(ss.str());
    }
    return __hashkinematics;
}

void KinBody::SetConfigurationValues(std::vector<dReal>::const_iterator itvalues, uint32_t checklimits)
{
    vector<dReal> vdofvalues(GetDOF());
    if( GetDOF() > 0 ) {
        std::copy(itvalues,itvalues+GetDOF(),vdofvalues.begin());
    }
    Transform t;
    RaveGetTransformFromAffineDOFValues(t,itvalues+GetDOF(),DOF_Transform);
    SetDOFValues(vdofvalues,t,checklimits);
}

void KinBody::GetConfigurationValues(std::vector<dReal>&v) const
{
    GetDOFValues(v);
    v.resize(GetDOF()+RaveGetAffineDOF(DOF_Transform));
    RaveGetAffineDOFValuesFromTransform(v.begin()+GetDOF(),GetTransform(),DOF_Transform);
}

ConfigurationSpecification KinBody::GetConfigurationSpecification(const std::string& interpolation) const
{
    CHECK_INTERNAL_COMPUTATION;
    if( interpolation.size() == 0 ) {
        return _spec;
    }
    ConfigurationSpecification spec=_spec;
    FOREACH(itgroup,spec._vgroups) {
        itgroup->interpolation=interpolation;
    }
    return spec;
}

ConfigurationSpecification KinBody::GetConfigurationSpecificationIndices(const std::vector<int>&indices, const std::string& interpolation) const
{
    CHECK_INTERNAL_COMPUTATION;
    ConfigurationSpecification spec;
    if( indices.size() > 0 ) {
        spec._vgroups.resize(1);
        stringstream ss;
        ss << "joint_values " << GetName();
        FOREACHC(it,indices) {
            ss << " " << *it;
        }
        spec._vgroups[0].name = ss.str();
        spec._vgroups[0].dof = indices.size();
        spec._vgroups[0].offset = 0;
        spec._vgroups[0].interpolation=interpolation;
    }
    return spec;
}

UserDataPtr KinBody::RegisterChangeCallback(uint32_t properties, const boost::function<void()>&callback) const
{
    ChangeCallbackDataPtr pdata(new ChangeCallbackData(properties,callback,shared_kinbody_const()));
    boost::unique_lock< boost::shared_mutex > lock(GetInterfaceMutex());

    uint32_t index = 0;
    while(properties) {
        if( properties & 1 ) {
            if( index >= _vlistRegisteredCallbacks.size() ) {
                // have to resize _vlistRegisteredCallbacks, but have to preserve the internal lists since ChangeCallbackData keep track of the list iterators
                std::vector<std::list<UserDataWeakPtr> > vlistRegisteredCallbacks(index+1);
                for(size_t i = 0; i < _vlistRegisteredCallbacks.size(); ++i) {
                    vlistRegisteredCallbacks[i].swap(_vlistRegisteredCallbacks[i]);
                }
                _vlistRegisteredCallbacks.swap(vlistRegisteredCallbacks);
            }
            pdata->_iterators.emplace_back(index, _vlistRegisteredCallbacks.at(index).insert(_vlistRegisteredCallbacks.at(index).end(), pdata));
        }
        properties >>= 1;
        index += 1;
    }
    return pdata;
}

void KinBody::_InitAndAddLink(LinkPtr plink)
{
    CHECK_NO_INTERNAL_COMPUTATION;
    LinkInfo& info = plink->_info;

    // check to make sure there are no repeating names in already added links
    FOREACH(itlink, _veclinks) {
        if( (*itlink)->GetName() == info._name ) {
            throw OPENRAVE_EXCEPTION_FORMAT(_("link %s is declared more than once in body %s"), info._name%GetName(), ORE_InvalidArguments);
        }
    }

    plink->_index = static_cast<int>(_veclinks.size());
    plink->_vGeometries.clear();
    plink->_collision.vertices.clear();
    plink->_collision.indices.clear();
    FOREACHC(itgeominfo,info._vgeometryinfos) {
        Link::GeometryPtr geom(new Link::Geometry(plink,**itgeominfo));
        if( geom->_info._meshcollision.vertices.size() == 0 ) { // try to avoid recomputing
            geom->_info.InitCollisionMesh();
        }
        plink->_vGeometries.push_back(geom);
        plink->_collision.Append(geom->GetCollisionMesh(),geom->GetTransform());
    }
    FOREACHC(itadjacentname, info._vForcedAdjacentLinks) {
        // make sure the same pair isn't added more than once
        std::pair<std::string, std::string> adjpair = std::make_pair(info._name, *itadjacentname);
        if( find(_vForcedAdjacentLinks.begin(), _vForcedAdjacentLinks.end(), adjpair) == _vForcedAdjacentLinks.end() ) {
            _vForcedAdjacentLinks.push_back(adjpair);
        }
    }
    _veclinks.push_back(plink);
}

void KinBody::_InitAndAddJoint(JointPtr pjoint)
{
    CHECK_NO_INTERNAL_COMPUTATION;
    // check to make sure there are no repeating names in already added links
    JointInfo& info = pjoint->_info;
    FOREACH(itjoint, _vecjoints) {
        if( (*itjoint)->GetName() == info._name ) {
            throw OPENRAVE_EXCEPTION_FORMAT(_("joint %s is declared more than once in body %s"), info._name%GetName(), ORE_InvalidArguments);
        }
    }

    for(size_t i = 0; i < info._vmimic.size(); ++i) {
        if( !!info._vmimic[i] ) {
            pjoint->_vmimic[i].reset(new Mimic());
            pjoint->_vmimic[i]->_equations = info._vmimic[i]->_equations;
        }
    }
    LinkPtr plink0, plink1;
    FOREACHC(itlink, _veclinks) {
        if( (*itlink)->_info._name == info._linkname0 ) {
            plink0 = *itlink;
            if( !!plink1 ) {
                break;
            }
        }
        if( (*itlink)->_info._name == info._linkname1 ) {
            plink1 = *itlink;
            if( !!plink0 ) {
                break;
            }
        }
    }
    OPENRAVE_ASSERT_FORMAT(!!plink0&&!!plink1, "cannot find links '%s' and '%s' of body '%s' joint %s ", info._linkname0%info._linkname1%GetName()%info._name, ORE_Failed);
    std::vector<Vector> vaxes(pjoint->GetDOF());
    std::copy(info._vaxes.begin(),info._vaxes.begin()+vaxes.size(), vaxes.begin());
    pjoint->_ComputeInternalInformation(plink0, plink1, info._vanchor, vaxes, info._vcurrentvalues);
    if( info._bIsActive ) {
        _vecjoints.push_back(pjoint);
    }
    else {
        _vPassiveJoints.push_back(pjoint);
    }
}

void KinBody::_ResolveInfoIds()
{
    char sTempIndexConversion[9]; // temp memory space for converting indices to hex strings, enough space to convert uint32_t
    uint32_t nTempIndexConversion = 0; // length of sTempIndexConversion

    // go through all link infos and make sure _id is unique
    static const char pLinkIdPrefix[] = "link";
    static const char pGeometryIdPrefix[] = "geom";
    int nLinkId = 0;
    int numlinks = (int)_veclinks.size();
    for(int ilink = 0; ilink < numlinks; ++ilink) {
        KinBody::LinkInfo& linkinfo = _veclinks[ilink]->_info;
        bool bGenerateNewId = linkinfo._id.empty();
        if( !bGenerateNewId ) {
            for(int itestlink = 0; itestlink < ilink; ++itestlink) {
                if( _veclinks[itestlink]->_info._id == linkinfo._id ) {
                    bGenerateNewId = true;
                    break;
                }
            }
        }

        if( bGenerateNewId ) {
            while(1) {
                nTempIndexConversion = ConvertUIntToHex(nLinkId, sTempIndexConversion);
                bool bHasSame = false;
                for(int itestlink = 0; itestlink < numlinks; ++itestlink) {
                    const std::string& testid = _veclinks[itestlink]->_info._id;
                    if( testid.size() == sizeof(pLinkIdPrefix)-1+nTempIndexConversion ) {
                        if( strncmp(testid.c_str() + (sizeof(pLinkIdPrefix)-1), sTempIndexConversion, nTempIndexConversion) == 0 ) {
                            // matches
                            bHasSame = true;
                            break;
                        }
                    }
                }

                if( bHasSame ) {
                    nLinkId++;
                    continue;
                }

                break;
            }

            linkinfo._id = pLinkIdPrefix;
            linkinfo._id += sTempIndexConversion;
            nLinkId++;
        }

        // geometries
        {
            int nGeometryId = 0;
            const std::vector<Link::GeometryPtr>& vgeometries = _veclinks[ilink]->GetGeometries();
            int numgeometries = (int)vgeometries.size();
            for(int igeometry = 0; igeometry < numgeometries; ++igeometry) {
                KinBody::GeometryInfo& geometryinfo = vgeometries[igeometry]->_info;
                bool bGenerateNewId = geometryinfo._id.empty();
                if( !bGenerateNewId ) {
                    for(int itestgeometry = 0; itestgeometry < igeometry; ++itestgeometry) {
                        if( vgeometries[itestgeometry]->_info._id == geometryinfo._id ) {
                            bGenerateNewId = true;
                            break;
                        }
                    }
                }

                if( bGenerateNewId ) {
                    while(1) {
                        nTempIndexConversion = ConvertUIntToHex(nGeometryId, sTempIndexConversion);
                        bool bHasSame = false;
                        for(int itestgeometry = 0; itestgeometry < numgeometries; ++itestgeometry) {
                            const std::string& testid = vgeometries[itestgeometry]->_info._id;
                            if( testid.size() == sizeof(pGeometryIdPrefix)-1+nTempIndexConversion ) {
                                if( strncmp(testid.c_str() + (sizeof(pGeometryIdPrefix)-1), sTempIndexConversion, nTempIndexConversion) == 0 ) {
                                    // matches
                                    bHasSame = true;
                                    break;
                                }
                            }
                        }

                        if( bHasSame ) {
                            nGeometryId++;
                            continue;
                        }

                        break;
                    }

                    geometryinfo._id = pGeometryIdPrefix;
                    geometryinfo._id += sTempIndexConversion;
                    nGeometryId++;
                }
            }
        }
    }

    static const char pJointIdPrefix[] = "joint";
    int nJointId = 0;
    int numjoints = (int)_vecjoints.size();
    for(int ijoint = 0; ijoint < numjoints; ++ijoint) {
        KinBody::JointInfo& jointinfo = _vecjoints[ijoint]->_info;
        bool bGenerateNewId = jointinfo._id.empty();
        if( !bGenerateNewId ) {
            for(int itestjoint = 0; itestjoint < ijoint; ++itestjoint) {
                if( _vecjoints[itestjoint]->_info._id == jointinfo._id ) {
                    bGenerateNewId = true;
                    break;
                }
            }
        }

        if( bGenerateNewId ) {
            while(1) {
                nTempIndexConversion = ConvertUIntToHex(nJointId, sTempIndexConversion);
                bool bHasSame = false;
                for(int itestjoint = 0; itestjoint < numjoints; ++itestjoint) {
                    const std::string& testid = _vecjoints[itestjoint]->_info._id;
                    if( testid.size() == sizeof(pJointIdPrefix)-1+nTempIndexConversion ) {
                        if( strncmp(testid.c_str() + (sizeof(pJointIdPrefix)-1), sTempIndexConversion, nTempIndexConversion) == 0 ) {
                            // matches
                            bHasSame = true;
                            break;
                        }
                    }
                }

                if( bHasSame ) {
                    nJointId++;
                    continue;
                }

                break;
            }

            jointinfo._id = pJointIdPrefix;
            jointinfo._id += sTempIndexConversion;
            nJointId++;
        }
    }

    int numPassiveJoints = (int)_vPassiveJoints.size();
    for(int ijoint = 0; ijoint < numPassiveJoints; ++ijoint) {
        KinBody::JointInfo& jointinfo = _vPassiveJoints[ijoint]->_info;
        bool bGenerateNewId = jointinfo._id.empty();
        if( !bGenerateNewId ) {
            for(int itestjoint = 0; itestjoint < ijoint; ++itestjoint) {
                if( _vPassiveJoints[itestjoint]->_info._id == jointinfo._id ) {
                    bGenerateNewId = true;
                    break;
                }
            }
        }

        if( bGenerateNewId ) {
            while(1) {
                nTempIndexConversion = ConvertUIntToHex(nJointId, sTempIndexConversion);
                bool bHasSame = false;
                for(int itestjoint = 0; itestjoint < numPassiveJoints; ++itestjoint) {
                    const std::string& testid = _vPassiveJoints[itestjoint]->_info._id;
                    if( testid.size() == sizeof(pJointIdPrefix)-1+nTempIndexConversion ) {
                        if( strncmp(testid.c_str() + (sizeof(pJointIdPrefix)-1), sTempIndexConversion, nTempIndexConversion) == 0 ) {
                            // matches
                            bHasSame = true;
                            break;
                        }
                    }
                }

                if( bHasSame ) {
                    nJointId++;
                    continue;
                }

                break;
            }

            jointinfo._id = pJointIdPrefix;
            jointinfo._id += sTempIndexConversion;
            nJointId++;
        }
    }
}

void KinBody::ExtractInfo(KinBodyInfo& info)
{
    _ResolveInfoIds();

    info._id = _id;
    info._uri = __struri;
    info._name = _name;
    info._referenceUri = _referenceUri;
    info._interfaceType = GetXMLId();

    info._dofValues.resize(0);
    std::vector<dReal> vDOFValues;
    GetDOFValues(vDOFValues);
    for (size_t idof = 0; idof < vDOFValues.size(); ++idof) {
        JointPtr pJoint = GetJointFromDOFIndex(idof);
        int jointAxis = idof - pJoint->GetDOFIndex();
        info._dofValues.emplace_back(std::make_pair(pJoint->GetName(), jointAxis), vDOFValues[idof]);
    }

    info._transform = GetTransform();
    info._vGrabbedInfos.resize(0);
    GetGrabbedInfo(info._vGrabbedInfos);

    KinBody::KinBodyStateSaver saver(shared_kinbody());
    vector<dReal> vZeros(GetDOF(), 0);
    SetDOFValues(vZeros, KinBody::CLA_Nothing);
    SetTransform(Transform());

    // need to avoid extracting info for links and joints belonging to connected bodies
    std::vector<bool> isConnectedLink(_veclinks.size(), false);  // indicate which link comes from connectedbody
    std::vector<bool> isConnectedJoint(_vecjoints.size(), false); // indicate which joint comes from connectedbody
    std::vector<bool> isConnectedPassiveJoint(_vPassiveJoints.size(), false); // indicate which passive joint comes from connectedbody

    if (IsRobot()) {
        RobotBasePtr pRobot = RaveInterfaceCast<RobotBase>(shared_from_this());
        std::vector<KinBody::LinkPtr> resolvedLinks;
        std::vector<KinBody::JointPtr> resolvedJoints;
        FOREACHC(itConnectedBody, pRobot->GetConnectedBodies()) {
            (*itConnectedBody)->GetResolvedLinks(resolvedLinks);
            (*itConnectedBody)->GetResolvedJoints(resolvedJoints);
            KinBody::JointPtr resolvedDummyJoint = (*itConnectedBody)->GetResolvedDummyPassiveJoint();

            FOREACHC(itLink, _veclinks) {
                if (std::find(resolvedLinks.begin(), resolvedLinks.end(), *itLink) != resolvedLinks.end()) {
                    isConnectedLink[itLink-_veclinks.begin()] = true;
                }
            }
            FOREACHC(itJoint, _vecjoints) {
                if (std::find(resolvedJoints.begin(), resolvedJoints.end(), *itJoint) != resolvedJoints.end()) {
                    isConnectedJoint[itJoint-_vecjoints.begin()] = true;
                }
            }
            FOREACHC(itPassiveJoint, _vPassiveJoints) {
                if (std::find(resolvedJoints.begin(), resolvedJoints.end(), *itPassiveJoint) != resolvedJoints.end()) {
                    isConnectedPassiveJoint[itPassiveJoint-_vPassiveJoints.begin()] = true;
                } else if (resolvedDummyJoint == *itPassiveJoint) {
                    isConnectedPassiveJoint[itPassiveJoint-_vPassiveJoints.begin()] = true;
                }
            }
        }
    }

    info._vLinkInfos.reserve(_veclinks.size());
    for(size_t iLink = 0; iLink < _veclinks.size(); ++iLink) {
        if (isConnectedLink[iLink]) {
            continue;
        }
        KinBody::LinkInfoPtr pLinkInfo(new KinBody::LinkInfo());
        info._vLinkInfos.push_back(pLinkInfo);
        _veclinks[iLink]->ExtractInfo(*(info._vLinkInfos.back()));
    }

    info._vJointInfos.reserve(_vecjoints.size() + _vPassiveJoints.size());
    for(size_t iJoint = 0; iJoint < _vecjoints.size(); iJoint++) {
        if (isConnectedJoint[iJoint]) {
            continue;
        }
        KinBody::JointInfoPtr pJointInfo(new KinBody::JointInfo());
        info._vJointInfos.push_back(pJointInfo);
        _vecjoints[iJoint]->ExtractInfo(*(info._vJointInfos.back()));
    }

    for(size_t iJoint = 0; iJoint < _vPassiveJoints.size(); iJoint++) {
        if (isConnectedPassiveJoint[iJoint]) {
            continue;
        }
        KinBody::JointInfoPtr pJointInfo(new KinBody::JointInfo());
        info._vJointInfos.push_back(pJointInfo);
        _vPassiveJoints[iJoint]->ExtractInfo(*(info._vJointInfos.back()));
    }


    FOREACHC(it, GetReadableInterfaces()) {
        ReadablePtr pReadable = boost::dynamic_pointer_cast<Readable>(it->second);
        if (!!pReadable) {
            info._mReadableInterfaces[it->first] = pReadable;
        }
    }
}

UpdateFromInfoResult KinBody::UpdateFromKinBodyInfo(const KinBodyInfo& info)
{
    if(info._id != _id) {
        RAVELOG_WARN_FORMAT("body '%s' update info ids do not match %s != %s", GetName()%_id%info._id);
    }

    // links
    FOREACHC(itLinkInfo, info._vLinkInfos) {
        // find existing link in body
        std::vector<KinBody::LinkPtr>::iterator itExistingLink = _veclinks.end();
        FOREACH(itLink, _veclinks) {
            if ((*itLink)->_info._id == (*itLinkInfo)->_id) {
                itExistingLink = itLink;
                break;
            }
        }

        KinBody::LinkInfoPtr pLinkInfo = *itLinkInfo;
        if (itExistingLink != _veclinks.end()) {
            // update existing link
            UpdateFromInfoResult updateFromLinkInfoResult = UFIR_Success;
            KinBody::LinkPtr pLink = *itExistingLink;
            updateFromLinkInfoResult = pLink->UpdateFromInfo(*pLinkInfo);
            if (updateFromLinkInfoResult == UFIR_Success) {
                continue;
            }
            // link update failed.
            return updateFromLinkInfoResult;
        }

        // new links is added
        return UFIR_RequireReinitialize;
    }

    // delete links
    FOREACH(itLink, _veclinks) {
        bool stillExists = false;
        FOREACHC(itLinkInfo, info._vLinkInfos) {
            if ((*itLink)->_info._id == (*itLinkInfo)->_id) {
                stillExists = true;
                break;
            }
        }
        if (!stillExists) {
            return UFIR_RequireReinitialize;
        }
    }

    // joints
    FOREACHC(itJointInfo, info._vJointInfos) {
        // find exsiting joint in body
        std::vector<KinBody::JointPtr>::iterator itExistingJoint = _vecjoints.end();
        FOREACH(itJoint, _vecjoints) {
            if ((*itJoint)->_info._id == (*itJointInfo)->_id) {
                itExistingJoint = itJoint;
                break;
            }
        }

        if (itExistingJoint == _vecjoints.end()) {
            FOREACH(itJoint, _vPassiveJoints) {
                if ((*itJoint)->_info._id == (*itJointInfo)->_id) {
                    itExistingJoint = itJoint;
                    break;
                }
            }
        }

        KinBody::JointInfoPtr pJointInfo = *itJointInfo;
        if (itExistingJoint != _vecjoints.end() || itExistingJoint != _vPassiveJoints.end()) {
            // update current joint
            UpdateFromInfoResult updateFromJointInfoResult = UFIR_Success;
            KinBody::JointPtr pJoint = *itExistingJoint;
            updateFromJointInfoResult = pJoint->UpdateFromInfo(*pJointInfo);
            if (updateFromJointInfoResult == UFIR_Success) {
                continue;
            }
            // joint update failed;
            return updateFromJointInfoResult;
        }
        // new joints is added or deleted
        return UFIR_RequireReinitialize;
    }

    // delete joints
    FOREACH(itJoint, _vecjoints) {
        bool stillExists = false;
        FOREACHC(itJointInfo, info._vJointInfos) {
            if ((*itJoint)->_info._id == (*itJointInfo)->_id) {
                stillExists = true;
                break;
            }
        }
        if (!stillExists) {
            return UFIR_RequireReinitialize;
        }
    }

    // grabbedinfos
    bool resetGrabbed = false;
    std::vector<KinBody::GrabbedInfoPtr> vGrabbedInfos;
    GetGrabbedInfo(vGrabbedInfos);
    if (vGrabbedInfos.size() != info._vGrabbedInfos.size()) {
        resetGrabbed = true;
    }
    else {
        FOREACHC(itExistingGrabbedInfo, vGrabbedInfos) {
            bool foundGrabbedInfo = false;
            FOREACHC(itGrabbedInfo, info._vGrabbedInfos) {
                // find existing grabbedinfo
                if ((*itGrabbedInfo)->_id == (*itExistingGrabbedInfo)->_id) {
                    foundGrabbedInfo = true;
                    if ((**itGrabbedInfo) != (**itExistingGrabbedInfo)) {
                        resetGrabbed = true;
                        break;
                    }
                }
            }
            if (!foundGrabbedInfo) {
                resetGrabbed = true;
            }
            if (resetGrabbed) {
                break;
            }
        }
    }

    if (resetGrabbed) {
        std::vector<KinBody::GrabbedInfoConstPtr> grabbedInfos(info._vGrabbedInfos.begin(), info._vGrabbedInfos.end());
        ResetGrabbed(grabbedInfos);
    }

    // name
    if (GetName() != info._name) {
        SetName(info._name);
    }

    // transform
    if (GetTransform() != info._transform) {
        SetTransform(info._transform);
    }

    // dof values
    std::vector<dReal> dofValues;
    GetDOFValues(dofValues);
    bool bDOFChanged = false;
    for(std::vector<std::pair<std::pair<std::string, int>, dReal> >::const_iterator it = info._dofValues.begin(); it != info._dofValues.end(); it++) {
        // find the joint in the active chain
        JointPtr joint;
        FOREACHC(itJoint,_vecjoints) {
            if ((*itJoint)->GetName() == it->first.first) {
                joint = *itJoint;
                break;
            }
        }
        if (!joint) {
            continue;
        }
        if (it->first.second >= joint->GetDOF()) {
            continue;
        }
        if (dofValues[joint->GetDOFIndex()+it->first.second] != it->second) {
            dofValues[joint->GetDOFIndex()+it->first.second] = it->second;
            bDOFChanged = true;
        }
    }
    if (bDOFChanged) {
        SetDOFValues(dofValues);
    }

    FOREACH(it, info._mReadableInterfaces) {
        ReadablePtr pReadable = boost::dynamic_pointer_cast<Readable>(GetReadableInterface(it->first));
        if (!!pReadable) {
            if ( (*(it->second)) != (*pReadable)) {
                rapidjson::Document docReadable;
                dReal fUnitScale = 1.0;
                int options = 0;
                it->second->SerializeJSON(docReadable, docReadable.GetAllocator(), fUnitScale, options);
                pReadable->DeserializeJSON(docReadable, fUnitScale);
            }
        }
        else {
            // TODO: create a new Readable?
            SetReadableInterface(it->first, it->second);
        }
    }

    // delete readableInterface
    FOREACH(itExisting, GetReadableInterfaces()) {
        bool bFound = false;
        FOREACHC(it, info._mReadableInterfaces) {
            if (itExisting->first == it->first) {
                bFound = true;
                break;
            }
        }
        if (!bFound) {
            ClearReadableInterface(itExisting->first);
        }
    }
    return UFIR_Success;
}

} // end namespace OpenRAVE<|MERGE_RESOLUTION|>--- conflicted
+++ resolved
@@ -2272,7 +2272,6 @@
         if( jointindex < nActiveJoints ) {
             // active joint
             const JointPtr& pjoint = _vecjoints.at(jointindex);
-<<<<<<< HEAD
             if( IS_DEBUGLEVEL(Level_Verbose) ) {
                 RAVELOG_VERBOSE_FORMAT("Working with active joint %s with joint index %d", pjoint->GetName() % jointindex);
             }
@@ -2298,20 +2297,6 @@
                 if( !dofindices.empty() ) {
                     const std::vector<int>::const_iterator itindex = find(dofindices.begin(), dofindices.end(), dofindex + idof);
                     if( itindex == dofindices.end() ) {
-=======
-            int dofindex = pjoint->GetDOFIndex();
-            int8_t affect = DoesAffect(pjoint->GetJointIndex(), linkindex);
-            for(int dof = 0; dof < pjoint->GetDOF(); ++dof) {
-                if( affect != 0 ) {
-                    if( pjoint->IsRevolute(dof) ) {
-                        v = pjoint->GetAxis(dof).cross(position-pjoint->GetAnchor());
-                    }
-                    else if( pjoint->IsPrismatic(dof) ) {
-                        v = pjoint->GetAxis(dof);
-                    }
-                    else {
-                        RAVELOG_WARN("ComputeJacobianTranslation joint %d not supported\n", pjoint->GetType());
->>>>>>> 0d8bb313
                         continue;
                     }
                     index = itindex - dofindices.begin();
@@ -2326,17 +2311,12 @@
         }
         else {
             // add in the contributions from the passive joint
-<<<<<<< HEAD
             const JointPtr& pjoint = _vPassiveJoints.at(jointindex - nActiveJoints);
             if( IS_DEBUGLEVEL(Level_Verbose) ) {
                 RAVELOG_VERBOSE_FORMAT("Working with mimic joint %s with (generalized) joint index %d", pjoint->GetName() % jointindex);
             }
             const int ndof = pjoint->GetDOF();
             for(int idof = 0; idof < ndof; ++idof) {
-=======
-            const JointPtr& pjoint = _vPassiveJoints.at(jointindex-_vecjoints.size());
-            for(int idof = 0; idof < pjoint->GetDOF(); ++idof) {
->>>>>>> 0d8bb313
                 if( pjoint->IsMimic(idof) ) {
                     if( !(pjoint->IsRevolute(idof) || pjoint->IsPrismatic(idof)) ) {
                         RAVELOG_WARN("ComputeJacobianTranslation only supports revolute and prismatic joints, but not this joint type %d", pjoint->GetType());
