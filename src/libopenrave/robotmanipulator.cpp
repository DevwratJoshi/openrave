// -*- coding: utf-8 -*-
// Copyright (C) 2006-2019 Rosen Diankov (rosen.diankov@gmail.com)
//
// This file is part of OpenRAVE.
// OpenRAVE is free software: you can redistribute it and/or modify
// it under the terms of the GNU Lesser General Public License as published by
// the Free Software Foundation, either version 3 of the License, or
// at your option) any later version.
//
// This program is distributed in the hope that it will be useful,
// but WITHOUT ANY WARRANTY; without even the implied warranty of
// MERCHANTABILITY or FITNESS FOR A PARTICULAR PURPOSE.  See the
// GNU Lesser General Public License for more details.
//
// You should have received a copy of the GNU Lesser General Public License
// along with this program.  If not, see <http://www.gnu.org/licenses/>.
#include "libopenrave.h"
namespace OpenRAVE {

void RobotBase::ManipulatorInfo::Reset()
{
    _id.clear();
    _name.clear();
    _sBaseLinkName.clear();
    _sIkChainEndLinkName.clear();
    _sEffectorLinkName.clear();
    _tLocalTool = Transform();
    _vChuckingDirection.clear();
    _vdirection = Vector(0,0,1);
    _sIkSolverXMLId.clear();
    _vGripperJointNames.clear();
    _grippername.clear();
    _toolChangerConnectedBodyToolName.clear();
    _vRestrictGraspSetNames.clear();
}

void RobotBase::ManipulatorInfo::SerializeJSON(rapidjson::Value& value, rapidjson::Document::AllocatorType& allocator, dReal fUnitScale, int options) const
{
    orjson::SetJsonValueByKey(value, "id", _id, allocator);
    orjson::SetJsonValueByKey(value, "name", _name, allocator);
    orjson::SetJsonValueByKey(value, "transform", _tLocalTool, allocator);
    orjson::SetJsonValueByKey(value, "chuckingDirections", _vChuckingDirection, allocator);
    orjson::SetJsonValueByKey(value, "direction", _vdirection, allocator);
    orjson::SetJsonValueByKey(value, "baseLinkName", _sBaseLinkName, allocator);
    orjson::SetJsonValueByKey(value, "ikChainEndLinkName", _sIkChainEndLinkName, allocator); //optional;
    orjson::SetJsonValueByKey(value, "effectorLinkName", _sEffectorLinkName, allocator);
    orjson::SetJsonValueByKey(value, "ikSolverType", _sIkSolverXMLId, allocator);
    orjson::SetJsonValueByKey(value, "gripperJointNames", _vGripperJointNames, allocator);
    orjson::SetJsonValueByKey(value, "grippername", _grippername, allocator);
    orjson::SetJsonValueByKey(value, "toolChangerConnectedBodyToolName", _toolChangerConnectedBodyToolName, allocator);
    orjson::SetJsonValueByKey(value, "restrictGraspSetNames", _vRestrictGraspSetNames, allocator);
}

void RobotBase::ManipulatorInfo::DeserializeJSON(const rapidjson::Value& value, dReal fUnitScale, int options)
{
    orjson::LoadJsonValueByKey(value, "id", _id);
    orjson::LoadJsonValueByKey(value, "name", _name);
    orjson::LoadJsonValueByKey(value, "transform", _tLocalTool);
    orjson::LoadJsonValueByKey(value, "chuckingDirections", _vChuckingDirection);
    orjson::LoadJsonValueByKey(value, "direction", _vdirection);
    orjson::LoadJsonValueByKey(value, "baseLinkName", _sBaseLinkName);
    orjson::LoadJsonValueByKey(value, "ikChainEndLinkName", _sIkChainEndLinkName); //optional;
    orjson::LoadJsonValueByKey(value, "effectorLinkName", _sEffectorLinkName);
    orjson::LoadJsonValueByKey(value, "ikSolverType", _sIkSolverXMLId);
    orjson::LoadJsonValueByKey(value, "gripperJointNames", _vGripperJointNames);
    orjson::LoadJsonValueByKey(value, "grippername", _grippername);
    orjson::LoadJsonValueByKey(value, "toolChangerConnectedBodyToolName", _toolChangerConnectedBodyToolName);
    orjson::LoadJsonValueByKey(value, "restrictGraspSetNames", _vRestrictGraspSetNames);
}

RobotBase::Manipulator::Manipulator(RobotBasePtr probot, const RobotBase::ManipulatorInfo& info) : _info(info), __probot(probot) {
}
RobotBase::Manipulator::~Manipulator() {
}

RobotBase::Manipulator::Manipulator(const RobotBase::Manipulator& r)
{
    *this = r;
    __pIkSolver.reset();
    if( _info._sIkSolverXMLId.size() > 0 ) {
        __pIkSolver = RaveCreateIkSolver(GetRobot()->GetEnv(), _info._sIkSolverXMLId);
    }
}

RobotBase::Manipulator::Manipulator(RobotBasePtr probot, boost::shared_ptr<RobotBase::Manipulator const> r)
{
    *this = *r.get();
    __probot = probot;
    if( !!r->GetBase() ) {
        __pBase = probot->GetLinks().at(r->GetBase()->GetIndex());
    }
    if( !!r->GetIkChainEndLink() ) {
        __pIkChainEndLink = probot->GetLinks().at(r->GetIkChainEndLink()->GetIndex());
    }
    if( !!r->GetEndEffector() ) {
        __pEffector = probot->GetLinks().at(r->GetEndEffector()->GetIndex());
    }
    __pIkSolver.reset(); // will be initialized when needed. Problem: the freeinc parameters will not get transferred to the new iksolver
//    if( _info._sIkSolverXMLId.size() > 0 ) {
//        //__pIkSolver = RaveCreateIkSolver(probot->GetEnv(), _info._sIkSolverXMLId);
//        // cannot call __pIkSolver->Init since this is the constructor...
//    }
}

void RobotBase::Manipulator::UpdateInfo()
{
    // TODO: update _info
    RAVELOG_WARN("Manipulator UpdateInfo is not implemented");
}

void RobotBase::Manipulator::ExtractInfo(RobotBase::ManipulatorInfo& info) const
{
    // TODO
    info = _info;
}

UpdateFromInfoResult RobotBase::Manipulator::UpdateFromInfo(const RobotBase::ManipulatorInfo& info)
{
    BOOST_ASSERT(info._id == _info._id);

    if (_info._sBaseLinkName != info._sBaseLinkName) {
        RAVELOG_VERBOSE_FORMAT("manipulator %s base link name changed", _info._id);
        return UFIR_RequireReinitialize;
    }

    if (_info._sIkChainEndLinkName != info._sIkChainEndLinkName) {
        RAVELOG_VERBOSE_FORMAT("manipulator %s end link name changed", _info._id);
        return UFIR_RequireReinitialize;
    }

    if (_info._sEffectorLinkName != info._sEffectorLinkName) {
        RAVELOG_VERBOSE_FORMAT("manipulator %s effector link name changed", _info._id);
        return UFIR_RequireReinitialize;
    }

    if (_info._grippername != info._grippername) {
        RAVELOG_VERBOSE_FORMAT("manipulator %s gripper name changed", _info._id);
        return UFIR_RequireReinitialize;
    }

    if (_info._vGripperJointNames != info._vGripperJointNames) {
        RAVELOG_VERBOSE_FORMAT("manipulator %s gripper joint names changed", _info._id);
        return UFIR_RequireReinitialize;
    }

    if (info._sIkSolverXMLId != info._sIkSolverXMLId) {
        RAVELOG_VERBOSE_FORMAT("manipulator %s ik solver xml id changed", _info._id);
        return UFIR_RequireReinitialize;
    }

    UpdateFromInfoResult updateFromInfoResult = UFIR_NoChange;
    if (GetName() != info._name) {
        SetName(info._name);
        RAVELOG_VERBOSE_FORMAT("manipulator %s name changed", _info._id);
        updateFromInfoResult = UFIR_Success;
    }

    if (GetChuckingDirection() != info._vChuckingDirection) {
        SetChuckingDirection(info._vChuckingDirection);
        RAVELOG_VERBOSE_FORMAT("manipulator %s chucking direction changed", _info._id);
        updateFromInfoResult = UFIR_Success;
    }

    if (GetLocalToolTransform().CompareTransform(info._tLocalTool, g_fEpsilon)) {
        SetLocalToolTransform(info._tLocalTool);
        RAVELOG_VERBOSE_FORMAT("manipulator %s local tool transform changed", _info._id);
        updateFromInfoResult = UFIR_Success;
    }

    if (GetLocalToolDirection() != info._vdirection) {
        SetLocalToolDirection(info._vdirection);
        RAVELOG_VERBOSE_FORMAT("manipulator %s direction changed", _info._id);
        updateFromInfoResult = UFIR_Success;
    }

    return updateFromInfoResult;
}

int RobotBase::Manipulator::GetArmDOF() const
{
    return static_cast<int>(__varmdofindices.size());
}

int RobotBase::Manipulator::GetGripperDOF() const
{
    return static_cast<int>(__vgripperdofindices.size());
}

void RobotBase::Manipulator::SetChuckingDirection(const std::vector<dReal>& chuckingdirection)
{
    OPENRAVE_ASSERT_OP((int)chuckingdirection.size(),==,GetGripperDOF());
    _info._vChuckingDirection = chuckingdirection;
    GetRobot()->_PostprocessChangedParameters(Prop_RobotManipulatorTool);
}

void RobotBase::Manipulator::SetLocalToolTransform(const Transform& t)
{
    // only reset the iksolver if transform is different. note that the correct way is to see if the hash changes, but that could take too much computation. also hashes truncate the numbers.
    if( !!__pIkSolver && TransformDistance2(_info._tLocalTool, t) > g_fEpsilonLinear ) {
        __pIkSolver.reset();
        _info._sIkSolverXMLId.resize(0);
    }
    _info._tLocalTool = t;
    __hashkinematicsstructure.resize(0);
    __hashstructure.resize(0);
    __maphashikstructure.clear();
    GetRobot()->_PostprocessChangedParameters(Prop_RobotManipulatorTool);
}

void RobotBase::Manipulator::SetLocalToolDirection(const Vector& direction)
{
    // only reset the iksolver if direction is different. note that the correct way is to see if the hash changes, but that could take too much computation. also hashes truncate the numbers.
    if( (_info._vdirection-direction).lengthsqr3() > g_fEpsilonLinear ) {
        // only reset if direction is actually used
        if( !!__pIkSolver && (__pIkSolver->Supports(IKP_TranslationDirection5D) || __pIkSolver->Supports(IKP_Direction3D)) ) {
            __pIkSolver.reset();
            _info._sIkSolverXMLId.resize(0);
        }
    }
    _info._vdirection = direction*(1/RaveSqrt(direction.lengthsqr3())); // should normalize
    __hashkinematicsstructure.resize(0);
    __hashstructure.resize(0);
    __maphashikstructure.clear();
    GetRobot()->_PostprocessChangedParameters(Prop_RobotManipulatorTool);
}

void RobotBase::Manipulator::SetName(const std::string& name)
{
    RobotBasePtr probot=GetRobot();
    FOREACHC(itmanip,probot->GetManipulators()) {
        if( *itmanip != shared_from_this() && name == (*itmanip)->GetName() ) {
            throw OPENRAVE_EXCEPTION_FORMAT(_("manipulator name change '%s'->'%s' is colliding with other manipulator"), _info._name%name, ORE_InvalidArguments);
        }
    }
    _info._name=name;
    probot->_PostprocessChangedParameters(Prop_RobotManipulatorName);
}

Transform RobotBase::Manipulator::GetTransform() const
{
    if( !__pEffector ) {
        throw OPENRAVE_EXCEPTION_FORMAT(_("env=%s, robot '%s' manipulator '%s' has no end effector with name '%s'"), __probot.lock()->GetEnv()->GetNameId()%__probot.lock()->GetName()%_info._name%_info._sEffectorLinkName, ORE_InvalidArguments);
    }
    return __pEffector->GetTransform() * _info._tLocalTool;
}

std::pair<Vector,Vector> RobotBase::Manipulator::GetVelocity() const
{
    Vector vdifference = __pEffector->GetTransform().rotate(_info._tLocalTool.trans);
    std::pair<Vector,Vector> velocity = __pEffector->GetVelocity();
    velocity.first += velocity.second.cross(vdifference);
    return velocity;
}

IkSolverBasePtr RobotBase::Manipulator::GetIkSolver() const
{
    if( !!__pIkSolver || _info._sIkSolverXMLId.size() == 0 ) {
        return __pIkSolver;
    }

    // initialize ik solver
    try {
        if( _info._sIkSolverXMLId.size() > 0 ) {
            RobotBasePtr probot(__probot);
            __pIkSolver = RaveCreateIkSolver(probot->GetEnv(), _info._sIkSolverXMLId);
            if( !!__pIkSolver ) {
                // note that ik solvers might look at the manipulator hashes for verification
                __pIkSolver->Init(shared_from_this());
            }
        }
    }
    catch(const std::exception& e) {
        RAVELOG_WARN(str(boost::format("failed to init ik solver: %s\n")%e.what()));
        __pIkSolver.reset();
    }
    return __pIkSolver;
}

bool RobotBase::Manipulator::SetIkSolver(IkSolverBasePtr iksolver)
{
    if( !iksolver ) {
        __pIkSolver.reset();
        return true;
    }

    if( iksolver->GetXMLId().size() == 0 ) {
        RAVELOG_WARN(str(boost::format("robot %s manip %s IkSolver XML is not initialized\n")%GetRobot()->GetName()%GetName()));
    }
    if( iksolver == __pIkSolver && _info._sIkSolverXMLId == iksolver->GetXMLId() ) {
        return true;
    }

    // only call the changed message if something changed
    if( iksolver->Init(shared_from_this()) ) {
        __pIkSolver = iksolver;
        _info._sIkSolverXMLId = iksolver->GetXMLId();
        GetRobot()->_PostprocessChangedParameters(Prop_RobotManipulatorSolver);
        return true;
    }

    return false;
}

void RobotBase::Manipulator::GetArmDOFValues(std::vector<dReal>& v) const
{
    GetRobot()->GetDOFValues(v, __varmdofindices);
}

void RobotBase::Manipulator::GetGripperDOFValues(std::vector<dReal>& v) const
{
    GetRobot()->GetDOFValues(v, __vgripperdofindices);
}


bool RobotBase::Manipulator::FindIKSolution(const IkParameterization& goal, vector<dReal>& solution, int filteroptions) const
{
    return FindIKSolution(goal, vector<dReal>(), solution, filteroptions);
}

bool RobotBase::Manipulator::FindIKSolution(const IkParameterization& goal, const std::vector<dReal>& vFreeParameters, vector<dReal>& solution, int filteroptions) const
{
    IkSolverBasePtr pIkSolver = GetIkSolver();
    OPENRAVE_ASSERT_FORMAT(!!pIkSolver, "manipulator %s:%s does not have an IK solver set",RobotBasePtr(__probot)->GetName()%GetName(),ORE_Failed);
    RobotBasePtr probot = GetRobot();
    BOOST_ASSERT(pIkSolver->GetManipulator() == shared_from_this() );
    solution.resize(__varmdofindices.size());
    for(size_t i = 0; i < __varmdofindices.size(); ++i) {
        JointConstPtr pjoint = probot->GetJointFromDOFIndex(__varmdofindices[i]);
        solution[i] = pjoint->GetValue(__varmdofindices[i]-pjoint->GetDOFIndex());
    }
    IkParameterization localgoal;
    if( !!__pBase ) {
        localgoal = __pBase->GetTransform().inverse()*goal;
    }
    else {
        localgoal=goal;
    }
    boost::shared_ptr< vector<dReal> > psolution(&solution, utils::null_deleter());
    return vFreeParameters.size() == 0 ? pIkSolver->Solve(localgoal, solution, filteroptions, psolution) : pIkSolver->Solve(localgoal, solution, vFreeParameters, filteroptions, psolution);
}

bool RobotBase::Manipulator::FindIKSolutions(const IkParameterization& goal, std::vector<std::vector<dReal> >& solutions, int filteroptions) const
{
    return FindIKSolutions(goal, vector<dReal>(), solutions, filteroptions);
}

bool RobotBase::Manipulator::FindIKSolutions(const IkParameterization& goal, const std::vector<dReal>& vFreeParameters, std::vector<std::vector<dReal> >& solutions, int filteroptions) const
{
    IkSolverBasePtr pIkSolver = GetIkSolver();
    OPENRAVE_ASSERT_FORMAT(!!pIkSolver, "manipulator %s:%s does not have an IK solver set",RobotBasePtr(__probot)->GetName()%GetName(),ORE_Failed);
    BOOST_ASSERT(pIkSolver->GetManipulator() == shared_from_this() );
    IkParameterization localgoal;
    if( !!__pBase ) {
        localgoal = __pBase->GetTransform().inverse()*goal;
    }
    else {
        localgoal=goal;
    }
    return vFreeParameters.size() == 0 ? pIkSolver->SolveAll(localgoal,filteroptions,solutions) : pIkSolver->SolveAll(localgoal,vFreeParameters,filteroptions,solutions);
}


bool RobotBase::Manipulator::FindIKSolution(const IkParameterization& goal, int filteroptions, IkReturnPtr ikreturn) const
{
    return FindIKSolution(goal, vector<dReal>(), filteroptions, ikreturn);
}

bool RobotBase::Manipulator::FindIKSolution(const IkParameterization& goal, const std::vector<dReal>& vFreeParameters, int filteroptions, IkReturnPtr ikreturn) const
{
    IkSolverBasePtr pIkSolver = GetIkSolver();
    OPENRAVE_ASSERT_FORMAT(!!pIkSolver, "manipulator %s:%s does not have an IK solver set",RobotBasePtr(__probot)->GetName()%GetName(),ORE_Failed);
    RobotBasePtr probot = GetRobot();
    BOOST_ASSERT(pIkSolver->GetManipulator() == shared_from_this() );
    vector<dReal> solution(__varmdofindices.size());
    for(size_t i = 0; i < __varmdofindices.size(); ++i) {
        JointConstPtr pjoint = probot->GetJointFromDOFIndex(__varmdofindices[i]);
        solution[i] = pjoint->GetValue(__varmdofindices[i]-pjoint->GetDOFIndex());
    }
    IkParameterization localgoal;
    if( !!__pBase ) {
        localgoal = __pBase->GetTransform().inverse()*goal;
    }
    else {
        localgoal=goal;
    }
    return vFreeParameters.size() == 0 ? pIkSolver->Solve(localgoal, solution, filteroptions, ikreturn) : pIkSolver->Solve(localgoal, solution, vFreeParameters, filteroptions, ikreturn);
}

bool RobotBase::Manipulator::FindIKSolutions(const IkParameterization& goal, int filteroptions, std::vector<IkReturnPtr>& vikreturns) const
{
    return FindIKSolutions(goal, vector<dReal>(), filteroptions, vikreturns);
}

bool RobotBase::Manipulator::FindIKSolutions(const IkParameterization& goal, const std::vector<dReal>& vFreeParameters, int filteroptions, std::vector<IkReturnPtr>& vikreturns) const
{
    IkSolverBasePtr pIkSolver = GetIkSolver();
    OPENRAVE_ASSERT_FORMAT(!!pIkSolver, "manipulator %s:%s does not have an IK solver set",RobotBasePtr(__probot)->GetName()%GetName(),ORE_Failed);
    BOOST_ASSERT(pIkSolver->GetManipulator() == shared_from_this() );
    IkParameterization localgoal;
    if( !!__pBase ) {
        localgoal = __pBase->GetTransform().inverse()*goal;
    }
    else {
        localgoal=goal;
    }
    return vFreeParameters.size() == 0 ? pIkSolver->SolveAll(localgoal,filteroptions,vikreturns) : pIkSolver->SolveAll(localgoal,vFreeParameters,filteroptions,vikreturns);
}

IkParameterization RobotBase::Manipulator::GetIkParameterization(IkParameterizationType iktype, bool inworld) const
{
    IkParameterization ikp;
    Transform t = GetTransform();
    if( !inworld ) {
        t = GetBase()->GetTransform().inverse()*t;
    }
    switch(iktype) {
    case IKP_Transform6D: ikp.SetTransform6D(t); break;
    case IKP_Rotation3D: ikp.SetRotation3D(t.rot); break;
    case IKP_Translation3D: ikp.SetTranslation3D(t.trans); break;
    case IKP_Direction3D: ikp.SetDirection3D(t.rotate(_info._vdirection)); break;
    case IKP_Ray4D: {
        ikp.SetRay4D(RAY(t.trans,t.rotate(_info._vdirection)));
        break;
    }
    case IKP_Lookat3D: {
        RAVELOG_WARN("RobotBase::Manipulator::GetIkParameterization: Lookat3D type setting goal a distance of 1 from the origin.\n");
        Vector vdir = t.rotate(_info._vdirection);
        ikp.SetLookat3D(RAY(t.trans + vdir,vdir));
        break;
    }
    case IKP_TranslationDirection5D: {
        ikp.SetTranslationDirection5D(RAY(t.trans,t.rotate(_info._vdirection)));
        break;
    }
    case IKP_TranslationXY2D: {
        ikp.SetTranslationXY2D(t.trans);
        break;
    }
    case IKP_TranslationXYOrientation3D: {
        //dReal zangle = -normalizeAxisRotation(Vector(0,0,1),t.rot).first;
        Vector vglobaldirection = t.rotate(_info._vdirection);
        ikp.SetTranslationXYOrientation3D(Vector(t.trans.x,t.trans.y,RaveAtan2(vglobaldirection.y,vglobaldirection.x)));
        break;
    }
    case IKP_TranslationLocalGlobal6D: {
        RAVELOG_WARN("RobotBase::Manipulator::GetIkParameterization: TranslationLocalGlobal6D type setting local translation to (0,0,0).\n");
        ikp.SetTranslationLocalGlobal6D(Vector(0,0,0),t.trans);
        break;
    }
    case IKP_TranslationXAxisAngle4D: {
        if (inworld) {
            Transform localt = GetBase()->GetTransform().inverse()*t;
            const Vector vlocaldirection = localt.rotate(_info._vdirection);
            ikp.SetTranslationXAxisAngle4D(t.trans,RaveAcos(utils::ClampOnRange(vlocaldirection.x,-1.0,1.0)));
        }
        else {
            const Vector vlocaldirection = t.rotate(_info._vdirection);
            ikp.SetTranslationXAxisAngle4D(t.trans,RaveAcos(utils::ClampOnRange(vlocaldirection.x,-1.0,1.0)));
        }
        break;
    }
    case IKP_TranslationYAxisAngle4D: {
        if (inworld) {
            Transform localt = GetBase()->GetTransform().inverse()*t;
            const Vector vlocaldirection = localt.rotate(_info._vdirection);
            ikp.SetTranslationYAxisAngle4D(t.trans,RaveAcos(utils::ClampOnRange(vlocaldirection.y,-1.0,1.0)));
        }
        else {
            const Vector vlocaldirection = t.rotate(_info._vdirection);
            ikp.SetTranslationYAxisAngle4D(t.trans,RaveAcos(utils::ClampOnRange(vlocaldirection.y,-1.0,1.0)));
        }
        break;
    }
    case IKP_TranslationZAxisAngle4D: {
        if (inworld) {
            Transform localt = GetBase()->GetTransform().inverse()*t;
            const Vector vlocaldirection = localt.rotate(_info._vdirection);
            ikp.SetTranslationZAxisAngle4D(t.trans,RaveAcos(utils::ClampOnRange(vlocaldirection.z,-1.0,1.0)));
        }
        else {
            const Vector vlocaldirection = t.rotate(_info._vdirection);
            ikp.SetTranslationZAxisAngle4D(t.trans,RaveAcos(utils::ClampOnRange(vlocaldirection.z,-1.0,1.0)));
        }
        break;
    }
    case IKP_TranslationXAxisAngleZNorm4D: {
        if (inworld) {
            Transform localt = GetBase()->GetTransform().inverse()*t;
            const Vector vlocaldirection = localt.rotate(_info._vdirection);
            ikp.SetTranslationXAxisAngleZNorm4D(t.trans,RaveAtan2(vlocaldirection.y,vlocaldirection.x));
        }
        else {
            Vector vlocaldirection = t.rotate(_info._vdirection);
            ikp.SetTranslationXAxisAngleZNorm4D(t.trans,RaveAtan2(vlocaldirection.y,vlocaldirection.x));
        }
        break;
    }
    case IKP_TranslationYAxisAngleXNorm4D: {
        if (inworld) {
            Transform localt = GetBase()->GetTransform().inverse()*t;
            const Vector vlocaldirection = localt.rotate(_info._vdirection);
            ikp.SetTranslationYAxisAngleXNorm4D(t.trans,RaveAtan2(vlocaldirection.z,vlocaldirection.y));
        }
        else {
            Vector vlocaldirection = t.rotate(_info._vdirection);
            ikp.SetTranslationYAxisAngleXNorm4D(t.trans,RaveAtan2(vlocaldirection.z,vlocaldirection.y));
        }
        break;
    }
    case IKP_TranslationZAxisAngleYNorm4D: {
        if (inworld) {
            Transform localt = GetBase()->GetTransform().inverse()*t;
            const Vector vlocaldirection = localt.rotate(_info._vdirection);
            ikp.SetTranslationZAxisAngleYNorm4D(t.trans,RaveAtan2(vlocaldirection.x,vlocaldirection.z));
        }
        else {
            Vector vlocaldirection = t.rotate(_info._vdirection);
            ikp.SetTranslationZAxisAngleYNorm4D(t.trans,RaveAtan2(vlocaldirection.x,vlocaldirection.z));
        }
        break;
    }
    // velocities
    case IKP_Transform6DVelocity: {
        Vector vlinearvel, vangularvel;
        GetEndEffector()->GetVelocity(vlinearvel, vangularvel);

        Transform tee = GetTransform();
        //__pEffector->GetTransform() * _info._tLocalTool
        // TODO, have to convert relative to the end effector's velocity
        vlinearvel += vangularvel.cross(tee.trans - GetEndEffector()->GetTransform().trans); // t.trans = GetTransform().trans - tbase.trans

        if( !inworld ) {
            // remove the base link velocity frame
            // v_B = v_A + angularvel x (B-A)
            //Transform tbase = GetBase()->GetTransform();
            // TODO, have to convert relative to the base's velocity!
            vlinearvel -= vangularvel.cross(t.trans); // t.trans = GetTransform().trans - tbase.trans
            //Vector vbaselinear, vbaseangular;
            //GetBase()->GetVelocity(vlinearvel, vangularvel);
            //Vector voffset = t.trans - tbase.trans;
            //vLinkVelocities[2][i].first = vbaselinear + vbaseangular.cross(voffset);
            //vLinkVelocities[2][i].second = vbaseangular;
        }
        Transform tvel;
        tvel.trans = vlinearvel;
        tvel.rot = quatMultiply(t.rot,Vector(0,vangularvel.x,vangularvel.y,vangularvel.z)) * 0.5;
        ikp.SetTransform6DVelocity(tvel);
        break;
    }
    default:
        throw OPENRAVE_EXCEPTION_FORMAT(_("invalid ik type 0x%x"),iktype,ORE_InvalidArguments);
    }
    return ikp;
}

IkParameterization RobotBase::Manipulator::GetIkParameterization(const IkParameterization& ikparam, bool inworld) const
{
    IkParameterization ikp = ikparam; // copies the custom data
    Transform t = GetTransform();
    if( !inworld ) {
        t = GetBase()->GetTransform().inverse()*t;
    }
    switch(ikparam.GetType()) {
    case IKP_Transform6D: ikp.SetTransform6D(t); break;
    case IKP_Rotation3D: ikp.SetRotation3D(t.rot); break;
    case IKP_Translation3D: ikp.SetTranslation3D(t.trans); break;
    case IKP_Direction3D: ikp.SetDirection3D(t.rotate(_info._vdirection)); break;
    case IKP_Ray4D: {
        ikp.SetRay4D(RAY(t.trans,t.rotate(_info._vdirection)));
        break;
    }
    case IKP_Lookat3D: {
        // find the closest point to ikparam.GetLookat3D() to the current ray
        Vector vdir = t.rotate(_info._vdirection);
        ikp.SetLookat3D(RAY(t.trans + vdir*vdir.dot(ikparam.GetLookat3D()-t.trans),vdir));
        break;
    }
    case IKP_TranslationDirection5D: {
        ikp.SetTranslationDirection5D(RAY(t.trans,t.rotate(_info._vdirection)));
        break;
    }
    case IKP_TranslationXY2D: {
        ikp.SetTranslationXY2D(t.trans);
        break;
    }
    case IKP_TranslationXYOrientation3D: {
        Vector vglobaldirection = t.rotate(_info._vdirection);
        ikp.SetTranslationXYOrientation3D(Vector(t.trans.x,t.trans.y,RaveAtan2(vglobaldirection.y,vglobaldirection.x)));
        break;
    }
    case IKP_TranslationLocalGlobal6D: {
        Vector localtrans = ikparam.GetTranslationLocalGlobal6D().first;
        ikp.SetTranslationLocalGlobal6D(localtrans,t * localtrans);
        break;
    }
    case IKP_TranslationXAxisAngle4D: {
        if (inworld) {
            Transform localt = GetBase()->GetTransform().inverse()*t;
            const Vector vlocaldirection = localt.rotate(_info._vdirection);
            ikp.SetTranslationXAxisAngle4D(t.trans,RaveAcos(utils::ClampOnRange(vlocaldirection.x,-1.0,1.0)));
        }
        else {
            const Vector vlocaldirection = t.rotate(_info._vdirection);
            ikp.SetTranslationXAxisAngle4D(t.trans,RaveAcos(utils::ClampOnRange(vlocaldirection.x,-1.0,1.0)));
        }
        break;
    }
    case IKP_TranslationYAxisAngle4D: {
        if (inworld) {
            Transform localt = GetBase()->GetTransform().inverse()*t;
            const Vector vlocaldirection = localt.rotate(_info._vdirection);
            ikp.SetTranslationYAxisAngle4D(t.trans,RaveAcos(utils::ClampOnRange(vlocaldirection.y,-1.0,1.0)));
        }
        else {
            const Vector vlocaldirection = t.rotate(_info._vdirection);
            ikp.SetTranslationYAxisAngle4D(t.trans,RaveAcos(utils::ClampOnRange(vlocaldirection.y,-1.0,1.0)));
        }
        break;
    }
    case IKP_TranslationZAxisAngle4D: {
        if (inworld) {
            Transform localt = GetBase()->GetTransform().inverse()*t;
            const Vector vlocaldirection = localt.rotate(_info._vdirection);
            ikp.SetTranslationZAxisAngle4D(t.trans,RaveAcos(utils::ClampOnRange(vlocaldirection.z,-1.0,1.0)));
        }
        else {
            const Vector vlocaldirection = t.rotate(_info._vdirection);
            ikp.SetTranslationZAxisAngle4D(t.trans,RaveAcos(utils::ClampOnRange(vlocaldirection.z,-1.0,1.0)));
        }
        break;
    }
    case IKP_TranslationXAxisAngleZNorm4D: {
        if (inworld) {
            Transform localt = GetBase()->GetTransform().inverse()*t;
            const Vector vlocaldirection = localt.rotate(_info._vdirection);
            ikp.SetTranslationXAxisAngleZNorm4D(t.trans,RaveAtan2(vlocaldirection.y,vlocaldirection.x));
        }
        else {
            Vector vlocaldirection = t.rotate(_info._vdirection);
            ikp.SetTranslationXAxisAngleZNorm4D(t.trans,RaveAtan2(vlocaldirection.y,vlocaldirection.x));
        }
        break;
    }
    case IKP_TranslationYAxisAngleXNorm4D: {
        if (inworld) {
            Transform localt = GetBase()->GetTransform().inverse()*t;
            const Vector vlocaldirection = localt.rotate(_info._vdirection);
            ikp.SetTranslationYAxisAngleXNorm4D(t.trans,RaveAtan2(vlocaldirection.z,vlocaldirection.y));
        }
        else {
            Vector vlocaldirection = t.rotate(_info._vdirection);
            ikp.SetTranslationYAxisAngleXNorm4D(t.trans,RaveAtan2(vlocaldirection.z,vlocaldirection.y));
        }
        break;
    }
    case IKP_TranslationZAxisAngleYNorm4D: {
        if (inworld) {
            Transform localt = GetBase()->GetTransform().inverse()*t;
            const Vector vlocaldirection = localt.rotate(_info._vdirection);
            ikp.SetTranslationZAxisAngleYNorm4D(t.trans,RaveAtan2(vlocaldirection.x,vlocaldirection.z));
        }
        else {
            Vector vlocaldirection = t.rotate(_info._vdirection);
            ikp.SetTranslationZAxisAngleYNorm4D(t.trans,RaveAtan2(vlocaldirection.x,vlocaldirection.z));
        }
        break;
    }
    // velocities
    case IKP_Transform6DVelocity: {
        Vector vlinearvel, vangularvel;
        GetEndEffector()->GetVelocity(vlinearvel, vangularvel);

        Transform tee = GetTransform();
        //__pEffector->GetTransform() * _info._tLocalTool
        // TODO, have to convert relative to the end effector's velocity
        vlinearvel += vangularvel.cross(tee.trans - GetEndEffector()->GetTransform().trans); // t.trans = GetTransform().trans - tbase.trans

        if( !inworld ) {
            // remove the base link velocity frame
            // v_B = v_A + angularvel x (B-A)
            //Transform tbase = GetBase()->GetTransform();
            // TODO, have to convert relative to the base's velocity!
            vlinearvel -= vangularvel.cross(t.trans); // t.trans = GetTransform().trans - tbase.trans
            //Vector vbaselinear, vbaseangular;
            //GetBase()->GetVelocity(vlinearvel, vangularvel);
            //Vector voffset = t.trans - tbase.trans;
            //vLinkVelocities[2][i].first = vbaselinear + vbaseangular.cross(voffset);
            //vLinkVelocities[2][i].second = vbaseangular;
        }
        Transform tvel;
        tvel.trans = vlinearvel;
        tvel.rot = quatMultiply(t.rot,Vector(0,vangularvel.x,vangularvel.y,vangularvel.z)) * 0.5;
        ikp.SetTransform6DVelocity(tvel);
        break;
    }
    default:
        throw OPENRAVE_EXCEPTION_FORMAT(_("invalid ik type 0x%x"),ikparam.GetType(),ORE_InvalidArguments);
    }
    return ikp;
}

void RobotBase::Manipulator::GetChildJoints(std::vector<JointPtr>& vjoints) const
{
    RobotBasePtr probot(__probot);
    vjoints.resize(0);
    int iattlink = __pEffector->GetIndex();
    vector<uint8_t> vhasjoint(probot->GetJoints().size(),false);
    FOREACHC(itlink, probot->GetLinks()) {
        int ilink = (*itlink)->GetIndex();
        if( ilink == iattlink ) {
            continue;
        }
        // gripper needs to be affected by all joints
        bool bGripperLink = true;
        FOREACHC(itarmjoint,__varmdofindices) {
            if( !probot->DoesAffect(probot->GetJointFromDOFIndex(*itarmjoint)->GetJointIndex(),ilink) ) {
                bGripperLink = false;
                break;
            }
        }
        if( !bGripperLink ) {
            continue;
        }

        FOREACHC(itjoint, probot->GetJoints()) {
            if( !(*itjoint)->IsStatic() && !vhasjoint[(*itjoint)->GetJointIndex()] && probot->DoesAffect((*itjoint)->GetJointIndex(),ilink) && !probot->DoesAffect((*itjoint)->GetJointIndex(),iattlink) ) {
                vjoints.push_back(*itjoint);
                vhasjoint[(*itjoint)->GetJointIndex()] = true;
            }
        }
    }
}

void RobotBase::Manipulator::GetChildDOFIndices(std::vector<int>& vdofindices) const
{
    vdofindices.resize(0);
    RobotBasePtr probot(__probot);
    int iattlink = __pEffector->GetIndex();
    vector<uint8_t> vhasjoint(probot->GetJoints().size(),false);
    FOREACHC(itlink, probot->GetLinks()) {
        int ilink = (*itlink)->GetIndex();
        if( ilink == iattlink ) {
            continue;
        }
        // gripper needs to be affected by all joints
        bool bGripperLink = true;
        FOREACHC(itarmjoint,__varmdofindices) {
            if( !probot->DoesAffect(probot->GetJointFromDOFIndex(*itarmjoint)->GetJointIndex(),ilink) ) {
                bGripperLink = false;
                break;
            }
        }
        if( !bGripperLink ) {
            continue;
        }

        FOREACHC(itjoint, probot->GetJoints()) {
            if( !(*itjoint)->IsStatic() && !vhasjoint[(*itjoint)->GetJointIndex()] && probot->DoesAffect((*itjoint)->GetJointIndex(),ilink) && !probot->DoesAffect((*itjoint)->GetJointIndex(),iattlink) ) {
                vhasjoint[(*itjoint)->GetJointIndex()] = true;
                int idofbase = (*itjoint)->GetDOFIndex();
                for(int idof = 0; idof < (*itjoint)->GetDOF(); ++idof) {
                    vdofindices.push_back(idofbase+idof);
                }
            }
        }
    }
}

void RobotBase::Manipulator::GetChildLinks(std::vector<LinkPtr>& vlinks) const
{
    RobotBasePtr probot(__probot);
    // get all child links of the manipualtor
    vlinks.clear();
    __pEffector->GetRigidlyAttachedLinks(vlinks);
    int iattlink = __pEffector->GetIndex();
    FOREACHC(itlink, probot->GetLinks()) {
        int ilink = (*itlink)->GetIndex();
        if( ilink == iattlink ) {
            continue;
        }
        // gripper needs to be affected by all joints
        bool bGripperLink = true;
        FOREACHC(itarmdof,__varmdofindices) {
            if( !probot->DoesAffect(probot->GetJointFromDOFIndex(*itarmdof)->GetJointIndex(),ilink) ) {
                bGripperLink = false;
                break;
            }
        }
        if( !bGripperLink ) {
            continue;
        }
        // there could be passive joints that are attached to the end effector that are non-static. if a link is affected by all the joints in the chain, then it is most likely a child just by the fact that all the arm joints affect it.
        if( find(vlinks.begin(), vlinks.end(), *itlink) == vlinks.end() ) { // if joint is static but still in the dof indices, it could already be rigidly attached to the end effector link and therefore inside vlinks
            vlinks.push_back(*itlink);
        }
    }
}

bool RobotBase::Manipulator::IsChildLink(const KinBody::Link &link) const
{
    if( __pEffector->IsRigidlyAttached(link) ) {
        return true;
    }

    RobotBasePtr probot(__probot);
    int iattlink = __pEffector->GetIndex();
    int ilink = link.GetIndex();
    if( ilink == iattlink ) {
        return true;
    }
    // gripper needs to be affected by all joints
    FOREACHC(itarmdof,__varmdofindices) {
        if( !probot->DoesAffect(probot->GetJointFromDOFIndex(*itarmdof)->GetJointIndex(),ilink) ) {
            return false;
        }
    }
    for(size_t ijoint = 0; ijoint < probot->GetJoints().size(); ++ijoint) {
        if( probot->DoesAffect(ijoint,ilink) && !probot->DoesAffect(ijoint,iattlink) ) {
            return true;
        }
    }
    return false;
}

void RobotBase::Manipulator::GetIndependentLinks(std::vector<LinkPtr>& vlinks) const
{
    RobotBasePtr probot(__probot);
    vlinks.clear();
    FOREACHC(itlink, probot->GetLinks()) {
        bool bAffected = false;
        FOREACHC(itindex,__varmdofindices) {
            if( probot->DoesAffect(probot->GetJointFromDOFIndex(*itindex)->GetJointIndex(),(*itlink)->GetIndex()) ) {
                bAffected = true;
                break;
            }
        }
        FOREACHC(itindex,__vgripperdofindices) {
            if( probot->DoesAffect(probot->GetJointFromDOFIndex(*itindex)->GetJointIndex(),(*itlink)->GetIndex()) ) {
                bAffected = true;
                break;
            }
        }

        if( !bAffected ) {
            vlinks.push_back(*itlink);
        }
    }
}

bool RobotBase::Manipulator::CheckEndEffectorCollision(CollisionReportPtr report) const
{
    RobotBasePtr probot(__probot);
    // get all child links of the manipualtor
    int iattlink = __pEffector->GetIndex();
    vector<LinkPtr> vattachedlinks;
    __pEffector->GetRigidlyAttachedLinks(vattachedlinks);

    CollisionCheckerBasePtr pchecker = probot->GetEnv()->GetCollisionChecker();
    bool bAllLinkCollisions = !!(pchecker->GetCollisionOptions()&CO_AllLinkCollisions);
    CollisionReportKeepSaver reportsaver(report);
    if( !!report && bAllLinkCollisions && report->nKeepPrevious == 0 ) {
        report->Reset();
        report->nKeepPrevious = 1; // have to keep the previous since aggregating results
    }

    bool bincollision = false;

    FOREACHC(itlink,vattachedlinks) {
        if( probot->CheckLinkCollision((*itlink)->GetIndex(), report) ) {
            if( !bAllLinkCollisions ) { // if checking all collisions, have to continue
                return true;
            }
            bincollision = true;
        }
    }
    FOREACHC(itlink, probot->GetLinks()) {
        int ilink = (*itlink)->GetIndex();
        if((ilink == iattlink)|| !(*itlink)->IsEnabled() ) {
            continue;
        }
        // gripper needs to be affected by all joints
        bool bGripperLink = true;
        FOREACHC(itarmdof,__varmdofindices) {
            if( !probot->DoesAffect(probot->GetJointFromDOFIndex(*itarmdof)->GetJointIndex(),ilink) ) {
                bGripperLink = false;
                break;
            }
        }
        if( !bGripperLink ) {
            continue;
        }

        bool bIsAffected = false;
        for(size_t ijoint = 0; ijoint < probot->GetJoints().size(); ++ijoint) {
            if( probot->DoesAffect(ijoint,ilink) && !probot->DoesAffect(ijoint,iattlink) ) {
                bIsAffected = true;
                if( probot->CheckLinkCollision(ilink, report) ) {
                    if( !bAllLinkCollisions ) { // if checking all collisions, have to continue
                        return true;
                    }
                    bincollision = true;
                }
                break;
            }
        }

        if( !bIsAffected ) {
            // link is not affected by any of the joints, perhaps there could be passive joints that are attached to the end effector that are non-static. if a link is affected by all the joints in the chain, then it is most likely a child just by the fact that all the arm joints affect it.
            if( probot->CheckLinkCollision(ilink, report) ) {
                if( !bAllLinkCollisions ) { // if checking all collisions, have to continue
                    return true;
                }
                bincollision = true;
            }
        }
    }
    return bincollision;
}

bool RobotBase::Manipulator::CheckEndEffectorCollision(const Transform& tEE, CollisionReportPtr report) const
{
    KinBodyConstPtr pdummynull;
    return _CheckEndEffectorCollision(tEE, pdummynull, report);
}

bool RobotBase::Manipulator::CheckEndEffectorCollision(const Transform& tEE, KinBodyConstPtr pbody, CollisionReportPtr report) const
{
    OPENRAVE_ASSERT_FORMAT(!!pbody, "the body is not specified for collision checking with manipulator %s:%s",RobotBasePtr(__probot)->GetName()%GetName(),ORE_InvalidArguments);
    return _CheckEndEffectorCollision(tEE, pbody, report);
}

bool RobotBase::Manipulator::_CheckEndEffectorCollision(const Transform& tEE, KinBodyConstPtr pbody, CollisionReportPtr report) const
{
    RobotBasePtr probot(__probot);
    Transform toldEE = GetTransform();
    Transform tdelta = tEE*toldEE.inverse();
    // get all child links of the manipualtor
    int iattlink = __pEffector->GetIndex();
    vector<LinkPtr> vattachedlinks;
    __pEffector->GetRigidlyAttachedLinks(vattachedlinks);

    CollisionCheckerBasePtr pchecker = probot->GetEnv()->GetCollisionChecker();
    bool bAllLinkCollisions = !!(pchecker->GetCollisionOptions()&CO_AllLinkCollisions);
    CollisionReportKeepSaver reportsaver(report);
    if( !!report && bAllLinkCollisions && report->nKeepPrevious == 0 ) {
        report->Reset();
        report->nKeepPrevious = 1; // have to keep the previous since aggregating results
    }

    bool bincollision = false;

    FOREACHC(itlink,vattachedlinks) {
        if( !!pbody ) {
            // check with the specified body
            bincollision |= probot->CheckLinkCollision((*itlink)->GetIndex(),tdelta*(*itlink)->GetTransform(),pbody,report);
        }
        else {
            // check with the environment
            bincollision |= probot->CheckLinkCollision((*itlink)->GetIndex(),tdelta*(*itlink)->GetTransform(),report);
        }
        if( bincollision && !bAllLinkCollisions) { // if checking all collisions, have to continue
            return true;
        }
    }
    FOREACHC(itlink, probot->GetLinks()) {
        int ilink = (*itlink)->GetIndex();
        if((ilink == iattlink)|| !(*itlink)->IsEnabled() ) {
            continue;
        }
        // gripper needs to be affected by all joints
        bool bGripperLink = true;
        FOREACHC(itarmdof,__varmdofindices) {
            if( !probot->DoesAffect(probot->GetJointFromDOFIndex(*itarmdof)->GetJointIndex(),ilink) ) {
                bGripperLink = false;
                break;
            }
        }
        if( !bGripperLink ) {
            continue;
        }

        bool bIsAffected = false;
        for(size_t ijoint = 0; ijoint < probot->GetJoints().size(); ++ijoint) {
            if( probot->DoesAffect(ijoint,ilink) && !probot->DoesAffect(ijoint,iattlink) ) {
                bIsAffected = true;
                if( !!pbody ) {
                    // check with the specified body
                    bincollision |= probot->CheckLinkCollision(ilink,tdelta*(*itlink)->GetTransform(),pbody,report);
                }
                else {
                    // check with the environment
                    bincollision |= probot->CheckLinkCollision(ilink,tdelta*(*itlink)->GetTransform(),report);
                }
                if( bincollision && !bAllLinkCollisions ) { // if checking all collisions, have to continue
                    return true;
                }
                break;
            }
        }

        if( !bIsAffected ) {
            // link is not affected by any of the joints, perhaps there could be passive joints that are attached to the end effector that are non-static. if a link is affected by all the joints in the chain, then it is most likely a child just by the fact that all the arm joints affect it.
            if( !!pbody ) {
                // check with the specified body
                bincollision |= probot->CheckLinkCollision(ilink,tdelta*(*itlink)->GetTransform(),pbody,report);
            }
            else {
                // check with the environment
                bincollision |= probot->CheckLinkCollision(ilink,tdelta*(*itlink)->GetTransform(),report);
            }
            if( bincollision && !bAllLinkCollisions) { // if checking all collisions, have to continue
                return true;
            }
        }
    }
    return bincollision;
}

bool RobotBase::Manipulator::CheckEndEffectorSelfCollision(CollisionReportPtr report, bool bIgnoreManipulatorLinks) const
{
    RobotBasePtr probot(__probot);
    // get all child links of the manipualtor
    int iattlink = __pEffector->GetIndex();
    vector<LinkPtr> vattachedlinks;
    __pEffector->GetRigidlyAttachedLinks(vattachedlinks);

    CollisionCheckerBasePtr pchecker = probot->GetEnv()->GetCollisionChecker();
    bool bAllLinkCollisions = !!(pchecker->GetCollisionOptions()&CO_AllLinkCollisions);
    CollisionReportKeepSaver reportsaver(report);
    if( !!report && bAllLinkCollisions && report->nKeepPrevious == 0 ) {
        report->Reset();
        report->nKeepPrevious = 1; // have to keep the previous since aggregating results
    }

    bool bincollision = false;

    if( bIgnoreManipulatorLinks ) {
        CollisionCheckerBasePtr pselfchecker = !!probot->GetSelfCollisionChecker() ? probot->GetSelfCollisionChecker() : probot->GetEnv()->GetCollisionChecker();
        std::vector<LinkPtr> vindependentinks;
        GetIndependentLinks(vindependentinks);
        FOREACHC(itlink,vattachedlinks) {
            KinBody::LinkPtr plink = *itlink;
            if( plink->IsEnabled() ) {
                boost::shared_ptr<TransformSaver<LinkPtr> > linksaver(new TransformSaver<LinkPtr>(plink)); // gcc optimization bug when linksaver is on stack?
                FOREACHC(itindependentlink,vindependentinks) {
                    if( *itlink != *itindependentlink && (*itindependentlink)->IsEnabled() ) {
                        if( pselfchecker->CheckCollision(*itlink, *itindependentlink,report) ) {
                            if( !bAllLinkCollisions ) { // if checking all collisions, have to continue
                                RAVELOG_VERBOSE_FORMAT("link self collision with link %s", (*itlink)->GetName());
                                return true;
                            }
                            bincollision = true;
                        }
                    }
                }
            }
        }
    }
    else {
        // unfortunately we cannot check for self collisions of links since after IK they could be different for links that move because of the manipulator!
        FOREACHC(itlink,vattachedlinks) {
            if( probot->CheckLinkSelfCollision((*itlink)->GetIndex(),report) ) {
                if( !bAllLinkCollisions ) { // if checking all collisions, have to continue
                    RAVELOG_VERBOSE_FORMAT("link self collision with link %s", (*itlink)->GetName());
                    return true;
                }
                bincollision = true;
            }
        }
    }
    FOREACHC(itlink, probot->GetLinks()) {
        int ilink = (*itlink)->GetIndex();
        if((ilink == iattlink)|| !(*itlink)->IsEnabled() ) {
            continue;
        }
        // gripper needs to be affected by all joints
        bool bGripperLink = true;
        FOREACHC(itarmdof,__varmdofindices) {
            if( !probot->DoesAffect(probot->GetJointFromDOFIndex(*itarmdof)->GetJointIndex(),ilink) ) {
                bGripperLink = false;
                break;
            }
        }
        if( !bGripperLink ) {
            continue;
        }

        bool bIsAffected = false;
        for(size_t ijoint = 0; ijoint < probot->GetJoints().size(); ++ijoint) {
            if( probot->DoesAffect(ijoint,ilink) && !probot->DoesAffect(ijoint,iattlink) ) {
                bIsAffected = true;
                if( probot->CheckLinkSelfCollision(ilink,report) ) {
                    if( !bAllLinkCollisions ) { // if checking all collisions, have to continue
                        return true;
                    }
                    bincollision = true;
                }
                break;
            }
        }

        if( !bIsAffected ) {
            // link is not affected by any of the joints, perhaps there could be passive joints that are attached to the end effector that are non-static. if a link is affected by all the joints in the chain, then it is most likely a child just by the fact that all the arm joints affect it.
            if( probot->CheckLinkSelfCollision(ilink,report) ) {
                if( !bAllLinkCollisions ) { // if checking all collisions, have to continue
                    return true;
                }
                bincollision = true;
            }
        }
    }
    return bincollision;
}

bool RobotBase::Manipulator::CheckEndEffectorSelfCollision(const Transform& tEE, CollisionReportPtr report, bool bIgnoreManipulatorLinks) const
{
    RobotBasePtr probot(__probot);
    Transform toldEE = GetTransform();
    Transform tdelta = tEE*toldEE.inverse();
    // get all child links of the manipualtor
    int iattlink = __pEffector->GetIndex();
    vector<LinkPtr> vattachedlinks;
    __pEffector->GetRigidlyAttachedLinks(vattachedlinks);

    CollisionCheckerBasePtr pchecker = probot->GetEnv()->GetCollisionChecker();
    bool bAllLinkCollisions = !!(pchecker->GetCollisionOptions()&CO_AllLinkCollisions);
    CollisionReportKeepSaver reportsaver(report);
    if( !!report && bAllLinkCollisions && report->nKeepPrevious == 0 ) {
        report->Reset();
        report->nKeepPrevious = 1; // have to keep the previous since aggregating results
    }

    bool bincollision = false;

    // parameters used only when bIgnoreManipulatorLinks is true
    CollisionCheckerBasePtr pselfchecker;
    std::vector<LinkPtr> vindependentinks;
    if( bIgnoreManipulatorLinks ) {
        GetIndependentLinks(vindependentinks);
        pselfchecker = !!probot->GetSelfCollisionChecker() ? probot->GetSelfCollisionChecker() : probot->GetEnv()->GetCollisionChecker();
    }

    if( bIgnoreManipulatorLinks ) {
        GetIndependentLinks(vindependentinks);
        FOREACHC(itlink,vattachedlinks) {
            KinBody::LinkPtr plink = *itlink;
            if( plink->IsEnabled() ) {
                boost::shared_ptr<TransformSaver<LinkPtr> > linksaver(new TransformSaver<LinkPtr>(plink)); // gcc optimization bug when linksaver is on stack?
                Transform tlinktrans = tdelta*plink->GetTransform();
                plink->SetTransform(tlinktrans);

                FOREACHC(itindependentlink,vindependentinks) {
                    if( *itlink != *itindependentlink && (*itindependentlink)->IsEnabled() ) {
                        if( pselfchecker->CheckCollision(*itlink, *itindependentlink,report) ) {
                            if( !bAllLinkCollisions ) { // if checking all collisions, have to continue
                                RAVELOG_VERBOSE_FORMAT("link self collision with link %s", (*itlink)->GetName());
                                return true;
                            }
                            bincollision = true;
                        }
                    }
                }
            }
        }
    }
    else {
        // unfortunately we cannot check for self collisions of links since after IK they could be different for links that move because of the manipulator!
        FOREACHC(itlink,vattachedlinks) {
            if( probot->CheckLinkSelfCollision((*itlink)->GetIndex(),tdelta*(*itlink)->GetTransform(),report) ) {
                if( !bAllLinkCollisions ) { // if checking all collisions, have to continue
                    RAVELOG_VERBOSE_FORMAT("link self collision with link %s", (*itlink)->GetName());
                    return true;
                }
                bincollision = true;
            }
        }
    }
    FOREACHC(itlink, probot->GetLinks()) {
        int ilink = (*itlink)->GetIndex();
        if((ilink == iattlink)|| !(*itlink)->IsEnabled() ) {
            continue;
        }
        // gripper needs to be affected by all joints
        bool bGripperLink = true;
        FOREACHC(itarmdof,__varmdofindices) {
            if( !probot->DoesAffect(probot->GetJointFromDOFIndex(*itarmdof)->GetJointIndex(),ilink) ) {
                bGripperLink = false;
                break;
            }
        }
        if( !bGripperLink ) {
            continue;
        }

        bool bIsAffected = false;
        for(size_t ijoint = 0; ijoint < probot->GetJoints().size(); ++ijoint) {
            if( probot->DoesAffect(ijoint,ilink) && !probot->DoesAffect(ijoint,iattlink) ) {
                bIsAffected = true;
                if( bIgnoreManipulatorLinks ) {
                    boost::shared_ptr<TransformSaver<LinkPtr> > linksaver(new TransformSaver<LinkPtr>(*itlink)); // gcc optimization bug when linksaver is on stack?
                    Transform tlinktrans = tdelta*(*itlink)->GetTransform();
                    (*itlink)->SetTransform(tlinktrans);

                    FOREACHC(itindependentlink,vindependentinks) {
                        if( *itlink != *itindependentlink && (*itindependentlink)->IsEnabled() ) {
                            if( pselfchecker->CheckCollision(*itlink, *itindependentlink,report) ) {
                                if( !bAllLinkCollisions ) { // if checking all collisions, have to continue
                                    RAVELOG_VERBOSE_FORMAT("gripper link self collision with link %s", (*itlink)->GetName());
                                    return true;
                                }
                                bincollision = true;
                            }
                        }
                    }
                }
                else {
                    if( probot->CheckLinkSelfCollision(ilink,tdelta*(*itlink)->GetTransform(),report) ) {
                        if( !bAllLinkCollisions ) { // if checking all collisions, have to continue
                            return true;
                        }
                        bincollision = true;
                    }
                }
                break;
            }
        }

        if( !bIsAffected ) {
            // link is not affected by any of the joints, perhaps there could be passive joints that are attached to the end effector that are non-static. if a link is affected by all the joints in the chain, then it is most likely a child just by the fact that all the arm joints affect it.
            if( bIgnoreManipulatorLinks ) {
                boost::shared_ptr<TransformSaver<LinkPtr> > linksaver(new TransformSaver<LinkPtr>(*itlink)); // gcc optimization bug when linksaver is on stack?
                Transform tlinktrans = tdelta*(*itlink)->GetTransform();
                (*itlink)->SetTransform(tlinktrans);

                FOREACHC(itindependentlink,vindependentinks) {
                    if( *itlink != *itindependentlink && (*itindependentlink)->IsEnabled() ) {
                        if( pselfchecker->CheckCollision(*itlink, *itindependentlink,report) ) {
                            if( !bAllLinkCollisions ) { // if checking all collisions, have to continue
                                RAVELOG_VERBOSE_FORMAT("gripper link self collision with link %s", (*itlink)->GetName());
                                return true;
                            }
                            bincollision = true;
                        }
                    }
                }
            }
            else {
                if( probot->CheckLinkSelfCollision(ilink,tdelta*(*itlink)->GetTransform(),report) ) {
                    if( !bAllLinkCollisions ) { // if checking all collisions, have to continue
                        return true;
                    }
                    bincollision = true;
                }
            }
            break;
        }
    }
    return bincollision;
}

bool RobotBase::Manipulator::CheckEndEffectorCollision(const IkParameterization& ikparam, CollisionReportPtr report, int numredundantsamples) const
{
    KinBodyConstPtr pdummynull; // pass null to check with the environment
    return _CheckEndEffectorCollision(ikparam, pdummynull, report, numredundantsamples);
}

bool RobotBase::Manipulator::CheckEndEffectorCollision(const IkParameterization& ikparam, KinBodyConstPtr pbody, CollisionReportPtr report, int numredundantsamples) const
{
    OPENRAVE_ASSERT_FORMAT(!!pbody, "the body is not specified for collision checking with manipulator %s:%s",RobotBasePtr(__probot)->GetName()%GetName(),ORE_InvalidArguments);
    return _CheckEndEffectorCollision(ikparam, pbody, report, numredundantsamples);
}

bool RobotBase::Manipulator::_CheckEndEffectorCollision(const IkParameterization& ikparam, KinBodyConstPtr pbody, CollisionReportPtr report, int numredundantsamples) const
{
    if( ikparam.GetType() == IKP_Transform6D ) {
        return _CheckEndEffectorCollision(ikparam.GetTransform6D(),pbody,report);
    }
    RobotBasePtr probot = GetRobot();
    if( numredundantsamples > 0 ) {
        if( ikparam.GetType() == IKP_TranslationDirection5D ) {
            Transform tStartEE;
            tStartEE.rot = quatRotateDirection(_info._vdirection, ikparam.GetTranslationDirection5D().dir);
            tStartEE.trans = ikparam.GetTranslationDirection5D().pos;
            Vector qdelta = quatFromAxisAngle(_info._vdirection, 2*M_PI/dReal(numredundantsamples));
            bool bNotInCollision = false;
            for(int i = 0; i < numredundantsamples; ++i) {
                if( !_CheckEndEffectorCollision(tStartEE,pbody,report) ) {
                    // doesn't collide, but will need to verify that there actually exists an IK solution there...
                    // if we accidentally return here even there's no IK solution, then later processes could waste a lot of time looking for it.
                    bNotInCollision = true;
                    break;
                }
                tStartEE.rot = quatMultiply(tStartEE.rot, qdelta);
            }
            if( !bNotInCollision ) {
                return true;
            }
        }
        else {
            RAVELOG_WARN_FORMAT("do not support redundant checking for iktype 0x%x", ikparam.GetType());
        }
    }

    IkSolverBasePtr pIkSolver = GetIkSolver();
    //OPENRAVE_ASSERT_OP_FORMAT(GetArmDOF(), <=, ikparam.GetDOF(), "ikparam type 0x%x does not fully determine manipulator %s:%s end effector configuration", ikparam.GetType()%probot->GetName()%GetName(),ORE_InvalidArguments);
    OPENRAVE_ASSERT_FORMAT(!!pIkSolver, "manipulator %s:%s does not have an IK solver set",probot->GetName()%GetName(),ORE_Failed);
    OPENRAVE_ASSERT_FORMAT(pIkSolver->Supports(ikparam.GetType()),"manipulator %s:%s ik solver %s does not support ik type 0x%x",probot->GetName()%GetName()%pIkSolver->GetXMLId()%ikparam.GetType(),ORE_InvalidState);
    BOOST_ASSERT(pIkSolver->GetManipulator() == shared_from_this() );
    IkParameterization localgoal;
    if( !!__pBase ) {
        localgoal = __pBase->GetTransform().inverse()*ikparam;
    }
    else {
        localgoal=ikparam;
    }

    // if IK can be solved, then there exists a solution for the end effector that is not in collision
    IkReturn ikreturn(IKRA_Success);
    IkReturnPtr pikreturn(&ikreturn,utils::null_deleter());

    // need to use free params here since sometimes IK can have 3+ free DOF and it would freeze searching for all of them
    std::vector<dReal> vFreeParameters;
    pIkSolver->GetFreeParameters(vFreeParameters);
    if( pIkSolver->Solve(localgoal, std::vector<dReal>(), vFreeParameters, IKFO_CheckEnvCollisions|IKFO_IgnoreCustomFilters, pikreturn) ) { // TODO need to specify IKFO_IgnoreSelfCollisions?
        return false;
    }
    else {
        if( (ikreturn._action&IKRA_RejectSelfCollision) != IKRA_RejectSelfCollision && (ikreturn._action&IKRA_RejectEnvCollision) != IKRA_RejectEnvCollision ) {
            RAVELOG_VERBOSE_FORMAT("ik solution not found due to non-collision reasons (0x%x), returning true anway...", ikreturn._action);
            // is this a good idea?
        }
        if( !!report ) {
            // solver failed, should have some way of initializing the report...
            if( numredundantsamples > 0 ) {
                if( ikparam.GetType() == IKP_TranslationDirection5D || ikparam.GetType() == IKP_TranslationXAxisAngleZNorm4D || ikparam.GetType() == IKP_TranslationYAxisAngleXNorm4D || ikparam.GetType() == IKP_TranslationZAxisAngleYNorm4D ) {
                    // if here, then already determined that there is a roll that is collision free, so return False
                    return false;
                }
            }
        }
        return true;
    }
}

bool RobotBase::Manipulator::CheckEndEffectorSelfCollision(const IkParameterization& ikparam, CollisionReportPtr report, int numredundantsamples, bool bIgnoreManipulatorLinks) const
{
    if( ikparam.GetType() == IKP_Transform6D ) {
        return CheckEndEffectorSelfCollision(ikparam.GetTransform6D(),report,bIgnoreManipulatorLinks);
    }
    RobotBasePtr probot = GetRobot();
    if( numredundantsamples > 0 ) {
        if( ikparam.GetType() == IKP_TranslationDirection5D ) {
            Transform tStartEE;
            tStartEE.rot = quatRotateDirection(_info._vdirection, ikparam.GetTranslationDirection5D().dir);
            tStartEE.trans = ikparam.GetTranslationDirection5D().pos;
            Vector qdelta = quatFromAxisAngle(_info._vdirection, 2*M_PI/dReal(numredundantsamples));
            bool bNotInCollision = false;
            for(int i = 0; i < numredundantsamples; ++i) {
                if( !CheckEndEffectorSelfCollision(tStartEE,report, bIgnoreManipulatorLinks) ) {
                    // doesn't collide, but will need to verify that there actually exists an IK solution there...
                    // if we accidentally return here even there's no IK solution, then later processes could waste a lot of time looking for it.
                    bNotInCollision = true;
                    break;
                }
                tStartEE.rot = quatMultiply(tStartEE.rot, qdelta);
            }
            if( !bNotInCollision ) {
                return true;
            }
        }
        else {
            RAVELOG_WARN_FORMAT("do not support redundant checking for iktype 0x%x", ikparam.GetType());
        }
    }

    IkSolverBasePtr pIkSolver = GetIkSolver();
    //OPENRAVE_ASSERT_OP_FORMAT(GetArmDOF(), <=, ikparam.GetDOF(), "ikparam type 0x%x does not fully determine manipulator %s:%s end effector configuration", ikparam.GetType()%probot->GetName()%GetName(),ORE_InvalidArguments);
    OPENRAVE_ASSERT_FORMAT(!!pIkSolver, "manipulator %s:%s does not have an IK solver set",probot->GetName()%GetName(),ORE_Failed);
    OPENRAVE_ASSERT_FORMAT(pIkSolver->Supports(ikparam.GetType()),"manipulator %s:%s ik solver %s does not support ik type 0x%x",probot->GetName()%GetName()%pIkSolver->GetXMLId()%ikparam.GetType(),ORE_InvalidState);
    BOOST_ASSERT(pIkSolver->GetManipulator() == shared_from_this() );
    IkParameterization localgoal;
    if( !!__pBase ) {
        localgoal = __pBase->GetTransform().inverse()*ikparam;
    }
    else {
        localgoal=ikparam;
    }

    // if IK can be solved, then there exists a solution for the end effector that is not in collision
    IkReturn ikreturn(IKRA_Success);
    IkReturnPtr pikreturn(&ikreturn,utils::null_deleter());

    // need to use free params here since sometimes IK can have 3+ free DOF and it would freeze searching for all of them
    std::vector<dReal> vFreeParameters;
    pIkSolver->GetFreeParameters(vFreeParameters);
    if( pIkSolver->Solve(localgoal, std::vector<dReal>(), vFreeParameters, IKFO_IgnoreCustomFilters, pikreturn) ) {
        return false;
    }
    else {
        if( (ikreturn._action&IKRA_RejectSelfCollision) != IKRA_RejectSelfCollision && (ikreturn._action&IKRA_RejectEnvCollision) != IKRA_RejectEnvCollision ) {
            RAVELOG_VERBOSE_FORMAT("ik solution not found due to non-collision reasons (0x%x), returning true anway...", ikreturn._action);
            // is this a good idea?
        }
        if( !!report ) {
            // solver failed, should have some way of initializing the report...
            if( numredundantsamples > 0 ) {
                if( ikparam.GetType() == IKP_TranslationDirection5D || ikparam.GetType() == IKP_TranslationXAxisAngleZNorm4D || ikparam.GetType() == IKP_TranslationYAxisAngleXNorm4D || ikparam.GetType() == IKP_TranslationZAxisAngleYNorm4D ) {
                    // if here, then already determined that there is a roll that is collision free, so return False
                    return false;
                }
            }
        }
        return true;
    }

//    // only care about the end effector position, so disable all time consuming options. still leave the custom options in case the user wants to call some custom stuff?
//    // is it necessary to call with IKFO_IgnoreJointLimits knowing that the robot will never reach those solutions?
//    std::vector< std::vector<dReal> > vsolutions;
//    if( !pIkSolver->SolveAll(localgoal, vector<dReal>(), IKFO_IgnoreSelfCollisions,vsolutions) ) {
//        throw OPENRAVE_EXCEPTION_FORMAT(_("failed to find ik solution for type 0x%x"),ikparam.GetType(),ORE_InvalidArguments);
//    }
//    RobotStateSaver saver(probot);
//    probot->SetActiveDOFs(GetArmIndices());
//    // have to check all solutions since the 6D transform can change even though the ik parameterization doesn't
//    std::list<Transform> listprevtransforms;
//    FOREACH(itsolution,vsolutions) {
//        probot->SetActiveDOFValues(*itsolution,false);
//        Transform t = GetTransform();
//        // check if previous transforms exist
//        bool bhassimilar = false;
//        FOREACH(ittrans,listprevtransforms) {
//            if( TransformDistanceFast(t,*ittrans) < g_fEpsilonLinear*10 ) {
//                bhassimilar = true;
//                break;
//            }
//        }
//        if( !bhassimilar ) {
//            if( CheckEndEffectorSelfCollision(GetTransform(),report) ) {
//                return true;
//            }
//            listprevtransforms.push_back(t);
//        }
//    }
//
//    return false;
}

bool RobotBase::Manipulator::CheckIndependentCollision(CollisionReportPtr report) const
{
    RobotBasePtr probot(__probot);
    std::vector<KinBodyConstPtr> vbodyexcluded;
    std::vector<KinBody::LinkConstPtr> vlinkexcluded;

    FOREACHC(itlink, probot->GetLinks()) {
        if( !(*itlink)->IsEnabled() ) {
            continue;
        }
        bool bAffected = false;
        FOREACHC(itindex,__varmdofindices) {
            if( probot->DoesAffect(probot->GetJointFromDOFIndex(*itindex)->GetJointIndex(),(*itlink)->GetIndex()) ) {
                bAffected = true;
                break;
            }
        }
        if( !bAffected ) {
            FOREACHC(itindex,__vgripperdofindices) {
                if( probot->DoesAffect(probot->GetJointFromDOFIndex(*itindex)->GetJointIndex(),(*itlink)->GetIndex()) ) {
                    bAffected = true;
                    break;
                }
            }
        }

        if( !bAffected ) {
            if( probot->GetEnv()->GetCollisionChecker()->GetCollisionOptions() & CO_ActiveDOFs ) {
                // collision checker has the CO_ActiveDOFs option set, so check if link is active
                if( !probot->GetAffineDOF() ) {
                    bool bActive = false;
                    FOREACHC(itdofindex, probot->GetActiveDOFIndices()) {
                        if( probot->DoesAffect(probot->GetJointFromDOFIndex(*itdofindex)->GetJointIndex(),(*itlink)->GetIndex()) ) {
                            bActive = true;
                            break;
                        }
                    }
                    if( !bActive ) {
                        continue;
                    }
                }
            }
            if( probot->GetEnv()->CheckCollision(KinBody::LinkConstPtr(*itlink),report) ) {
                return true;
            }

            // check if any grabbed bodies are attached to this link
<<<<<<< HEAD
            FOREACHC(itgrabbed,probot->_vGrabbedBodies) {
                GrabbedConstPtr pgrabbed = boost::dynamic_pointer_cast<Grabbed const>(*itgrabbed);
                if( pgrabbed->_pGrabbingLink == *itlink ) {
=======
            for (const GrabbedPtr& pgrabbed : probot->_vGrabbedBodies) {
                if( pgrabbed->_plinkrobot == *itlink ) {
>>>>>>> 5b51a33c
                    if( vbodyexcluded.empty() ) {
                        vbodyexcluded.push_back(KinBodyConstPtr(probot));
                    }
                    KinBodyPtr pbody = pgrabbed->_pGrabbedBody.lock();
                    if( !!pbody && probot->GetEnv()->CheckCollision(KinBodyConstPtr(pbody),vbodyexcluded, vlinkexcluded, report) ) {
                        return true;
                    }
                }
            }
        }
    }
    return false;
}

bool RobotBase::Manipulator::IsGrabbing(const KinBody &body) const
{
    RobotBasePtr probot(__probot);
    KinBody::LinkPtr plink = probot->IsGrabbing(body);
    if( !!plink ) {
        if( plink == __pEffector || plink == __pBase ) {
            return true;
        }
        int iattlink = __pEffector->GetIndex();
        FOREACHC(itlink, probot->GetLinks()) {
            int ilink = (*itlink)->GetIndex();
            if( ilink == iattlink ) {
                continue;
            }
            // gripper needs to be affected by all joints
            bool bGripperLink = true;
            FOREACHC(itarmdof,__varmdofindices) {
                if( !probot->DoesAffect(probot->GetJointFromDOFIndex(*itarmdof)->GetJointIndex(),ilink) ) {
                    bGripperLink = false;
                    break;
                }
            }
            if( bGripperLink &&(plink == *itlink)) {
                return true;
            }
        }
    }
    return false;
}

void RobotBase::Manipulator::CalculateJacobian(std::vector<dReal>& jacobian) const
{
    RobotBasePtr probot(__probot);
    probot->ComputeJacobianTranslation(__pEffector->GetIndex(), __pEffector->GetTransform() * _info._tLocalTool.trans, jacobian, __varmdofindices);
}

void RobotBase::Manipulator::CalculateJacobian(boost::multi_array<dReal,2>& mjacobian) const
{
    mjacobian.resize(boost::extents[3][__varmdofindices.size()]);
    if( __varmdofindices.size() == 0 ) {
        return;
    }
    RobotBasePtr probot(__probot);
    std::vector<dReal> vjacobian;
    probot->ComputeJacobianTranslation(__pEffector->GetIndex(), __pEffector->GetTransform() * _info._tLocalTool.trans, vjacobian, __varmdofindices);
    OPENRAVE_ASSERT_OP(vjacobian.size(),==,3*__varmdofindices.size());
    vector<dReal>::const_iterator itsrc = vjacobian.begin();
    FOREACH(itdst,mjacobian) {
        std::copy(itsrc,itsrc+__varmdofindices.size(),itdst->begin());
        itsrc += __varmdofindices.size();
    }
}

void RobotBase::Manipulator::CalculateRotationJacobian(std::vector<dReal>& jacobian) const
{
    RobotBasePtr probot(__probot);
    RobotBase::RobotStateSaver saver(probot,RobotBase::Save_ActiveDOF);
    probot->SetActiveDOFs(__varmdofindices);
    probot->CalculateActiveRotationJacobian(__pEffector->GetIndex(),quatMultiply(__pEffector->GetTransform().rot, _info._tLocalTool.rot),jacobian);
}

void RobotBase::Manipulator::CalculateRotationJacobian(boost::multi_array<dReal,2>& jacobian) const
{
    RobotBasePtr probot(__probot);
    RobotBase::RobotStateSaver saver(probot,RobotBase::Save_ActiveDOF);
    probot->SetActiveDOFs(__varmdofindices);
    probot->CalculateActiveRotationJacobian(__pEffector->GetIndex(),quatMultiply(__pEffector->GetTransform().rot, _info._tLocalTool.rot),jacobian);
}

void RobotBase::Manipulator::CalculateAngularVelocityJacobian(std::vector<dReal>& jacobian) const
{
    RobotBasePtr probot(__probot);
    probot->ComputeJacobianAxisAngle(__pEffector->GetIndex(), jacobian, __varmdofindices);
}

void RobotBase::Manipulator::CalculateAngularVelocityJacobian(boost::multi_array<dReal,2>& mjacobian) const
{
    mjacobian.resize(boost::extents[3][__varmdofindices.size()]);
    if( __varmdofindices.size() == 0 ) {
        return;
    }
    RobotBasePtr probot(__probot);
    std::vector<dReal> vjacobian;
    probot->ComputeJacobianAxisAngle(__pEffector->GetIndex(), vjacobian, __varmdofindices);
    OPENRAVE_ASSERT_OP(vjacobian.size(),==,3*__varmdofindices.size());
    vector<dReal>::const_iterator itsrc = vjacobian.begin();
    FOREACH(itdst,mjacobian) {
        std::copy(itsrc,itsrc+__varmdofindices.size(),itdst->begin());
        itsrc += __varmdofindices.size();
    }
}

void RobotBase::Manipulator::serialize(std::ostream& o, int options, IkParameterizationType iktype) const
{
    if( options & SO_RobotManipulators ) {
        o << (!__pBase ? -1 : __pBase->GetIndex()) << " " << (!__pEffector ? -1 : __pEffector->GetIndex()) << " ";
        // don't include __varmdofindices and __vgripperdofindices since they are generated from the data
        o << _info._vGripperJointNames.size() << " ";
        FOREACHC(it,_info._vGripperJointNames) {
            o << *it << " ";
        }
        FOREACHC(it,_info._vChuckingDirection) {
            SerializeRound(o,*it);
        }
        SerializeRound(o,_info._tLocalTool);
    }
    if( options & (SO_Kinematics|SO_InverseKinematics) ) {
        RobotBasePtr probot(__probot);
        Transform tcur;
        vector<JointPtr> vjoints;
        if(!!__pIkChainEndLink) {
            probot->GetChain(__pBase->GetIndex(),__pIkChainEndLink->GetIndex(), vjoints);
        }

        if( vjoints.size() > 0 || probot->GetChain(__pBase->GetIndex(),__pEffector->GetIndex(), vjoints) ) {
            // due to back compat issues, have to compute the end effector transform first
            FOREACH(itjoint, vjoints) {
                tcur = tcur * (*itjoint)->GetInternalHierarchyLeftTransform() * (*itjoint)->GetInternalHierarchyRightTransform();
            }
            tcur = tcur;
            // if 6D transform IK, then don't inlucde the local tool transform!
            if( !!(options & SO_Kinematics) || iktype != IKP_Transform6D ) {
                tcur *= _info._tLocalTool;
            }
            SerializeRound(o,tcur);
            o << __varmdofindices.size() << " ";

            tcur = Transform();
            int index = 0;
            FOREACH(itjoint, vjoints) {
                if( !(*itjoint)->IsStatic() ) {
                    o << (*itjoint)->GetType() << " ";
                }

                if( (*itjoint)->GetDOFIndex() >= 0 && find(__varmdofindices.begin(),__varmdofindices.end(),(*itjoint)->GetDOFIndex()) != __varmdofindices.end() ) {
                    tcur = tcur * (*itjoint)->GetInternalHierarchyLeftTransform();
                    for(int idof = 0; idof < (*itjoint)->GetDOF(); ++idof) {
                        SerializeRound3(o,tcur.trans);
                        SerializeRound3(o,tcur.rotate((*itjoint)->GetInternalHierarchyAxis(idof)));
                    }
                    tcur = tcur * (*itjoint)->GetInternalHierarchyRightTransform();
                }
                else {
                    // not sure if this is correct for a mimic joint...
                    tcur = tcur * (*itjoint)->GetInternalHierarchyLeftTransform() * (*itjoint)->GetInternalHierarchyRightTransform();
                    if( (*itjoint)->IsMimic() ) {
                        for(int idof = 0; idof < (*itjoint)->GetDOF(); ++idof) {
                            if( (*itjoint)->IsMimic(idof) ) {
                                o << "mimic " << index << " ";
                                for(int ieq = 0; ieq < 3; ++ieq) {
                                    o << (*itjoint)->GetMimicEquation(idof,ieq) << " ";
                                }
                            }
                        }
                    }
                }
                index += 1;
            }
        }
    }

    // output direction if SO_Kinematics|SO_RobotManipulators. if IK hash, then output only on certain ik types.
    if( !!(options & (SO_Kinematics|SO_RobotManipulators)) || (!!(options&SO_InverseKinematics) && (iktype == IKP_TranslationDirection5D || iktype == IKP_Direction3D || iktype == IKP_Ray4D)) ) {
        SerializeRound3(o,_info._vdirection);
    }
}

ConfigurationSpecification RobotBase::Manipulator::GetArmConfigurationSpecification(const std::string& interpolation) const
{
    if( interpolation.size() == 0 ) {
        return __armspec;
    }
    ConfigurationSpecification spec = __armspec;
    FOREACH(itgroup,spec._vgroups) {
        itgroup->interpolation=interpolation;
    }
    return spec;
}

ConfigurationSpecification RobotBase::Manipulator::GetIkConfigurationSpecification(IkParameterizationType iktype, const std::string& interpolation) const
{
    return IkParameterization::GetConfigurationSpecification(iktype, GetRobot()->GetName(), GetName());
}

const std::string& RobotBase::Manipulator::GetStructureHash() const
{
    if( __hashstructure.size() == 0 ) {
        ostringstream ss;
        ss << std::fixed << std::setprecision(SERIALIZATION_PRECISION);
        serialize(ss,SO_RobotManipulators|SO_Kinematics);
        __hashstructure = utils::GetMD5HashString(ss.str());
    }
    return __hashstructure;
}

const std::string& RobotBase::Manipulator::GetKinematicsStructureHash() const
{
    if( __hashkinematicsstructure.size() == 0 ) {
        ostringstream ss;
        ss << std::fixed << std::setprecision(SERIALIZATION_PRECISION);
        serialize(ss,SO_Kinematics);
        __hashkinematicsstructure = utils::GetMD5HashString(ss.str());
    }
    return __hashkinematicsstructure;
}

const std::string& RobotBase::Manipulator::GetInverseKinematicsStructureHash(IkParameterizationType iktype) const
{
    std::map<IkParameterizationType, std::string>::const_iterator it = __maphashikstructure.find(iktype);
    if( it == __maphashikstructure.end() ) {
        ostringstream ss;
        ss << std::fixed << std::setprecision(SERIALIZATION_PRECISION);
        serialize(ss,SO_InverseKinematics,iktype);
        __maphashikstructure[iktype] = utils::GetMD5HashString(ss.str());
        return __maphashikstructure[iktype];
    }
    else {
        return it->second;
    }
}

void RobotBase::Manipulator::_ComputeInternalInformation()
{
    if( !utils::IsValidName(_info._name) ) {
        throw OPENRAVE_EXCEPTION_FORMAT(_("manipulator name \"%s\" is not valid"), GetName(), ORE_Failed);
    }
    RobotBasePtr probot(__probot);
    __pBase = probot->GetLink(_info._sBaseLinkName);
    __pIkChainEndLink = probot->GetLink(_info._sIkChainEndLinkName);
    __pEffector = probot->GetLink(_info._sEffectorLinkName);
    __varmdofindices.resize(0);
    __vgripperdofindices.resize(0);
    __pIkSolver.reset();
    __hashstructure.resize(0);
    __hashkinematicsstructure.resize(0);
    __maphashikstructure.clear();
    if( !__pBase || !__pEffector ) {
        RAVELOG_WARN(str(boost::format("manipulator %s has undefined base and end effector links %s, %s\n")%GetName()%_info._sBaseLinkName%_info._sEffectorLinkName));
        __armspec = ConfigurationSpecification();
    }
    else {
        vector<JointPtr> vjoints;
        std::vector<int> vmimicdofs;
        if(!!__pIkChainEndLink) {
            probot->GetChain(__pBase->GetIndex(),__pIkChainEndLink->GetIndex(), vjoints);
        }

        if( vjoints.size() > 0 || probot->GetChain(__pBase->GetIndex(),__pEffector->GetIndex(), vjoints) ) {
            FOREACH(it,vjoints) {
                if( (*it)->IsStatic() ) {
                    // ignore
                }
                else if( (*it)->IsMimic() ) {
                    for(int i = 0; i < (*it)->GetDOF(); ++i) {
                        if( (*it)->IsMimic(i) ) {
                            (*it)->GetMimicDOFIndices(vmimicdofs,i);
                            FOREACHC(itmimicdof,vmimicdofs) {
                                if( find(__varmdofindices.begin(),__varmdofindices.end(),*itmimicdof) == __varmdofindices.end() ) {
                                    __varmdofindices.push_back(*itmimicdof);
                                }
                            }
                        }
                        else if( (*it)->GetDOFIndex() >= 0 ) {
                            __varmdofindices.push_back((*it)->GetDOFIndex()+i);
                        }
                    }
                }
                else if( (*it)->GetDOFIndex() < 0) {
                    RAVELOG_WARN(str(boost::format("manipulator arm contains joint %s without a dof index, ignoring...\n")%(*it)->GetName()));
                }
                else { // ignore static joints
                    for(int i = 0; i < (*it)->GetDOF(); ++i) {
                        __varmdofindices.push_back((*it)->GetDOFIndex()+i);
                    }
                }
            }
            // initialize the arm configuration spec
            __armspec = probot->GetConfigurationSpecificationIndices(__varmdofindices);
        }
        else {
            RAVELOG_WARN(str(boost::format("manipulator %s failed to find chain between %s and %s links\n")%GetName()%__pBase->GetName()%__pEffector->GetName()));
        }
    }

    std::vector<dReal> vChuckingDirection;

    GripperInfoPtr pGripperInfo;
    if( !_info._grippername.empty() ) {
        pGripperInfo = probot->GetGripperInfo(_info._grippername);
        if( !!pGripperInfo ) {

            if( _info._vGripperJointNames.empty() ) {
                _info._vGripperJointNames = pGripperInfo->gripperJointNames;
                if( !_info._vGripperJointNames.empty() ) {
                    RAVELOG_VERBOSE_FORMAT("For manipulator '%s', using %d gripperJointNames from gripperInfo '%s'", _info._name%_info._vGripperJointNames.size()%_info._grippername);
                }
            }

            if( _info._vChuckingDirection.empty() ) {
                if( pGripperInfo->_docGripperInfo.IsObject() ) {
                    orjson::LoadJsonValueByKey(pGripperInfo->_docGripperInfo, "chuckingDirection", _info._vChuckingDirection);
                }
            }
        }
    }

    // init the gripper dof indices
    size_t ichuckingdirection = 0;
    FOREACHC(itjointname,_info._vGripperJointNames) {
        JointPtr pjoint = probot->GetJoint(*itjointname);
        if( !pjoint ) {
            RAVELOG_WARN(str(boost::format("could not find gripper joint %s for manipulator %s")%*itjointname%GetName()));
            ichuckingdirection++;
        }
        else {
            if( pjoint->GetDOFIndex() >= 0 ) {
                for(int i = 0; i < pjoint->GetDOF(); ++i) {
                    if( find(__varmdofindices.begin(), __varmdofindices.end(), pjoint->GetDOFIndex()+i) != __varmdofindices.end() ) {

                        std::stringstream ss;
                        FOREACH(itindex, __varmdofindices) {
                            ss << *itindex << ", ";
                        }
                        RAVELOG_ERROR_FORMAT("manipulator %s has gripper joint %s (dofIndex=%d) is also part of arm dofindices [%s]! Perhaps the manipulator's end effector '%s' is not set correctly. So excluding from gripper...", GetName()%pjoint->GetName()%(pjoint->GetDOFIndex()+i)%ss.str()%_info._sEffectorLinkName);
                    }
                    else {
                        __vgripperdofindices.push_back(pjoint->GetDOFIndex()+i);
                        if( ichuckingdirection < _info._vChuckingDirection.size() ) {
                            vChuckingDirection.push_back(_info._vChuckingDirection[ichuckingdirection++]);
                        }
                        else {
                            vChuckingDirection.push_back(0);
                            RAVELOG_WARN_FORMAT("manipulator %s chucking direction not correct length, might get bad chucking/release grasping", GetName());
                        }
                    }
                }
            }
            else {
                ++ichuckingdirection;
                RAVELOG_WARN(str(boost::format("manipulator %s gripper joint %s is not active, so has no dof index. ignoring.")%GetName()%*itjointname));
            }
        }
    }
    _info._vChuckingDirection.swap(vChuckingDirection);
}

}<|MERGE_RESOLUTION|>--- conflicted
+++ resolved
@@ -1492,14 +1492,8 @@
             }
 
             // check if any grabbed bodies are attached to this link
-<<<<<<< HEAD
-            FOREACHC(itgrabbed,probot->_vGrabbedBodies) {
-                GrabbedConstPtr pgrabbed = boost::dynamic_pointer_cast<Grabbed const>(*itgrabbed);
+            for (const GrabbedPtr& pgrabbed : probot->_vGrabbedBodies) {
                 if( pgrabbed->_pGrabbingLink == *itlink ) {
-=======
-            for (const GrabbedPtr& pgrabbed : probot->_vGrabbedBodies) {
-                if( pgrabbed->_plinkrobot == *itlink ) {
->>>>>>> 5b51a33c
                     if( vbodyexcluded.empty() ) {
                         vbodyexcluded.push_back(KinBodyConstPtr(probot));
                     }
