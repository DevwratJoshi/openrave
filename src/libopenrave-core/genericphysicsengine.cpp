--- conflicted
+++ resolved
@@ -81,56 +81,18 @@
         if( !!pbody ) {
             pbody->RemoveUserData("_genericphysics_");
 
-<<<<<<< HEAD
-            const int bodyid = pbody->GetEnvironmentId();
-            if (bodyid < _pysicsDataCache.size()) {
-                RAVELOG_VERBOSE_FORMAT("invalidate bodyid=%d(name=%s) in _pysicsDataCache of size %d", bodyid%(pbody->GetName())%(_pysicsDataCache.size()));
-                if (bodyid == _pysicsDataCache.size() - 1) {
-                    // last element is removed, chance to shrink vector and free some memory
-                    int numItemsToErase = 1;
-                    for (; numItemsToErase < _pysicsDataCache.size(); ++numItemsToErase) {
-                        if (!!_pysicsDataCache.at(_pysicsDataCache.size() - 1 - numItemsToErase)) {
-                            break;
-                        }
-                    }
-                    const size_t prevSize = _pysicsDataCache.size();
-                    _pysicsDataCache.resize(_pysicsDataCache.size() - numItemsToErase);
-                    RAVELOG_VERBOSE_FORMAT("resized _pysicsDataCache from %d to %d", prevSize%(_pysicsDataCache.size()));
-                }
-                else if (!!_pysicsDataCache.at(bodyid)) {
-                    _pysicsDataCache.at(bodyid) = boost::shared_ptr<PhysicsData>();
-                }
-                else {
-                    RAVELOG_VERBOSE_FORMAT("bodyid=%d(name=%s) is already invalidated (either never initialized or invalidated already)", bodyid%(pbody->GetName()));
-                }
-            }
-            else {
-                RAVELOG_VERBOSE_FORMAT("env=%d, bodyid=%d(name=%s) is not in _pysicsDataCache of size %d. Unless physics engine was never used in this environment, this should not happen.", (GetEnv()->GetId())%bodyid%(pbody->GetName())%(_pysicsDataCache.size()));
-=======
             const int bodyid = pbody->GetEnvironmentBodyIndex();
             if (bodyid < _pysicsDataCache.size() && !!_pysicsDataCache.at(bodyid)) {
                 _pysicsDataCache.at(bodyid).reset();
             }
             else {
                 RAVELOG_VERBOSE_FORMAT("bodyid=%d(name=%s) is already invalidated (either never initialized or invalidated already)", bodyid%(pbody->GetName()));
->>>>>>> f29e0a53
             }
         }
     }
 
     inline const boost::shared_ptr<PhysicsData>& _EnsureData(const KinBodyConstPtr& pbody)
     {
-<<<<<<< HEAD
-        int bodyid = pbody->GetEnvironmentId();
-        if (bodyid >= _pysicsDataCache.size()) {
-            RAVELOG_INFO_FORMAT("extend _pysicsDataCache of size %d to %d from bodyid=%d(name=%s)", (_pysicsDataCache.size())%(bodyid + 1)%bodyid%(pbody->GetName()));
-            _pysicsDataCache.resize(bodyid + 1, boost::shared_ptr<PhysicsData>());
-        }
-        if (!_pysicsDataCache.at(bodyid)) {
-            _pysicsDataCache.at(bodyid) = _GetData(pbody);
-        }
-        return _pysicsDataCache.at(bodyid);
-=======
         // cannot access GetEnv()->GetMaxEnvironmentBodyIndex() because this function can be called while _mutexInterfaces is already locked, and _mutexInterfaces is not recursive mutex
         // so just resize to bodyIndex + 1 for now
         const int bodyIndex = pbody->GetEnvironmentBodyIndex();
@@ -142,7 +104,6 @@
             _pysicsDataCache.at(bodyIndex) = _GetData(pbody);
         }
         return _pysicsDataCache.at(bodyIndex);
->>>>>>> f29e0a53
     }
 
     virtual bool GetLinkVelocity(KinBody::LinkConstPtr plink, Vector& linearvel, Vector& angularvel) {
