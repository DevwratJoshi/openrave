--- conflicted
+++ resolved
@@ -179,12 +179,8 @@
             _vddoffsets.resize(0);
             _vdddoffsets.resize(0);
             _vintegraloffsets.resize(0);
-<<<<<<< HEAD
             _viioffsets.resize(0);
-            _spec = spec;
-=======
             _spec = spec; // what if this pointer is the same?
->>>>>>> ed30d4d8
             // order the groups based on computation order
             stable_sort(_spec._vgroups.begin(),_spec._vgroups.end(),boost::bind(&GenericTrajectory::SortGroups,this,_1,_2));
             _timeoffset = -1;
@@ -1253,7 +1249,7 @@
                     dReal c3 =    10*(_vtrajdata.at(_spec.GetDOF() + offset + g.offset + i) - _vtrajdata[offset + g.offset + i])*ideltatime3 - 60*idiff*ideltatime4 + 120*temp*ideltatime5;
                     dReal c2 = (18*_vtrajdata[offset + g.offset + i] - 12*_vtrajdata.at(_spec.GetDOF() + offset + g.offset + i))*ideltatime2 + 84*idiff*ideltatime3 - 180*temp*ideltatime4;
                     dReal c1 = ( -9*_vtrajdata[offset + g.offset + i] + 3*_vtrajdata.at(_spec.GetDOF() + offset + g.offset + i))*ideltatime  - 24*idiff*ideltatime2 +  60*temp*ideltatime3;
-                    data[g.offset+i] = _vtrajdata[offset+g.offset+i] + deltatime*(c1 + deltatime*(c2 + deltatime*c3));
+                    *(itdata + g.offset+i) = _vtrajdata[offset+g.offset+i] + deltatime*(c1 + deltatime*(c2 + deltatime*c3));
                 }
             }
             else {
@@ -1332,7 +1328,7 @@
                     dReal c4 = 2.5*(deriv1 - deriv0)*ideltatime3     - 15*(pos0 + pos1)*ideltatime4    + 30*idiff*ideltatime5;
                     dReal c3 = (6*deriv0 - 4*deriv1)*ideltatime2     + (32*pos0 + 28*pos1)*ideltatime3 - 60*idiff*ideltatime4;
                     dReal c2 = (-4.5*deriv0 + 1.5*deriv1)*ideltatime - (18*pos0 + 12*pos1)*ideltatime2 + 30*idiff*ideltatime3;
-                    data[g.offset + i] = pos0 + deltatime*(deriv0 + deltatime*(c2 + deltatime*(c3 + deltatime*c4)));
+                    *(itdata + g.offset + i) = pos0 + deltatime*(deriv0 + deltatime*(c2 + deltatime*(c3 + deltatime*c4)));
                 }
             }
             else {
